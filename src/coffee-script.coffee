--- conflicted
+++ resolved
@@ -21,11 +21,7 @@
   require.registerExtension '.coffee', (content) -> compile content
 
 # The current CoffeeScript version number.
-<<<<<<< HEAD
-exports.VERSION = '1.1.3-3'
-=======
-exports.VERSION = '1.1.3'
->>>>>>> 7aaaac42
+exports.VERSION = '1.1.3-4'
 
 # Words that cannot be used as identifiers in CoffeeScript code
 exports.RESERVED = RESERVED
