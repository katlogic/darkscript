# The `coffee` utility. Handles command-line compilation of CoffeeScript
# into various forms: saved into `.js` files or printed to stdout, piped to
# [JavaScript Lint](http://javascriptlint.com/) or recompiled every time the source is
# saved, printed as a token stream or as the syntax tree, or launch an
# interactive REPL.

# External dependencies.
fs             = require 'fs'
path           = require 'path'
helpers        = require './helpers'
optparse       = require './optparse'
CoffeeScript   = require './coffee-script'
{spawn, exec}  = require 'child_process'
{EventEmitter} = require 'events'

# Allow CoffeeScript to emit Node.js events.
helpers.extend CoffeeScript, new EventEmitter

printLine = (line) -> process.stdout.write line + '\n'
printWarn = (line) -> process.stderr.write line + '\n'

# The help banner that is printed when `coffee` is called without arguments.
BANNER = '''
  Usage: toffee [options] path/to/script.toffee
  
  If called without options, `toffee` will run your script.
         '''

# The list of all the valid option flags that `coffee` knows how to handle.
SWITCHES = [
  ['-b', '--bare',            'compile without a top-level function wrapper']
  ['-c', '--compile',         'compile to JavaScript and save as .js files']
  ['-e', '--eval',            'pass a string from the command line as input']
  ['-h', '--help',            'display this help message']
  ['-i', '--interactive',     'run an interactive CoffeeScript REPL']
  ['-j', '--join [FILE]',     'concatenate the source CoffeeScript before compiling']
  ['-l', '--lint',            'pipe the compiled JavaScript through JavaScript Lint']
  ['-n', '--nodes',           'print out the parse tree that the parser produces']
  [      '--nodejs [ARGS]',   'pass options directly to the "node" binary']
  ['-o', '--output [DIR]',    'set the output directory for compiled JavaScript']
  ['-p', '--print',           'print out the compiled JavaScript']
  ['-r', '--require [FILE*]', 'require a library before executing your script']
  ['-s', '--stdio',           'listen for and compile scripts over stdio']
  ['-t', '--tokens',          'print out the tokens that the lexer/rewriter produce']
  ['-v', '--version',         'display the version number']
  ['-w', '--watch',           'watch scripts for changes and rerun commands']
]

# Top-level objects shared by all the functions.
opts         = {}
sources      = []
contents     = []
optionParser = null

# Run `coffee` by parsing passed options and determining what action to take.
# Many flags cause us to divert before compiling anything. Flags passed after
# `--` will be passed verbatim to your script as arguments in `process.argv`
exports.run = ->
  parseOptions()
  return forkNode()                      if opts.nodejs
  return usage()                         if opts.help
  return version()                       if opts.version
  loadRequires()                         if opts.require
  return require './repl'                if opts.interactive
  if opts.watch and !fs.watch
    printWarn "The --watch feature depends on Node v0.6.0+. You are running \
#{process.version}."
  return compileStdio()                  if opts.stdio
  return compileScript null, sources[0]  if opts.eval
  return require './repl'                unless sources.length
  if opts.run
    opts.literals = sources.splice(1).concat opts.literals
  process.argv = process.argv.slice(0, 2).concat opts.literals
  process.argv[0] = 'coffee'
  process.execPath = require.main.filename
  compileScripts()

# Asynchronously read in each CoffeeScript in a list of source files and
# compile them. If a directory is passed, recursively compile all
# '.coffee' extension source files in it and all subdirectories.
compileScripts = ->
  unprocessed = []
  remaining_files = ->
    total = 0
    total += x for x in unprocessed
    total
  trackUnprocessedFiles = (sourceIndex, fileCount) ->
    unprocessed[sourceIndex] ?= 0
    unprocessed[sourceIndex] += fileCount
  trackCompleteFiles = (sourceIndex, fileCount) ->
    unprocessed[sourceIndex] -= fileCount
    if opts.join
      if helpers.compact(contents).length > 0 and remaining_files() == 0
        compileJoin()
  for source in sources
    trackUnprocessedFiles sources.indexOf(source), 1
  for source in sources
    base = path.join(source)
    compile = (source, sourceIndex, topLevel) ->
      path.exists source, (exists) ->
        if topLevel and not exists and source[-7..] isnt '.coffee'
          return compile "#{source}.coffee", sourceIndex, topLevel
        throw new Error "File not found: #{source}" if topLevel and not exists
        fs.stat source, (err, stats) ->
          throw err if err
          if stats.isDirectory()
            fs.readdir source, (err, files) ->
              throw err if err
              trackUnprocessedFiles sourceIndex, files.length
              for file in files
                compile path.join(source, file), sourceIndex
              trackCompleteFiles sourceIndex, 1
          else if topLevel or path.extname(source) is '.coffee'
            fs.readFile source, (err, code) ->
              throw err if err
              if opts.join
                contents[sourceIndex] = helpers.compact([contents[sourceIndex], code.toString()]).join('\n')
              else
                compileScript(source, code.toString(), base)
              trackCompleteFiles sourceIndex, 1
            watch source, base if opts.watch and not opts.join
          else
            trackCompleteFiles sourceIndex, 1
    compile source, sources.indexOf(source), true

# Compile a single source script, containing the given code, according to the
# requested options. If evaluating the script directly sets `__filename`,
# `__dirname` and `module.filename` to be correct relative to the script's path.
compileScript = (file, input, base) ->
  o = opts
  options = compileOptions file
  try
    t = task = {file, input, options}
    CoffeeScript.emit 'compile', task
    if      o.tokens      then printTokens CoffeeScript.tokens t.input
    else if o.nodes       then printLine CoffeeScript.nodes(t.input).toString().trim()
    else if o.run         then CoffeeScript.run t.input, t.options
    else
      t.output = CoffeeScript.compile t.input, t.options
      CoffeeScript.emit 'success', task
      if o.print          then printLine t.output.trim()
      else if o.compile   then writeJs t.file, t.output, base
      else if o.lint      then lint t.file, t.output
  catch err
    CoffeeScript.emit 'failure', err, task
    return if CoffeeScript.listeners('failure').length
    return printLine err.message if o.watch
    printWarn err instanceof Error and err.stack or "ERROR: #{err}"
    process.exit 1

# Attach the appropriate listeners to compile scripts incoming over **stdin**,
# and write them back to **stdout**.
compileStdio = ->
  code = ''
  stdin = process.openStdin()
  stdin.on 'data', (buffer) ->
    code += buffer.toString() if buffer
  stdin.on 'end', ->
    compileScript null, code

# After all of the source files are done being read, concatenate and compile
# them together.
compileJoin = ->
  code = contents.join '\n'
  compileScript opts.join, code, opts.join

# Load files that are to-be-required before compilation occurs.
loadRequires = ->
  realFilename = module.filename
  module.filename = '.'
  require req for req in opts.require
  module.filename = realFilename

# Watch a source CoffeeScript file using `fs.watch`, recompiling it every
# time the file is updated. May be used in combination with other options,
# such as `--lint` or `--print`.
watch = (source, base) ->
  return unless fs.watch
  fs.stat source, (err, prevStats)->
    throw err if err
<<<<<<< HEAD
    watcher = fs.watch source, (event) ->
      if event is 'rename'
        watcher.close()
        watch source, base
=======
    watcher = fs.watch source, callback = (event) ->
      if event is 'rename'
        watcher.close()
        try  # if source no longer exists, never mind
          watcher = fs.watch source, callback
>>>>>>> 5bf8b422
      else if event is 'change'
        fs.stat source, (err, stats) ->
          throw err if err
          return if stats.size is prevStats.size and
            stats.mtime.getTime() is prevStats.mtime.getTime()
          prevStats = stats
          fs.readFile source, (err, code) ->
            throw err if err
            compileScript(source, code.toString(), base)

# Write out a JavaScript source file with the compiled code. By default, files
# are written out in `cwd` as `.js` files with the same name, but the output
# directory can be customized with `--output`.
writeJs = (source, js, base) ->
  filename  = path.basename(source, path.extname(source)) + '.js'
  srcDir    = path.dirname source
  baseDir   = if base is '.' then srcDir else srcDir.substring base.length
  dir       = if opts.output then path.join opts.output, baseDir else srcDir
  jsPath    = path.join dir, filename
  compile   = ->
    js = ' ' if js.length <= 0
    fs.writeFile jsPath, js, (err) ->
      if err
        printLine err.message
      else if opts.compile and opts.watch
        console.log "#{(new Date).toLocaleTimeString()} - compiled #{source}"
  path.exists dir, (exists) ->
    if exists then compile() else exec "mkdir -p #{dir}", compile

# Pipe compiled JS through JSLint (requires a working `jsl` command), printing
# any errors or warnings that arise.
lint = (file, js) ->
  printIt = (buffer) -> printLine file + ':\t' + buffer.toString().trim()
  conf = __dirname + '/../../extras/jsl.conf'
  jsl = spawn 'jsl', ['-nologo', '-stdin', '-conf', conf]
  jsl.stdout.on 'data', printIt
  jsl.stderr.on 'data', printIt
  jsl.stdin.write js
  jsl.stdin.end()

# Pretty-print a stream of tokens.
printTokens = (tokens) ->
  strings = for token in tokens
    [tag, value] = [token[0], token[1].toString().replace(/\n/, '\\n')]
    "[#{tag} #{value}]"
  printLine strings.join(' ')

# Use the [OptionParser module](optparse.html) to extract all options from
# `process.argv` that are specified in `SWITCHES`.
parseOptions = ->
  optionParser  = new optparse.OptionParser SWITCHES, BANNER
  o = opts      = optionParser.parse process.argv.slice 2
  o.compile     or=  !!o.output
  o.run         = not (o.compile or o.print or o.lint)
  o.print       = !!  (o.print or (o.eval or o.stdio and o.compile))
  sources       = o.arguments

# The compile-time options to pass to the CoffeeScript compiler.
compileOptions = (filename) -> {filename, bare: opts.bare}

# Start up a new Node.js instance with the arguments in `--nodejs` passed to
# the `node` binary, preserving the other options.
forkNode = ->
  nodeArgs = opts.nodejs.split /\s+/
  args     = process.argv[1..]
  args.splice args.indexOf('--nodejs'), 2
  spawn process.execPath, nodeArgs.concat(args),
    cwd:        process.cwd()
    env:        process.env
    customFds:  [0, 1, 2]

# Print the `--help` usage message and exit. Deprecated switches are not
# shown.
usage = ->
  printLine (new optparse.OptionParser SWITCHES, BANNER).help()

# Print the `--version` message and exit.
version = ->
  printLine "ToffeeScript version #{CoffeeScript.VERSION}"<|MERGE_RESOLUTION|>--- conflicted
+++ resolved
@@ -178,18 +178,10 @@
   return unless fs.watch
   fs.stat source, (err, prevStats)->
     throw err if err
-<<<<<<< HEAD
-    watcher = fs.watch source, (event) ->
+    watcher = fs.watch source, callback = (event) ->
       if event is 'rename'
         watcher.close()
         watch source, base
-=======
-    watcher = fs.watch source, callback = (event) ->
-      if event is 'rename'
-        watcher.close()
-        try  # if source no longer exists, never mind
-          watcher = fs.watch source, callback
->>>>>>> 5bf8b422
       else if event is 'change'
         fs.stat source, (err, stats) ->
           throw err if err
