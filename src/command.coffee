# The `coffee` utility. Handles command-line compilation of CoffeeScript
# into various forms: saved into `.js` files or printed to stdout, piped to
# [JavaScript Lint](http://javascriptlint.com/) or recompiled every time the source is
# saved, printed as a token stream or as the syntax tree, or launch an
# interactive REPL.

# External dependencies.
fs             = require 'fs'
path           = require 'path'
helpers        = require './helpers'
optparse       = require './optparse'
CoffeeScript   = require './coffee-script'
{spawn, exec}  = require 'child_process'
{EventEmitter} = require 'events'

exists         = fs.exists or path.exists

# Allow CoffeeScript to emit Node.js events.
helpers.extend CoffeeScript, new EventEmitter

printLine = (line) -> process.stdout.write line + '\n'
printWarn = (line) -> process.stderr.write line + '\n'

hidden = (file) -> /^\.|~$/.test file

# The help banner that is printed when `coffee` is called without arguments.
BANNER = '''
  Usage: coffee [options] path/to/script.coffee -- [args]

  If called without options, `coffee` will run your script.
'''

# The list of all the valid option flags that `coffee` knows how to handle.
SWITCHES = [
  ['-b', '--bare',            'compile without a top-level function wrapper']
  ['-c', '--compile',         'compile to JavaScript and save as .js files']
  ['-e', '--eval',            'pass a string from the command line as input']
  ['-h', '--help',            'display this help message']
  ['-i', '--interactive',     'run an interactive CoffeeScript REPL']
  ['-j', '--join [FILE]',     'concatenate the source CoffeeScript before compiling']
  ['-l', '--lint',            'pipe the compiled JavaScript through JavaScript Lint']
  ['-m', '--maps',            'generate source map and save as .map files']
  ['-n', '--nodes',           'print out the parse tree that the parser produces']
  [      '--nodejs [ARGS]',   'pass options directly to the "node" binary']
  ['-o', '--output [DIR]',    'set the output directory for compiled JavaScript']
  ['-p', '--print',           'print out the compiled JavaScript']
  ['-s', '--stdio',           'listen for and compile scripts over stdio']
  ['-t', '--tokens',          'print out the tokens that the lexer/rewriter produce']
  ['-v', '--version',         'display the version number']
  ['-w', '--watch',           'watch scripts for changes and rerun commands']
]

# Top-level objects shared by all the functions.
opts         = {}
sources      = []
sourceCode   = []
notSources   = {}
watchers     = {}
optionParser = null

# Run `coffee` by parsing passed options and determining what action to take.
# Many flags cause us to divert before compiling anything. Flags passed after
# `--` will be passed verbatim to your script as arguments in `process.argv`
exports.run = ->
  parseOptions()
  return forkNode()                      if opts.nodejs
  return usage()                         if opts.help
  return version()                       if opts.version
  return require('./repl').start()       if opts.interactive
  if opts.watch and !fs.watch
    return printWarn "The --watch feature depends on Node v0.6.0+. You are running #{process.version}."
  return compileStdio()                  if opts.stdio
  return compileScript null, sources[0]  if opts.eval
  return require('./repl').start()       unless sources.length
  literals = if opts.run then sources.splice 1 else []
  process.argv = process.argv[0..1].concat literals
  process.argv[0] = 'coffee'
  for source in sources
    compilePath source, yes, path.normalize source

# Compile a path, which could be a script or a directory. If a directory
# is passed, recursively compile all '.coffee', '.litcoffee', and '.coffee.md'
# extension source files in it and all subdirectories.
compilePath = (source, topLevel, base) ->
  fs.stat source, (err, stats) ->
    throw err if err and err.code isnt 'ENOENT'
    if err?.code is 'ENOENT'
      console.error "File not found: #{source}"
      process.exit 1
    if stats.isDirectory() and path.dirname(source) isnt 'node_modules'
      watchDir source, base if opts.watch
      fs.readdir source, (err, files) ->
        throw err if err and err.code isnt 'ENOENT'
        return if err?.code is 'ENOENT'
        index = sources.indexOf source
        files = files.filter (file) -> not hidden file
        sources[index..index] = (path.join source, file for file in files)
        sourceCode[index..index] = files.map -> null
        files.forEach (file) ->
          compilePath (path.join source, file), no, base
    else if topLevel or helpers.isCoffee source
      watch source, base if opts.watch
      fs.readFile source, (err, code) ->
        throw err if err and err.code isnt 'ENOENT'
        return if err?.code is 'ENOENT'
        compileScript(source, code.toString(), base)
    else
      notSources[source] = yes
      removeSource source, base


# Compile a single source script, containing the given code, according to the
# requested options. If evaluating the script directly sets `__filename`,
# `__dirname` and `module.filename` to be correct relative to the script's path.
compileScript = (file, input, base) ->
  o = opts
  options = compileOptions file
  try
    t = task = {file, input, options}
    CoffeeScript.emit 'compile', task
    if      o.tokens      then printTokens CoffeeScript.tokens t.input, t.options
    else if o.nodes       then printLine CoffeeScript.nodes(t.input, t.options).toString().trim()
    else if o.run         then CoffeeScript.run t.input, t.options
    else if o.join and t.file isnt o.join
      sourceCode[sources.indexOf(t.file)] = t.input
      compileJoin()
    else
      if o.maps
        compiled = CoffeeScript.compileWithSourceMap t.input, t.options
        t.output = compiled.compiledJs
        t.sourceMap = compiled.v3SourceMap
      else
        t.output = CoffeeScript.compile t.input, t.options

      CoffeeScript.emit 'success', task
      if o.print          then printLine t.output.trim()
      else if o.compile || o.maps
        writeJs base, t.file, t.output, t.sourceMap
      else if o.lint      then lint t.file, t.output
  catch err
    CoffeeScript.emit 'failure', err, task
    return if CoffeeScript.listeners('failure').length
    return printLine err.message + '\x07' if o.watch
    printWarn err instanceof Error and err.stack or "ERROR: #{err}"
    process.exit 1

# Attach the appropriate listeners to compile scripts incoming over **stdin**,
# and write them back to **stdout**.
compileStdio = ->
  code = ''
  stdin = process.openStdin()
  stdin.on 'data', (buffer) ->
    code += buffer.toString() if buffer
  stdin.on 'end', ->
    compileScript null, code

# If all of the source files are done being read, concatenate and compile
# them together.
joinTimeout = null
compileJoin = ->
  return unless opts.join
  unless sourceCode.some((code) -> code is null)
    clearTimeout joinTimeout
    joinTimeout = wait 100, ->
      compileScript opts.join, sourceCode.join('\n'), opts.join

# Watch a source CoffeeScript file using `fs.watch`, recompiling it every
# time the file is updated. May be used in combination with other options,
# such as `--lint` or `--print`.
watch = (source, base) ->

  prevStats = null
  compileTimeout = null

  watchErr = (e) ->
    if e.code is 'ENOENT'
      return if sources.indexOf(source) is -1
      try
        rewatch()
        compile()
      catch e
        removeSource source, base, yes
        compileJoin()
    else throw e

  compile = ->
    clearTimeout compileTimeout
    compileTimeout = wait 25, ->
      fs.stat source, (err, stats) ->
        return watchErr err if err
        return rewatch() if prevStats and stats.size is prevStats.size and
          stats.mtime.getTime() is prevStats.mtime.getTime()
        prevStats = stats
        fs.readFile source, (err, code) ->
          return watchErr err if err
          compileScript(source, code.toString(), base)
          rewatch()

  try
    watcher = fs.watch source, compile
  catch e
    watchErr e

  rewatch = ->
    watcher?.close()
    watcher = fs.watch source, compile


# Watch a directory of files for new additions.
watchDir = (source, base) ->
  readdirTimeout = null
  try
    watcher = fs.watch source, ->
      clearTimeout readdirTimeout
      readdirTimeout = wait 25, ->
        fs.readdir source, (err, files) ->
          if err
            throw err unless err.code is 'ENOENT'
            watcher.close()
            return unwatchDir source, base
          for file in files when not hidden(file) and not notSources[file]
            file = path.join source, file
            continue if sources.some (s) -> s.indexOf(file) >= 0
            sources.push file
            sourceCode.push null
            compilePath file, no, base
  catch e
    throw e unless e.code is 'ENOENT'

unwatchDir = (source, base) ->
  prevSources = sources[..]
  toRemove = (file for file in sources when file.indexOf(source) >= 0)
  removeSource file, base, yes for file in toRemove
  return unless sources.some (s, i) -> prevSources[i] isnt s
  compileJoin()

# Remove a file from our source list, and source code cache. Optionally remove
# the compiled JS version as well.
removeSource = (source, base, removeJs) ->
  index = sources.indexOf source
  sources.splice index, 1
  sourceCode.splice index, 1
  if removeJs and not opts.join
    jsPath = outputPath source, base
    exists jsPath, (itExists) ->
      if itExists
        fs.unlink jsPath, (err) ->
          throw err if err and err.code isnt 'ENOENT'
          timeLog "removed #{source}"

# Get the corresponding output JavaScript path for a source file.
<<<<<<< HEAD
outputPath = (source, base, extension=".js") ->
  filename  = path.basename(source, path.extname(source)) + extension
=======
outputPath = (source, base) ->
  basename  = path.basename source, source.match(/\.((lit)?coffee|coffee\.md)$/)?[0] or path.extname(source)
>>>>>>> 37a6ea63
  srcDir    = path.dirname source
  baseDir   = if base is '.' then srcDir else srcDir.substring base.length
  dir       = if opts.output then path.join opts.output, baseDir else srcDir
  path.join dir, basename + '.js'

# Write out a JavaScript source file with the compiled code. By default, files
# are written out in `cwd` as `.js` files with the same name, but the output
# directory can be customized with `--output`.
#
# If `generatedSourceMap` is provided, this will write a `.map` file into the
# same directory as the `.js` file.
writeJs = (base, sourcePath, js, generatedSourceMap = null) ->
  jsPath = outputPath sourcePath, base
  sourceMapPath = outputPath sourcePath, base, ".map"
  jsDir  = path.dirname jsPath
  compile = ->
    if opts.compile
      js = ' ' if js.length <= 0
      if generatedSourceMap then js = "//@ sourceMappingURL=#{path.basename sourceMapPath}\n#{js}"
      fs.writeFile jsPath, js, (err) ->
        if err
          printLine err.message
        else if opts.compile and opts.watch
          timeLog "compiled #{sourcePath}"
    if generatedSourceMap
      fs.writeFile sourceMapPath, generatedSourceMap, (err) ->
        if err
          printLine "Could not write source map: #{err.message}"
  exists jsDir, (itExists) ->
    if itExists then compile() else exec "mkdir -p #{jsDir}", compile

# Convenience for cleaner setTimeouts.
wait = (milliseconds, func) -> setTimeout func, milliseconds

# When watching scripts, it's useful to log changes with the timestamp.
timeLog = (message) ->
  console.log "#{(new Date).toLocaleTimeString()} - #{message}"

# Pipe compiled JS through JSLint (requires a working `jsl` command), printing
# any errors or warnings that arise.
lint = (file, js) ->
  printIt = (buffer) -> printLine file + ':\t' + buffer.toString().trim()
  conf = __dirname + '/../../extras/jsl.conf'
  jsl = spawn 'jsl', ['-nologo', '-stdin', '-conf', conf]
  jsl.stdout.on 'data', printIt
  jsl.stderr.on 'data', printIt
  jsl.stdin.write js
  jsl.stdin.end()

# Pretty-print a stream of tokens, sans location data.
printTokens = (tokens) ->
  strings = for token in tokens
    tag = token[0]
    value = token[1].toString().replace(/\n/, '\\n')
    "[#{tag} #{value}]"
  printLine strings.join(' ')

# Use the [OptionParser module](optparse.html) to extract all options from
# `process.argv` that are specified in `SWITCHES`.
parseOptions = ->
  optionParser  = new optparse.OptionParser SWITCHES, BANNER
  o = opts      = optionParser.parse process.argv[2..]
  o.compile     or=  !!o.output
  o.run         = not (o.compile or o.print or o.lint or o.maps)
  o.print       = !!  (o.print or (o.eval or o.stdio and o.compile))
  sources       = o.arguments
  sourceCode[i] = null for source, i in sources
  return

# The compile-time options to pass to the CoffeeScript compiler.
compileOptions = (filename) ->
  {filename, literate: helpers.isLiterate(filename), bare: opts.bare, header: opts.compile}

# Start up a new Node.js instance with the arguments in `--nodejs` passed to
# the `node` binary, preserving the other options.
forkNode = ->
  nodeArgs = opts.nodejs.split /\s+/
  args     = process.argv[1..]
  args.splice args.indexOf('--nodejs'), 2
  spawn process.execPath, nodeArgs.concat(args),
    cwd:        process.cwd()
    env:        process.env
    customFds:  [0, 1, 2]

# Print the `--help` usage message and exit. Deprecated switches are not
# shown.
usage = ->
  printLine (new optparse.OptionParser SWITCHES, BANNER).help()

# Print the `--version` message and exit.
version = ->
  printLine "CoffeeScript version #{CoffeeScript.VERSION}"<|MERGE_RESOLUTION|>--- conflicted
+++ resolved
@@ -249,17 +249,12 @@
           timeLog "removed #{source}"
 
 # Get the corresponding output JavaScript path for a source file.
-<<<<<<< HEAD
 outputPath = (source, base, extension=".js") ->
-  filename  = path.basename(source, path.extname(source)) + extension
-=======
-outputPath = (source, base) ->
   basename  = path.basename source, source.match(/\.((lit)?coffee|coffee\.md)$/)?[0] or path.extname(source)
->>>>>>> 37a6ea63
   srcDir    = path.dirname source
   baseDir   = if base is '.' then srcDir else srcDir.substring base.length
   dir       = if opts.output then path.join opts.output, baseDir else srcDir
-  path.join dir, basename + '.js'
+  path.join dir, basename + extension
 
 # Write out a JavaScript source file with the compiled code. By default, files
 # are written out in `cwd` as `.js` files with the same name, but the output
