# The `coffee` utility. Handles command-line compilation of CoffeeScript
# into various forms: saved into `.js` files or printed to stdout, piped to
# [JavaScript Lint](http://javascriptlint.com/) or recompiled every time the source is
# saved, printed as a token stream or as the syntax tree, or launch an
# interactive REPL.

# External dependencies.
fs             = require 'fs'
path           = require 'path'
helpers        = require './helpers'
optparse       = require './optparse'
CoffeeScript   = require './coffee-script'
{spawn, exec}  = require 'child_process'
{EventEmitter} = require 'events'

# Allow CoffeeScript to emit Node.js events.
helpers.extend CoffeeScript, new EventEmitter

printLine = (line) -> process.stdout.write line + '\n'
printWarn = (line) -> process.stderr.write line + '\n'

# The help banner that is printed when `coffee` is called without arguments.
BANNER = '''
  Usage: toffee [options] path/to/script.toffee
  
  If called without options, `toffee` will run your script.
         '''

# The list of all the valid option flags that `coffee` knows how to handle.
SWITCHES = [
  ['-b', '--bare',            'compile without a top-level function wrapper']
  ['-c', '--compile',         'compile to JavaScript and save as .js files']
  ['-e', '--eval',            'pass a string from the command line as input']
  ['-h', '--help',            'display this help message']
  ['-i', '--interactive',     'run an interactive CoffeeScript REPL']
  ['-j', '--join [FILE]',     'concatenate the source CoffeeScript before compiling']
  ['-l', '--lint',            'pipe the compiled JavaScript through JavaScript Lint']
  ['-n', '--nodes',           'print out the parse tree that the parser produces']
  [      '--nodejs [ARGS]',   'pass options directly to the "node" binary']
  ['-o', '--output [DIR]',    'set the output directory for compiled JavaScript']
  ['-p', '--print',           'print out the compiled JavaScript']
  ['-r', '--require [FILE*]', 'require a library before executing your script']
  ['-s', '--stdio',           'listen for and compile scripts over stdio']
  ['-t', '--tokens',          'print out the tokens that the lexer/rewriter produce']
  ['-v', '--version',         'display the version number']
  ['-w', '--watch',           'watch scripts for changes and rerun commands']
]

# Top-level objects shared by all the functions.
opts         = {}
sources      = []
sourceCode   = []
notSources   = {}
watchers     = {}
optionParser = null

# Run `coffee` by parsing passed options and determining what action to take.
# Many flags cause us to divert before compiling anything. Flags passed after
# `--` will be passed verbatim to your script as arguments in `process.argv`
exports.run = ->
  parseOptions()
  return forkNode()                      if opts.nodejs
  return usage()                         if opts.help
  return version()                       if opts.version
  loadRequires()                         if opts.require
  return require './repl'                if opts.interactive
  if opts.watch and !fs.watch
    printWarn "The --watch feature depends on Node v0.6.0+. You are running #{process.version}."
  return compileStdio()                  if opts.stdio
  return compileScript null, sources[0]  if opts.eval
  return require './repl'                unless sources.length
  if opts.run
    opts.literals = sources.splice(1).concat opts.literals
  process.argv = process.argv.slice(0, 2).concat opts.literals
  process.argv[0] = 'coffee'
  process.execPath = require.main.filename
  for source in sources
    compilePath source, yes, path.normalize source
    
# Compile a path, which could be a script or a directory. If a directory 
# is passed, recursively compile all '.coffee' extension source files in it 
# and all subdirectories.
compilePath = (source, topLevel, base) ->
  path.exists source, (exists) ->
    if topLevel and not exists and source[-7..] isnt '.coffee'
      source = sources[sources.indexOf(source)] = "#{source}.coffee"
      return compilePath source, topLevel, base
    if topLevel and not exists 
      console.error "File not found: #{source}"
      process.exit 1
    fs.stat source, (err, stats) ->
      throw err if err
      if stats.isDirectory()
        watchDir source, base if opts.watch
        fs.readdir source, (err, files) ->
          throw err if err
          files = files.map (file) -> path.join source, file
          index = sources.indexOf source
          sources[index..index] = files
          sourceCode[index..index] = files.map -> null
          compilePath file, no, base for file in files
      else if topLevel or path.extname(source) is '.coffee'
        watch source, base if opts.watch
        fs.readFile source, (err, code) ->
          throw err if err
          compileScript(source, code.toString(), base)
      else
        notSources[source] = yes
        removeSource source, base
            

# Compile a single source script, containing the given code, according to the
# requested options. If evaluating the script directly sets `__filename`,
# `__dirname` and `module.filename` to be correct relative to the script's path.
compileScript = (file, input, base) ->
  o = opts
  options = compileOptions file
  try
    t = task = {file, input, options}
    CoffeeScript.emit 'compile', task
    if      o.tokens      then printTokens CoffeeScript.tokens t.input
    else if o.nodes       then printLine CoffeeScript.nodes(t.input).toString().trim()
    else if o.run         then CoffeeScript.run t.input, t.options
    else if o.join and t.file isnt o.join
      sourceCode[sources.indexOf(t.file)] = t.input
      compileJoin()
    else
      t.output = CoffeeScript.compile t.input, t.options
      CoffeeScript.emit 'success', task
      if o.print          then printLine t.output.trim()
      else if o.compile   then writeJs t.file, t.output, base
      else if o.lint      then lint t.file, t.output
  catch err
    CoffeeScript.emit 'failure', err, task
    return if CoffeeScript.listeners('failure').length
    return printLine err.message if o.watch
    printWarn err instanceof Error and err.stack or "ERROR: #{err}"
    process.exit 1

# Attach the appropriate listeners to compile scripts incoming over **stdin**,
# and write them back to **stdout**.
compileStdio = ->
  code = ''
  stdin = process.openStdin()
  stdin.on 'data', (buffer) ->
    code += buffer.toString() if buffer
  stdin.on 'end', ->
    compileScript null, code

# If all of the source files are done being read, concatenate and compile
# them together.
compileJoin = ->
  return unless opts.join
  unless sourceCode.some((code) -> code is null)
    compileScript opts.join, sourceCode.join('\n'), opts.join

# Load files that are to-be-required before compilation occurs.
loadRequires = ->
  realFilename = module.filename
  module.filename = '.'
  require req for req in opts.require
  module.filename = realFilename

# Watch a source CoffeeScript file using `fs.watch`, recompiling it every
# time the file is updated. May be used in combination with other options,
# such as `--lint` or `--print`.
watch = (source, base) ->
<<<<<<< HEAD
  return unless fs.watch
  fs.stat source, (err, prevStats)->
    throw err if err
    watcher = fs.watch source, (event) ->
      if event is 'rename'
        watcher.close()
        watch source, base
      else if event is 'change'
        fs.stat source, (err, stats) ->
=======
  
  prevStats = null
  
  compile = ->
    fs.stat source, (err, stats) ->
      throw err if err
      return if prevStats and (stats.size is prevStats.size and
        stats.mtime.getTime() is prevStats.mtime.getTime())
      prevStats = stats
      fs.readFile source, (err, code) ->
        throw err if err
        compileScript(source, code.toString(), base)
      
  watcher = fs.watch source, callback = (event) ->
    if event is 'change'
      compile()
    else if event is 'rename'
      watcher.close()
      setTimeout -> 
        path.exists source, (exists) ->
          if exists
            compile()
            watcher = fs.watch source, callback
          else
            removeSource source, base, yes
            compileJoin()
      , 250
      
# Watch a directory of files for new additions.
watchDir = (source, base) ->
  watcher = fs.watch source, ->
    path.exists source, (exists) ->
      if exists
        fs.readdir source, (err, files) ->
          throw err if err
          files = files.map (file) -> path.join source, file
          for file in files when not notSources[file] 
            continue if sources.some (s) -> s.indexOf(file) >= 0
            sources.push file
            sourceCode.push null
            compilePath file, no, base
      else
        watcher.close()
        toRemove = (file for file in sources when file.indexOf(source) >= 0)
        removeSource file, base, yes for file in toRemove
        compileJoin()
        
# Remove a file from our source list, and source code cache. Optionally remove
# the compiled JS version as well.
removeSource = (source, base, removeJs) ->
  index = sources.indexOf source
  sources.splice index, 1
  sourceCode.splice index, 1
  if removeJs and not opts.join
    jsPath = outputPath source, base
    path.exists jsPath, (exists) ->
      if exists
        fs.unlink jsPath, (err) -> 
>>>>>>> 846306f8
          throw err if err
          timeLog "removed #{source}"
        
# Get the corresponding output JavaScript path for a source file.
outputPath = (source, base) ->
  filename  = path.basename(source, path.extname(source)) + '.js'
  srcDir    = path.dirname source
  baseDir   = if base is '.' then srcDir else srcDir.substring base.length
  dir       = if opts.output then path.join opts.output, baseDir else srcDir
  path.join dir, filename

# Write out a JavaScript source file with the compiled code. By default, files
# are written out in `cwd` as `.js` files with the same name, but the output
# directory can be customized with `--output`.
writeJs = (source, js, base) ->
  jsPath = outputPath source, base
  jsDir  = path.dirname jsPath
  compile = ->
    js = ' ' if js.length <= 0
    fs.writeFile jsPath, js, (err) ->
      if err
        printLine err.message
      else if opts.compile and opts.watch
        timeLog "compiled #{source}"
  path.exists jsDir, (exists) ->
    if exists then compile() else exec "mkdir -p #{jsDir}", compile
    
# When watching scripts, it's useful to log changes with the timestamp.
timeLog = (message) ->
  console.log "#{(new Date).toLocaleTimeString()} - #{message}"

# Pipe compiled JS through JSLint (requires a working `jsl` command), printing
# any errors or warnings that arise.
lint = (file, js) ->
  printIt = (buffer) -> printLine file + ':\t' + buffer.toString().trim()
  conf = __dirname + '/../../extras/jsl.conf'
  jsl = spawn 'jsl', ['-nologo', '-stdin', '-conf', conf]
  jsl.stdout.on 'data', printIt
  jsl.stderr.on 'data', printIt
  jsl.stdin.write js
  jsl.stdin.end()

# Pretty-print a stream of tokens.
printTokens = (tokens) ->
  strings = for token in tokens
    [tag, value] = [token[0], token[1].toString().replace(/\n/, '\\n')]
    "[#{tag} #{value}]"
  printLine strings.join(' ')

# Use the [OptionParser module](optparse.html) to extract all options from
# `process.argv` that are specified in `SWITCHES`.
parseOptions = ->
  optionParser  = new optparse.OptionParser SWITCHES, BANNER
  o = opts      = optionParser.parse process.argv.slice 2
  o.compile     or=  !!o.output
  o.run         = not (o.compile or o.print or o.lint)
  o.print       = !!  (o.print or (o.eval or o.stdio and o.compile))
  sources       = o.arguments
  sourceCode[i] = null for source, i in sources
  return

# The compile-time options to pass to the CoffeeScript compiler.
compileOptions = (filename) -> {filename, bare: opts.bare}

# Start up a new Node.js instance with the arguments in `--nodejs` passed to
# the `node` binary, preserving the other options.
forkNode = ->
  nodeArgs = opts.nodejs.split /\s+/
  args     = process.argv[1..]
  args.splice args.indexOf('--nodejs'), 2
  spawn process.execPath, nodeArgs.concat(args),
    cwd:        process.cwd()
    env:        process.env
    customFds:  [0, 1, 2]

# Print the `--help` usage message and exit. Deprecated switches are not
# shown.
usage = ->
  printLine (new optparse.OptionParser SWITCHES, BANNER).help()

# Print the `--version` message and exit.
version = ->
  printLine "ToffeeScript version #{CoffeeScript.VERSION}"<|MERGE_RESOLUTION|>--- conflicted
+++ resolved
@@ -165,17 +165,6 @@
 # time the file is updated. May be used in combination with other options,
 # such as `--lint` or `--print`.
 watch = (source, base) ->
-<<<<<<< HEAD
-  return unless fs.watch
-  fs.stat source, (err, prevStats)->
-    throw err if err
-    watcher = fs.watch source, (event) ->
-      if event is 'rename'
-        watcher.close()
-        watch source, base
-      else if event is 'change'
-        fs.stat source, (err, stats) ->
-=======
   
   prevStats = null
   
@@ -234,7 +223,6 @@
     path.exists jsPath, (exists) ->
       if exists
         fs.unlink jsPath, (err) -> 
->>>>>>> 846306f8
           throw err if err
           timeLog "removed #{source}"
         
