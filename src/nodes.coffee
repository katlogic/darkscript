--- conflicted
+++ resolved
@@ -881,11 +881,7 @@
     return [@makeCode(if @front then '({})' else '{}')] unless props.length
     if @generated
       for node in props when node instanceof Value
-<<<<<<< HEAD
         node.error 'cannot have an implicit value in an implicit object'
-=======
-        throw new SyntaxError 'cannot have an implicit value in an implicit object'
->>>>>>> 838e5e11
     idt         = o.indent += TAB
     lastNoncom  = @lastNonComment @properties
     answer = []
@@ -1002,15 +998,9 @@
         func = assign.value
         if base.value is 'constructor'
           if @ctor
-<<<<<<< HEAD
             assign.error 'cannot define more than one constructor in a class'
           if func.bound
             assign.error 'cannot define a constructor as a bound function'
-=======
-            throw new SyntaxError 'cannot define more than one constructor in a class'
-          if func.bound
-            throw new SyntaxError 'cannot define a constructor as a bound function'
->>>>>>> 838e5e11
           if func instanceof Code
             assign = @ctor = func
           else
@@ -1242,11 +1232,7 @@
     # Disallow conditional assignment of undefined variables.
     if not left.properties.length and left.base instanceof Literal and
            left.base.value != "this" and not o.scope.check left.base.value
-<<<<<<< HEAD
       @variable.error "the variable \"#{left.base.value}\" can't be assigned with #{@context} because it has not been declared before"
-=======
-      throw new SyntaxError "the variable \"#{left.base.value}\" can't be assigned with #{@context} because it has not been defined."
->>>>>>> 838e5e11
     if "?" in @context then o.isExistentialEquals = true
     new Op(@context[...-1], left, new Assign(right, @value, '=') ).compileToFragments o
 
@@ -1743,23 +1729,12 @@
     tryPart   = @attempt.compileToFragments o, LEVEL_TOP
 
     catchPart = if @recovery
-<<<<<<< HEAD
-      if @errorVariable.isObject?()
-        placeholder = new Literal '_error'
-        @recovery.unshift new Assign @errorVariable, placeholder
-        @errorVariable = placeholder
+      placeholder = new Literal '_error'
+      @recovery.unshift new Assign @errorVariable, placeholder
+      @errorVariable = placeholder
       if @errorVariable.value in STRICT_PROSCRIBED
         @errorVariable.error "catch variable may not be \"#{@errorVariable.value}\""
-      o.scope.add @errorVariable.value, 'param' unless o.scope.check @errorVariable.value
       [].concat @makeCode(" catch ("), @errorVariable.compileToFragments(o), @makeCode(") {\n"),
-=======
-      placeholder = new Literal '_error'
-      @recovery.unshift new Assign @error, placeholder
-      @error = placeholder
-      if @error.value in STRICT_PROSCRIBED
-        throw SyntaxError "catch variable may not be \"#{@error.value}\""
-      [].concat @makeCode(" catch ("), @error.compileToFragments(o), @makeCode(") {\n"),
->>>>>>> 838e5e11
         @recovery.compileToFragments(o, LEVEL_TOP), @makeCode("\n#{@tab}}")
     else unless @ensure or @recovery
       [@makeCode(' catch (_error) {}')]
