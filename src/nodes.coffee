# `nodes.coffee` contains all of the node classes for the syntax tree. Most
# nodes are created as the result of actions in the [grammar](grammar.html),
# but some are created by other nodes as a method of code generation. To convert
# the syntax tree into a string of JavaScript code, call `compile()` on the root.

Error.stackTraceLimit = Infinity

{Scope} = require './scope'
{RESERVED, STRICT_PROSCRIBED} = require './lexer'

# Import the helpers we plan to use.
{compact, flatten, extend, merge, del, starts, ends, last, some,
addLocationDataFn, locationDataToString, throwSyntaxError} = require './helpers'

$verbose = false
$flows   = null
puts = (v) ->
  unless $verbose
    return
  unless v
    console.log v
  else if v.constructor?.name != 'Object'
    console.log v.toString()
  else
    console.log arguments...

# Functions required by parser
exports.extend = extend
exports.addLocationDataFn = addLocationDataFn

# Constant functions for nodes that don't need customization.
YES     = -> yes
NO      = -> no
THIS    = -> this
NEGATE  = -> @negated = not @negated; this

uid = (prefix = '')->
  "_$#{prefix}$_#{uid.id++}"

uid.id = 0

#### CodeFragment

# The various nodes defined below all compile to a collection of **CodeFragment** objects.
# A CodeFragments is a block of generated code, and the location in the source file where the code
# came from. CodeFragments can be assembled together into working code just by catting together
# all the CodeFragments' `code` snippets, in order.
exports.CodeFragment = class CodeFragment
  constructor: (parent, code) ->
    @code = "#{code}"
    @locationData = parent?.locationData
    @type = parent?.constructor?.name or 'unknown'

  toString:   ->
    "#{@code}#{if @locationData then ": " + locationDataToString(@locationData) else ''}"

# Convert an array of CodeFragments into a string.
fragmentsToText = (fragments) ->
  (fragment.code for fragment in fragments).join('')

#### Base

# The **Base** is the abstract base class for all nodes in the syntax tree.
# Each subclass implements the `compileNode` method, which performs the
# code generation for that node. To compile a node to JavaScript,
# call `compile` on it, which wraps `compileNode` in some generic extra smarts,
# to know when the generated code needs to be wrapped up in a closure.
# An options hash is passed and cloned throughout, containing information about
# the environment from higher in the tree (such as if a returned value is
# being requested by the surrounding function), information about the current
# scope, and indentation level.
exports.Base = class Base

  compile: (o, lvl) ->
    fragmentsToText @compileToFragments o, lvl

  # Common logic for determining whether to wrap this node in a closure before
  # compiling it, or to compile directly. We need to wrap if this node is a
  # *statement*, and it's not a *pureStatement*, and we're not at
  # the top level of a block (which would be unnecessary), and we haven't
  # already been asked to return the result (because statements know how to
  # return results).
  compileToFragments: (o, lvl) ->
    o        = extend {}, o
    o.level  = lvl if lvl
    node     = @unfoldSoak(o) or this
    node.tab = o.indent
    if o.level is LEVEL_TOP or not node.isStatement(o)
      node.compileNode o
    else
      node.compileClosure o

  # Statements converted into expressions via closure-wrapping share a scope
  # object with their parent closure, to preserve the expected lexical scope.
  compileClosure: (o) ->
    if jumpNode = @jumps()
      jumpNode.error 'cannot use a pure statement in an expression'
    o.sharedScope = yes
    Closure.wrap(this).compileNode o

  # If the code generation wishes to use the result of a complex expression
  # in multiple places, ensure that the expression is only ever evaluated once,
  # by assigning it to a temporary variable. Pass a level to precompile.
  #
  # If `level` is passed, then returns `[val, ref]`, where `val` is the compiled value, and `ref`
  # is the compiled reference. If `level` is not passed, this returns `[val, ref]` where
  # the two values are raw nodes which have not been compiled.
  cache: (o, level, reused) ->
    unless @isComplex()
      ref = if level then @compileToFragments o, level else this
      [ref, ref]
    else
      ref = new Literal reused or o.scope.freeVariable 'ref'
      sub = new Assign ref, this
      if level then [sub.compileToFragments(o, level), [@makeCode(ref.value)]] else [sub, ref]

  cacheToCodeFragments: (cacheValues) ->
    [fragmentsToText(cacheValues[0]), fragmentsToText(cacheValues[1])]

  # Construct a node that returns the current node's result.
  # Note that this is overridden for smarter behavior for
  # many statement nodes (e.g. If, For)...
  makeReturn: (res) ->
    if @omit_return
      # eg: the call generate by await, omit_return will be set
      return @

    me = @unwrapAll()
    if res
      ret = new Call new Literal("#{res}.push"), [me]
    else
      ret = new Return [me]
      ret.generated = true
      ret
    ret.async = @async
    ret

  # Does this node, or any of its children, contain a node of a certain kind?
  # Recursively traverses down the *children* nodes and returns the first one
  # that verifies `pred`. Otherwise return undefined. `contains` does not cross
  # scope boundaries.
  contains: (pred) ->
    node = undefined
    @traverseChildren no, (n) ->
      if pred n
        node = n
        return no
    node

  # Pull out the last non-comment node of a node list.
  lastNonComment: (list) ->
    i = list.length
    return list[i] while i-- when list[i] not instanceof Comment
    null

  # `toString` representation of the node, for inspecting the parse tree.
  # This is what `coffee --nodes` prints out.
  toString: (idt = '', name = @constructor.name) ->
    tree = '\n' + idt + name
    for v in ['autocb', 'async', 'bound', 'cross', 'moved', 'no_results', 'generated', 'isCodeBlock'] when @[v]
      tree += " [#{v}]"
    if @omit_return
      tree += " [omit]"
    tree += '?' if @soak
    @eachChild (node) -> tree += node.toString idt + TAB
    tree

  # Passes each child to a function, breaking when the function returns `false`.
  eachChild: (func) ->
    return this unless @children
    for attr in @children.concat('next') when @[attr]
      for child in flatten [@[attr]]
        return this if func(child) is false
    this

  traverseChildren: (crossScope, func) ->
    @eachChild (child) ->
      recur = func(child)
      child.traverseChildren(crossScope, func) unless recur is no

  invert: ->
    new Op '!', this

  unwrapAll: ->
    node = this
    continue until node is node = node.unwrap()
    node

  # Default implementations of the common node properties and methods. Nodes
  # will override these with custom logic, if needed.
  children: []

  isStatement     : NO
  jumps           : NO
  isComplex       : YES
  isChainable     : NO
  isAssignable    : NO

  unwrap     : THIS
  unfoldSoak : NO

  # Is this node used to assign a certain variable?
  assigns: NO

  # For this node and all descendents, set the location data to `locationData`
  # if the location data is not already set.
  updateLocationDataIfMissing: (locationData) ->
    @locationData or= locationData

    @eachChild (child) ->
      child.updateLocationDataIfMissing locationData

  # Throw a SyntaxError associated with this node's location.
  error: (message) ->
    throwSyntaxError message, @locationData

  makeCode: (code) ->
    new CodeFragment this, code

  wrapInBraces: (fragments) ->
    [].concat @makeCode('('), fragments, @makeCode(')')

  # `fragmentsList` is an array of arrays of fragments. Each array in fragmentsList will be
  # concatonated together, with `joinStr` added in between each, to produce a final flat array
  # of fragments.
  joinFragmentArrays: (fragmentsList, joinStr) ->
    answer = []
    for fragments,i in fragmentsList
      if i then answer.push @makeCode joinStr
      answer = answer.concat fragments
    answer

  traverse: (funcs) ->
    {from_parent, from_child} = funcs
    unless @children
      return false

    @eachChild (child) =>
      if from_parent
        rt = from_parent child, @
        return false if rt == false
      child.traverse funcs
      if from_child
        rt = from_child @, child
        return false if rt == false
      true

  @scopes: []
  @scope: null
  @codes: []
  setFlags: ->
    @traverse {
      # from top to bottom
      from_parent: (self, parent) ->
        if self instanceof Block
          Base.scopes.push self
          Base.scope = self
        self.autocb ?= parent.autocb
        if self instanceof Code
          self.async = false
        true

      # from bottom to top
      from_child: (self, child) ->
        if child instanceof Block
          Base.scopes.pop()
          Base.scope = Base.scopes.slice(-1)[0]
        # if any child is async, then the node is async
        unless self instanceof Code
          self.async ||= child.async
        else
          Base.codes.push self
        true
    }

  transform: ->
    @eachChild (child) ->
      child.transform()
    @


  # move returns Synced version or AsyncCall
  # virtual move(dest) = 0

  # move node to `_id = node` and save to dest
  # return Value _id
  @move: (dest, node) ->
    id = new Value new Literal uid()
    assign = new Assign(
      id,
      node
    )
    assign.moved = true
    assign.async = node.async
    assign.forceNamedFunction = true if node.unwrapAll() instanceof Code
    dest.push assign
    id

  # move node to `_id = ((autocb) -> node)!` and save to dest
  # return Value _id
  @move_ac: (dest, node, cross = true) ->
    call = AsyncCall.wrap(node, cross)

    # assign the function result to new id
    Base.move(dest, call)

  # move node to _fn = () -> node and save to dest
  # return Value _fn
  @move_code: (dest, node) ->
    code = new Code([], Block.wrap(node), 'boundfunc')
    code.body.move()
    code.cross = true
    Base.move(dest, code)

  # move all values in the args until the last async
  # return self
  @move_arr: (dest, args) ->
    if n = args?.length
      while n--
        if args[n].async
          for i in [0..n]
            args[i] = Base.move(dest, args[i])
        break
    @

#### Block

# The block is the list of expressions that forms the body of an
# indented block of code -- the implementation of a function, a clause in an
# `if`, `switch`, or `try`, and so on...
exports.Block = class Block extends Base
  constructor: (nodes) ->
    @expressions = compact flatten nodes or []

  children: ['expressions']

  # Tack an expression on to the end of this expression list.
  push: (node) ->
    @expressions.push node
    this

  # Remove and return the last expression of this expression list.
  pop: ->
    @expressions.pop()

  # Add an expression at the beginning of this expression list.
  unshift: (node) ->
    @expressions.unshift node
    this

  # If this Block consists of just a single node, unwrap it by pulling
  # it back out.
  unwrap: ->
    if @expressions.length is 1 then @expressions[0] else this

  # Is this an empty block of code?
  isEmpty: ->
    not @expressions.length

  isStatement: (o) ->
    for exp in @expressions when exp.isStatement o
      return yes
    no

  jumps: (o) ->
    for exp in @expressions
      return exp if exp.jumps o

  # A Block node does not return its entire body, rather it
  # ensures that the final expression is returned.
  makeReturn: (res) ->
    len = @expressions.length
    if len == 0
      ret = new Return []
      ret.generated = true
      @expressions.push ret
      return this
    while len--
      expr = @expressions[len]
      if expr not instanceof Comment
        @expressions[len] = expr.makeReturn res
        # TODO remove Return only if flow.next is empty
        # @expressions.splice(len, 1) if expr instanceof Return and not expr.expression.length
        break
    this

  # A **Block** is the only node that can serve as the root.
  compileToFragments: (o = {}, level) ->
    if o.scope then super o, level else @compileRoot o

  # Compile all expressions within the **Block** body. If we need to
  # return the result, and it's an expression, simply return it. If it's a
  # statement, ask the statement to do so.
  compileNode: (o) ->
    @tab  = o.indent
    top   = o.level is LEVEL_TOP
    compiledNodes = []
    nodes = []

    for node, index in @expressions
      node = node.unwrapAll()
      node = (node.unfoldSoak(o) or node)
      node.underCodeBlock = @isCodeBlock
      if node instanceof Block || node instanceof FlowBlock
        # This is a nested block. We don't do anything special here like enclose
        # it in a new scope; we just compile the statements in this block along with
        # our own
        compiledNodes.push node.compileNode o
      else if top
        node.front = true
        fragments = node.compileToFragments o
        unless node.isStatement o
          fragments.unshift @makeCode "#{@tab}"
          fragments.push @makeCode ";"
        compiledNodes.push fragments
      else
        compiledNodes.push node.compileToFragments o, LEVEL_LIST
      if node instanceof Return
        @expressions.splice(index+1)
        break
    if top
      if @spaced
        return [].concat @joinFragmentArrays(compiledNodes, '\n\n'), @makeCode("\n")
      else
        return @joinFragmentArrays(compiledNodes, '\n')
    if compiledNodes.length
      answer = @joinFragmentArrays(compiledNodes, ', ')
    else
      answer = [@makeCode "void 0"]
    if compiledNodes.length > 1 and o.level >= LEVEL_LIST then @wrapInBraces answer else answer

  # If we happen to be the top-level **Block**, wrap everything in
  # a safety closure, unless requested not to.
  # It would be better not to generate them in the first place, but for now,
  # clean up obvious double-parentheses.
  compileRoot: (o) ->
    uid.id = 0
    $verbose = o.verbose
    # Mark all nodes async flags
    Base.scopes = [@]
    Base.scope  = @
    @setFlags()
    puts "setFlags:"
    puts @

    # move
    # move any async grammar to
    #
    #   Block
    #     AsyncCall
    #
    @move()
    for code in Base.codes
      code.move()
    puts "move:"
    puts @

    # convert to CoffeeScript with async flags, such as [cross]
    @transform()
    puts "Transformed:"
    puts @

    o.indent  = if o.bare then '' else TAB
    o.level   = LEVEL_TOP
    @spaced   = yes
    o.scope   = new Scope null, this, null
    $flows   = new Flows(o.scope)
    @isCodeBlock = true
    # Mark given local variables in the root scope as parameters so they don't
    # end up being declared on this block.
    o.scope.parameter name for name in o.locals or []
    prelude   = []
    unless o.bare
      preludeExps = for exp, i in @expressions
        break unless exp.unwrap() instanceof Comment
        exp
      rest = @expressions[preludeExps.length...]
      @expressions = preludeExps
      if preludeExps.length
        prelude = @compileNode merge(o, indent: '')
        prelude.push @makeCode "\n"
      @expressions = rest
    fragments = @compileWithDeclarations o
    return fragments if o.bare
    [].concat prelude, @makeCode("(function() {\n"), fragments, @makeCode("\n}).call(this);\n")

  # Compile the expressions body for the contents of a function, with
  # declarations of all inner variables pushed up to the top.
  compileWithDeclarations: (o) ->
    fragments = []
    post = []
    for exp, i in @expressions
      exp = exp.unwrap()
      break unless exp instanceof Comment or exp instanceof Literal
    o = merge(o, level: LEVEL_TOP)
    if i
      rest = @expressions.splice i, 9e9
      [spaced,    @spaced] = [@spaced, no]
      [fragments, @spaced] = [@compileNode(o), spaced]
      @expressions = rest
    post = @compileNode o
    {scope} = o
    if scope.expressions is this
      declars = o.scope.hasDeclarations()
      assigns = scope.hasAssignments
      if declars or assigns
        fragments.push @makeCode '\n' if i
        fragments.push @makeCode "#{@tab}var "
        if declars
          fragments.push @makeCode scope.declaredVariables().join(', ')
        if assigns
          fragments.push @makeCode ",\n#{@tab + TAB}" if declars
          fragments.push @makeCode scope.assignedVariables().join(",\n#{@tab + TAB}")
        fragments.push @makeCode ";\n#{if @spaced then '\n' else ''}"
      else if fragments.length and post.length
        fragments.push @makeCode "\n"
    fragments.concat post

  # Wrap up the given nodes as a **Block**, unless it already happens
  # to be one.
  transform: ->
    dest = []
    while node = @expressions.shift()
      if node.async || node instanceof AsyncCall
        next = new Block @expressions
        next.transform()
        block = node.transform(next)
        dest.push block
        @expressions = []
      else
        node.transform()
        dest.push node
    @expressions = dest
    return true

  move: (parent_has_results = true) ->
    dest = []
    while node = @expressions.shift()
      if node.async
        moved = []
        if node instanceof AsyncCall
          node.move_args(moved)
        else if node instanceof If && @expressions.length
          node = node.move(moved, @expressions)
          @expressions = []
        else if (node instanceof For || node instanceof While)
          # if For need return results, then For must have already been wrapped to `a = for` then the @expressions is 0, otherwise, it is in the block, with @expressions after.
          if @expressions.length || !parent_has_results
            node = node.move(dest, false)
            node = AsyncCall.wrap(node)
          else
            node = node.move(dest, true)
        else
          node = node.move(moved)
        if moved.length
          @expressions.unshift node if node
          @expressions.unshift moved...
          continue
      if node
        dest.push node
    @expressions = dest
    @async = false
    @

  @wrap: (nodes) ->
    return nodes[0] if nodes.length is 1 and nodes[0] instanceof Block
    new Block nodes

#### Literal

# Literals are static values that can be passed through directly into
# JavaScript without translation, such as: strings, numbers,
# `true`, `false`, `null`...
exports.Literal = class Literal extends Base
  constructor: (@value) ->

  makeReturn: ->
    if @isStatement() then this else super

  isAssignable: ->
    IDENTIFIER.test @value

  isStatement: ->
    @value in ['break', 'continue', 'debugger']

  isComplex: NO

  assigns: (name) ->
    name is @value

  jumps: (o) ->
    return this if @value is 'break' and not (o?.loop or o?.block)
    return this if @value is 'continue' and not o?.loop

  compileNode: (o) ->
    flow = $flows.last()
    if @isStatement() && fn = flow[@value]
      # replace break, continue
      $flows.push()
      answer = new Return(
        [new Call(new Literal(fn))]
      ).compileToFragments(o, LEVEL_TOP)
      $flows.pop()
      return answer
    if @value in ['_break', '_continue']
      unless flow[@value]
        @error("unexpected #{@value}")
      answer = [@makeCode flow[@value]]
      return answer

    code = if @value is 'this'
      if o.scope.method?.bound then o.scope.method.context else @value
    else if @value.reserved
      "\"#{@value}\""
    else
      @value
    answer = if @isStatement() then "#{@tab}#{code};" else code
    [@makeCode answer]

  toString: ->
    ' "' + @value + '"'

  move: (dest) ->
    @

class exports.Undefined extends Base
  isAssignable: NO
  isComplex: NO
  compileNode: (o) ->
    [@makeCode if o.level >= LEVEL_ACCESS then '(void 0)' else 'void 0']

class exports.Null extends Base
  isAssignable: NO
  isComplex: NO
  compileNode: -> [@makeCode "null"]

class exports.Bool extends Base
  isAssignable: NO
  isComplex: NO
  compileNode: -> [@makeCode @val]
  constructor: (@val) ->

#### Return

# A `return` is a *pureStatement* -- wrapping it in a closure wouldn't
# make sense.
exports.Return = class Return extends Base
  constructor: (expr) ->
    @expression = expr ? []

  children: ['expression']

  isStatement:     YES
  makeReturn:      THIS
  jumps:           THIS

  compileToFragments: (o, level) ->
    expr = @expression[0]?.makeReturn()
    if expr and expr not instanceof Return then expr.compileToFragments o, level else super o, level

  compileNode: (o) ->
    expr = null
    answer = []
<<<<<<< HEAD
    flow = $flows.last()

    if @generated && flow.next
      expr = new Call new Literal(flow.next), @expression
      expr.omit_return = true
    else if flow.return
      expr = new Call new Literal(flow.return), @expression
    else if @expression.length > 1
      @error "failed to return multiple value"
    else
      expr = @expression[0]

    if expr?.omit_return
      answer.push @makeCode @tab
    else
      # TODO: If we call expression.compile() here twice, we'll sometimes get back different results!
      answer.push @makeCode(@tab + "return#{[" " if expr]}")
    if expr
      answer = answer.concat expr.compileToFragments(o, LEVEL_PAREN)
=======
    # TODO: If we call expression.compile() here twice, we'll sometimes get back different results!
    answer.push @makeCode @tab + "return#{if @expression then " " else ""}"
    if @expression
      answer = answer.concat @expression.compileToFragments o, LEVEL_PAREN
>>>>>>> f038d051
    answer.push @makeCode ";"
    return answer

  move: (dest) ->
    return @ unless @async
    Base.move_arr(dest, @expression)
    @async = false
    @

#### Value

# A value, variable or literal or parenthesized, indexed or dotted into,
# or vanilla.
exports.Value = class Value extends Base
  constructor: (base, props, tag) ->
    return base if not props and base instanceof Value
    @base       = base
    @properties = props or []
    @[tag]      = true if tag
    return this

  children: ['base', 'properties']

  # Add a property (or *properties* ) `Access` to the list.
  add: (props) ->
    @properties = @properties.concat props
    this

  hasProperties: ->
    !!@properties.length

  # Some boolean checks for the benefit of other nodes.
  isArray        : -> not @properties.length and @base instanceof Arr
  isComplex      : -> @hasProperties() or @base.isComplex()
  isAssignable   : -> @hasProperties() or @base.isAssignable()
  isSimpleNumber : -> @base instanceof Literal and SIMPLENUM.test @base.value
  isString       : -> @base instanceof Literal and IS_STRING.test @base.value
  isIdentifier   : -> not @hasProperties() and @base instanceof Literal and IDENTIFIER.test @base.value
  isAtomic       : ->
    for node in @properties.concat @base
      return no if node.soak or node instanceof Call
    yes

  isStatement : (o)    -> not @properties.length and @base.isStatement o
  assigns     : (name) -> not @properties.length and @base.assigns name
  jumps       : (o)    -> not @properties.length and @base.jumps o

  isObject: (onlyGenerated) ->
    return no if @properties.length
    (@base instanceof Obj) and (not onlyGenerated or @base.generated)

  isSplice: ->
    last(@properties) instanceof Slice

  # The value can be unwrapped as its inner node, if there are no attached
  # properties.
  unwrap: ->
    if @properties.length then this else @base

  # A reference has base part (`this` value) and name part.
  # We cache them separately for compiling complex expressions.
  # `a()[b()] ?= c` -> `(_base = a())[_name = b()] ? _base[_name] = c`
  cacheReference: (o) ->
    name = last @properties
    if @properties.length < 2 and not @base.isComplex() and not name?.isComplex()
      return [this, this]  # `a` `a.b`
    base = new Value @base, @properties[...-1]
    if base.isComplex()  # `a().b`
      bref = new Literal o.scope.freeVariable 'base'
      base = new Value new Parens new Assign bref, base
    return [base, bref] unless name  # `a()`
    if name.isComplex()  # `a[b()]`
      nref = new Literal o.scope.freeVariable 'name'
      name = new Index new Assign nref, name.index
      nref = new Index nref
    [base.add(name), new Value(bref or base.base, [nref or name])]

  # We compile a value to JavaScript by compiling and joining each property.
  # Things get much more interesting if the chain of properties has *soak*
  # operators `?.` interspersed. Then we have to take care not to accidentally
  # evaluate anything twice when building the soak chain.
  compileNode: (o) ->
    @base.front = @front
    props = @properties
    fragments = @base.compileToFragments o, (if props.length then LEVEL_ACCESS else null)
    if (@base instanceof Parens or props.length) and SIMPLENUM.test fragmentsToText fragments
      fragments.push @makeCode '.'
    for prop in props
      fragments.push (prop.compileToFragments o)...
    fragments

  # Unfold a soak into an `If`: `a?.b` -> `a.b if a?`
  unfoldSoak: (o) ->
    @unfoldedSoak ?= do =>
      if ifn = @base.unfoldSoak o
        ifn.body.properties.push @properties...
        return ifn
      for prop, i in @properties when prop.soak
        prop.soak = off
        fst = new Value @base, @properties[...i]
        snd = new Value @base, @properties[i..]
        if fst.isComplex()
          ref = new Literal o.scope.freeVariable 'ref'
          fst = new Parens new Assign ref, fst
          snd.base = ref
        return new If new Existence(fst), snd, soak: on
      no

  move: (dest) ->
    return @ unless @async
    if @properties.length && @base.async
      @base = Base.move_ac(dest, @base)
    else
      @base = @base.move(dest)
    Base.move_arr(dest, @properties)
    @async = false
    @

  get_names: (names = []) ->
    if @base instanceof Arr
      for v in @base.objects
        v.get_names?(names)
    else if @hasProperties?()
      return null
    else if @base.value?
      names.push(@base.value)
    names

#### Comment

# CoffeeScript passes through block comments as JavaScript block comments
# at the same position.
exports.Comment = class Comment extends Base
  constructor: (@comment) ->

  isStatement:     YES
  makeReturn:      THIS

  compileNode: (o, level) ->
    code = "/*#{multident @comment, @tab}#{if '\n' in @comment then "\n#{@tab}" else ''}*/\n"
    code = o.indent + code if (level or o.level) is LEVEL_TOP
    [@makeCode code]

#### Call

# Node for a function invocation. Takes care of converting `super()` calls into
# calls against the prototype's function of the same name.
exports.Call = class Call extends Base
  constructor: (variable, @args = [], @soak) ->
    @isNew    = false
    @isSuper  = variable is 'super'
    @variable = if @isSuper then null else variable

  children: ['variable', 'args']

  # Tag this invocation as creating a new instance.
  newInstance: ->
    base = @variable?.base or @variable
    if base instanceof Call and not base.isNew
      base.newInstance()
    else
      @isNew = true
    this

  # Grab the reference to the superclass's implementation of the current
  # method.
  superReference: (o) ->
    method = o.scope.namedMethod()
    if method?.klass
      accesses = [new Access(new Literal '__super__')]
      accesses.push new Access new Literal 'constructor' if method.static
      accesses.push new Access new Literal method.name
      (new Value (new Literal method.klass), accesses).compile o
    else if method?.ctor
      "#{method.name}.__super__.constructor"
    else
      @error 'cannot call super outside of an instance method.'

  # The appropriate `this` value for a `super` call.
  superThis : (o) ->
    method = o.scope.method
    (method and not method.klass and method.context) or "this"

  # Soaked chained invocations unfold into if/else ternary structures.
  unfoldSoak: (o) ->
    if @soak
      if @variable
        return ifn if ifn = unfoldSoak o, this, 'variable'
        [left, rite] = new Value(@variable).cacheReference o
      else
        left = new Literal @superReference o
        rite = new Value left
      rite = new Call rite, @args
      rite.isNew = @isNew
      left = new Literal "typeof #{ left.compile o } === \"function\""
      return new If left, new Value(rite), soak: yes
    call = this
    list = []
    loop
      if call.variable instanceof Call
        list.push call
        call = call.variable
        continue
      break unless call.variable instanceof Value
      list.push call
      break unless (call = call.variable.base) instanceof Call
    for call in list.reverse()
      if ifn
        if call.variable instanceof Call
          call.variable = ifn
        else
          call.variable.base = ifn
      ifn = unfoldSoak o, call, 'variable'
    ifn

  # Compile a vanilla function call.
  compileNode: (o) ->
    @variable?.front = @front
    compiledArray = Splat.compileSplattedArray o, @args, true
    if compiledArray.length
      return @compileSplat o, compiledArray
    compiledArgs = []
    for arg, argIndex in @args
      if argIndex then compiledArgs.push @makeCode ", "
      compiledArgs.push (arg.compileToFragments o, LEVEL_LIST)...

    fragments = []
    if @isSuper
      preface = @superReference(o) + ".call(#{@superThis(o)}"
      if compiledArgs.length then preface += ", "
      fragments.push @makeCode preface
    else
      if @isNew then fragments.push @makeCode 'new '
      fragments.push @variable.compileToFragments(o, LEVEL_ACCESS)...
      fragments.push @makeCode "("
    fragments.push compiledArgs...
    fragments.push @makeCode ")"
    fragments

  # If you call a function with a splat, it's converted into a JavaScript
  # `.apply()` call to allow an array of arguments to be passed.
  # If it's a constructor, then things get real tricky. We have to inject an
  # inner constructor in order to be able to pass the varargs.
  #
  # splatArgs is an array of CodeFragments to put into the 'apply'.
  compileSplat: (o, splatArgs) ->
    if @isSuper
      return [].concat @makeCode("#{ @superReference o }.apply(#{@superThis(o)}, "),
        splatArgs, @makeCode(")")

    if @isNew
      idt = @tab + TAB
      return [].concat @makeCode("""
        (function(func, args, ctor) {
        #{idt}ctor.prototype = func.prototype;
        #{idt}var child = new ctor, result = func.apply(child, args);
        #{idt}return Object(result) === result ? result : child;
        #{@tab}})("""),
        (@variable.compileToFragments o, LEVEL_LIST),
        @makeCode(", "), splatArgs, @makeCode(", function(){})")

    answer = []
    base = new Value @variable
    if (name = base.properties.pop()) and base.isComplex()
      ref = o.scope.freeVariable 'ref'
      answer = answer.concat @makeCode("(#{ref} = "),
        (base.compileToFragments o, LEVEL_LIST),
        @makeCode(")"),
        name.compileToFragments(o)
    else
      fun = base.compileToFragments o, LEVEL_ACCESS
      fun = @wrapInBraces fun if SIMPLENUM.test fragmentsToText fun
      if name
        ref = fragmentsToText fun
        fun.push (name.compileToFragments o)...
      else
        ref = 'null'
      answer = answer.concat fun
    answer = answer.concat @makeCode(".apply(#{ref}, "), splatArgs, @makeCode(")")

  move: (dest) ->
    return @ if @moved
    @moved = true
    return @ unless @async
    @variable = @variable.move(dest)
    Base.move_arr(dest, @args)
    @async = false
    @


#### Extends

# Node to extend an object's prototype with an ancestor object.
# After `goog.inherits` from the
# [Closure Library](http://closure-library.googlecode.com/svn/docs/closureGoogBase.js.html).
exports.Extends = class Extends extends Base
  constructor: (@child, @parent) ->

  children: ['child', 'parent']

  # Hooks one constructor into another's prototype chain.
  compileToFragments: (o) ->
    new Call(new Value(new Literal utility 'extends'), [@child, @parent]).compileToFragments o

#### Access

# A `.` access into a property of a value, or the `::` shorthand for
# an access into the object's prototype.
exports.Access = class Access extends Base
  constructor: (@name, tag) ->
    @name.asKey = yes
    @soak  = tag is 'soak'

  children: ['name']

  compileToFragments: (o) ->
    name = @name.compileToFragments o
    if IDENTIFIER.test fragmentsToText name
      name.unshift @makeCode "."
    else
      name.unshift @makeCode "["
      name.push @makeCode "]"
    name

  isComplex: NO

#### Index

# A `[ ... ]` indexed access into an array or object.
exports.Index = class Index extends Base
  constructor: (@index) ->

  children: ['index']

  compileToFragments: (o) ->
    [].concat @makeCode("["), @index.compileToFragments(o, LEVEL_PAREN), @makeCode("]")

  isComplex: ->
    @index.isComplex()

  move: (dest) ->
    return @ unless @async
    @index = @index.move(dest)
    @async = false
    @

#### Range

# A range literal. Ranges can be used to extract portions (slices) of arrays,
# to specify a range for comprehensions, or as a value, to be expanded into the
# corresponding array of integers at runtime.
exports.Range = class Range extends Base

  children: ['from', 'to']

  constructor: (@from, @to, tag) ->
    @exclusive = tag is 'exclusive'
    @equals = if @exclusive then '' else '='

  # Compiles the range's source variables -- where it starts and where it ends.
  # But only if they need to be cached to avoid double evaluation.
  compileVariables: (o) ->
    o = merge o, top: true
    [@fromC, @fromVar]  =  @cacheToCodeFragments @from.cache o, LEVEL_LIST
    [@toC, @toVar]      =  @cacheToCodeFragments @to.cache o, LEVEL_LIST
    [@step, @stepVar]   =  @cacheToCodeFragments step.cache o, LEVEL_LIST if step = del o, 'step'
    [@fromNum, @toNum]  = [@fromVar.match(SIMPLENUM), @toVar.match(SIMPLENUM)]
    @stepNum            = @stepVar.match(SIMPLENUM) if @stepVar

  # When compiled normally, the range returns the contents of the *for loop*
  # needed to iterate over the values in the range. Used by comprehensions.
  compileNode: (o) ->
    @compileVariables o unless @fromVar
    return @compileArray(o) unless o.index

    # Set up endpoints.
    known    = @fromNum and @toNum
    idx      = del o, 'index'
    idxName  = del o, 'name'
    namedIndex = idxName and idxName isnt idx
    varPart  = "#{idx} = #{@fromC}"
    varPart += ", #{@toC}" if @toC isnt @toVar
    varPart += ", #{@step}" if @step isnt @stepVar
    [lt, gt] = ["#{idx} <#{@equals}", "#{idx} >#{@equals}"]

    # Generate the condition.
    condPart = if @stepNum
      if +@stepNum > 0 then "#{lt} #{@toVar}" else "#{gt} #{@toVar}"
    else if known
      [from, to] = [+@fromNum, +@toNum]
      if from <= to then "#{lt} #{to}" else "#{gt} #{to}"
    else
      cond = if @stepVar then "#{@stepVar} > 0" else "#{@fromVar} <= #{@toVar}"
      "#{cond} ? #{lt} #{@toVar} : #{gt} #{@toVar}"

    # Generate the step.
    stepPart = if @stepVar
      "#{idx} += #{@stepVar}"
    else if known
      if namedIndex
        if from <= to then "++#{idx}" else "--#{idx}"
      else
        if from <= to then "#{idx}++" else "#{idx}--"
    else
      if namedIndex
        "#{cond} ? ++#{idx} : --#{idx}"
      else
        "#{cond} ? #{idx}++ : #{idx}--"

    varPart  = "#{idxName} = #{varPart}" if namedIndex
    stepPart = "#{idxName} = #{stepPart}" if namedIndex

    # The final loop body.
    r = [@makeCode "#{varPart}; #{condPart}; #{stepPart}"]
    r.initPart = varPart
    r.condPart = condPart
    r.stepPart = stepPart
    r


  # When used as a value, expand the range into the equivalent array.
  compileArray: (o) ->
    if @fromNum and @toNum and Math.abs(@fromNum - @toNum) <= 20
      range = [+@fromNum..+@toNum]
      range.pop() if @exclusive
      return [@makeCode "[#{ range.join(', ') }]"]
    idt    = @tab + TAB
    i      = o.scope.freeVariable 'i'
    result = o.scope.freeVariable 'results'
    pre    = "\n#{idt}#{result} = [];"
    if @fromNum and @toNum
      o.index = i
      body    = fragmentsToText @compileNode o
    else
      vars    = "#{i} = #{@fromC}" + if @toC isnt @toVar then ", #{@toC}" else ''
      cond    = "#{@fromVar} <= #{@toVar}"
      body    = "var #{vars}; #{cond} ? #{i} <#{@equals} #{@toVar} : #{i} >#{@equals} #{@toVar}; #{cond} ? #{i}++ : #{i}--"
    post   = "{ #{result}.push(#{i}); }\n#{idt}return #{result};\n#{o.indent}"
    hasArgs = (node) -> node?.contains (n) -> n instanceof Literal and n.value is 'arguments' and not n.asKey
    args   = ', arguments' if hasArgs(@from) or hasArgs(@to)
    [@makeCode "(function() {#{pre}\n#{idt}for (#{body})#{post}}).apply(this#{args ? ''})"]

  move: (dest) ->
    @error "Range doesn't support async."
    if @to.async
      @from = @from.move(dest)
      @to = Base.move(dest, @to)
    else if @from.async
      @from = @from.move(dest)
    @async = false
    @
#### Slice

# An array slice literal. Unlike JavaScript's `Array#slice`, the second parameter
# specifies the index of the end of the slice, just as the first parameter
# is the index of the beginning.
exports.Slice = class Slice extends Base

  children: ['range']

  constructor: (@range) ->
    super()

  # We have to be careful when trying to slice through the end of the array,
  # `9e9` is used because not all implementations respect `undefined` or `1/0`.
  # `9e9` should be safe because `9e9` > `2**32`, the max array length.
  compileNode: (o) ->
    {to, from} = @range
    fromCompiled = from and from.compileToFragments(o, LEVEL_PAREN) or [@makeCode '0']
    # TODO: jwalton - move this into the 'if'?
    if to
      compiled     = to.compileToFragments o, LEVEL_PAREN
      compiledText = fragmentsToText compiled
      if not (not @range.exclusive and +compiledText is -1)
        toStr = ', ' + if @range.exclusive
          compiledText
        else if SIMPLENUM.test compiledText
          "#{+compiledText + 1}"
        else
          compiled = to.compileToFragments o, LEVEL_ACCESS
          "+#{fragmentsToText compiled} + 1 || 9e9"
    [@makeCode ".slice(#{ fragmentsToText fromCompiled }#{ toStr or '' })"]

#### Obj

# An object literal, nothing fancy.
exports.Obj = class Obj extends Base
  constructor: (props, @generated = false) ->
    @objects = @properties = props or []

  children: ['properties']

  compileNode: (o) ->
    props = @properties
    return [@makeCode(if @front then '({})' else '{}')] unless props.length
    if @generated
      for node in props when node instanceof Value
        node.error 'cannot have an implicit value in an implicit object'
    idt         = o.indent += TAB
    lastNoncom  = @lastNonComment @properties
    answer = []
    for prop, i in props
      join = if i is props.length - 1
        ''
      else if prop is lastNoncom or prop instanceof Comment
        '\n'
      else
        ',\n'
      indent = if prop instanceof Comment then '' else idt
      if prop instanceof Assign and prop.variable instanceof Value and prop.variable.hasProperties()
        prop.variable.error 'Invalid object key'
      if prop instanceof Value and prop.this
        prop = new Assign prop.properties[0].name, prop, 'object'
      if prop not instanceof Comment
        if prop not instanceof Assign
          prop = new Assign prop, prop, 'object'
        (prop.variable.base or prop.variable).asKey = yes
      if indent then answer.push @makeCode indent
      answer.push prop.compileToFragments(o, LEVEL_TOP)...
      if join then answer.push @makeCode join
    answer.unshift @makeCode "{#{ props.length and '\n' }"
    answer.push @makeCode "#{ props.length and '\n' + @tab }}"
    if @front then @wrapInBraces answer else answer

  assigns: (name) ->
    for prop in @properties when prop.assigns name then return yes
    no

  move: (dest) ->
    return @ unless @async
    n = @properties.length
    while n--
      if @properties[n].async
        for i in [0..n]
          obj = @properties[i]
          @properties[i].value = Base.move(dest, @properties[i].value)
          @properties[i].async = false
        break
    @async = false
    @

#### Arr

# An array literal.
exports.Arr = class Arr extends Base
  constructor: (objs) ->
    @objects = objs or []

  children: ['objects']

  compileNode: (o) ->
    return [@makeCode '[]'] unless @objects.length
    o.indent += TAB
    answer = Splat.compileSplattedArray o, @objects
    return answer if answer.length

    answer = []
    compiledObjs = (obj.compileToFragments o, LEVEL_LIST for obj in @objects)
    for fragments, index in compiledObjs
      if index
        answer.push @makeCode ", "
      answer.push fragments...
    if fragmentsToText(answer).indexOf('\n') >= 0
      answer.unshift @makeCode "[\n#{o.indent}"
      answer.push @makeCode "\n#{@tab}]"
    else
      answer.unshift @makeCode "["
      answer.push @makeCode "]"
    answer

  assigns: (name) ->
    for obj in @objects when obj.assigns name then return yes
    no

  move: (dest) ->
    return unless @async
    Base.move_arr(dest, @objects)
    @async = false
    @

#### Class

# The CoffeeScript class definition.
# Initialize a **Class** with its name, an optional superclass, and a
# list of prototype property assignments.
exports.Class = class Class extends Base
  constructor: (@variable, @parent, @body = new Block) ->
    @boundFuncs = []
    @body.classBody = yes

  children: ['variable', 'parent', 'body']

  # Figure out the appropriate name for the constructor function of this class.
  determineName: ->
    return null unless @variable
    decl = if tail = last @variable.properties
      tail instanceof Access and tail.name.value
    else
      @variable.base.value
    if decl in STRICT_PROSCRIBED
      @variable.error "class variable name may not be #{decl}"
    decl and= IDENTIFIER.test(decl) and decl

  # For all `this`-references and bound functions in the class definition,
  # `this` is the Class being constructed.
  setContext: (name) ->
    @body.traverseChildren false, (node) ->
      return false if node.classBody
      if node instanceof Literal and node.value is 'this'
        node.value    = name
      else if node instanceof Code
        node.klass    = name
        node.context  = name if node.bound

  # Ensure that all functions bound to the instance are proxied in the
  # constructor.
  addBoundFunctions: (o) ->
    for bvar in @boundFuncs
      lhs = (new Value (new Literal "this"), [new Access bvar]).compile o
      @ctor.body.unshift new Literal "#{lhs} = #{utility 'bind'}(#{lhs}, this)"
    return

  # Merge the properties from a top-level object as prototypal properties
  # on the class.
  addProperties: (node, name, o) ->
    props = node.base.properties[..]
    exprs = while assign = props.shift()
      if assign instanceof Assign
        base = assign.variable.base
        delete assign.context
        func = assign.value
        if base.value is 'constructor'
          if @ctor
            assign.error 'cannot define more than one constructor in a class'
          if func.bound
            assign.error 'cannot define a constructor as a bound function'
          if func instanceof Code
            assign = @ctor = func
          else
            @externalCtor = o.scope.freeVariable 'class'
            assign = new Assign new Literal(@externalCtor), func
        else
          if assign.variable.this
            func.static = yes
            if func.bound
              func.context = name
          else
            assign.variable = new Value(new Literal(name), [(new Access new Literal 'prototype'), new Access base])
            if func instanceof Code and func.bound
              @boundFuncs.push base
              func.bound = no
      assign
    compact exprs

  # Walk the body of the class, looking for prototype properties to be converted.
  walkBody: (name, o) ->
    @traverseChildren false, (child) =>
      cont = true
      return false if child instanceof Class
      if child instanceof Block
        for node, i in exps = child.expressions
          if node instanceof Value and node.isObject(true)
            cont = false
            exps[i] = @addProperties node, name, o
        child.expressions = exps = flatten exps
      cont and child not instanceof Class

  # `use strict` (and other directives) must be the first expression statement(s)
  # of a function body. This method ensures the prologue is correctly positioned
  # above the `constructor`.
  hoistDirectivePrologue: ->
    index = 0
    {expressions} = @body
    ++index while (node = expressions[index]) and node instanceof Comment or
      node instanceof Value and node.isString()
    @directives = expressions.splice 0, index

  # Make sure that a constructor is defined for the class, and properly
  # configured.
  ensureConstructor: (name, o) ->
    missing = not @ctor
    @ctor or= new Code
    @ctor.ctor = @ctor.name = name
    @ctor.klass = null
    @ctor.noReturn = yes
    if missing
      superCall = new Literal "#{name}.__super__.constructor.apply(this, arguments)" if @parent
      superCall = new Literal "#{@externalCtor}.apply(this, arguments)" if @externalCtor
      if superCall
        ref = new Literal o.scope.freeVariable 'ref'
        @ctor.body.unshift new Assign ref, superCall
      @addBoundFunctions o
      if superCall
        @ctor.body.push ref
        @ctor.body.makeReturn()
      @body.expressions.unshift @ctor
    else
      @addBoundFunctions o


  # Instead of generating the JavaScript string directly, we build up the
  # equivalent syntax tree and compile that, in pieces. You can see the
  # constructor, property assignments, and inheritance getting built out below.
  compileNode: (o) ->
    decl  = @determineName()
    name  = decl or '_Class'
    name = "_#{name}" if name.reserved
    lname = new Literal name

    @hoistDirectivePrologue()
    @setContext name
    @walkBody name, o
    @ensureConstructor name, o
    @body.spaced = yes
    @body.expressions.unshift @ctor unless @ctor instanceof Code
    @body.expressions.push lname
    @body.expressions.unshift @directives...

    call  = Closure.wrap @body

    if @parent
      @superClass = new Literal o.scope.freeVariable 'super', no
      @body.expressions.unshift new Extends lname, @superClass
      call.args.push @parent
      params = call.variable.params or call.variable.base.params
      params.push new Param @superClass

    klass = new Parens call, yes
    klass = new Assign @variable, klass if @variable
    klass.compileToFragments o

  move: (dest) ->
    @body.move()
    @

#### Assign

# The **Assign** is used to assign a local variable to value, or to set the
# property of an object -- including within object literals.
exports.Assign = class Assign extends Base
  constructor: (@variable, @value, @context, options) ->
    @param = options and options.param
    @subpattern = options and options.subpattern
    forbidden = (name = @variable.unwrapAll().value) in STRICT_PROSCRIBED
    if forbidden and @context isnt 'object'
      @variable.error "variable name may not be \"#{name}\""

  children: ['variable', 'value']

  isStatement: (o) ->
    o?.level is LEVEL_TOP and @context? and "?" in @context

  isFunctionDeclareation: ->
    not @context? and @variable.isIdentifier() and @value instanceof Code

  assigns: (name) ->
    @[if @context is 'object' then 'value' else 'variable'].assigns name

  unfoldSoak: (o) ->
    unfoldSoak o, this, 'variable'

  # Compile an assignment, delegating to `compilePatternMatch` or
  # `compileSplice` if appropriate. Keep track of the name of the base object
  # we've been assigned to, for correct internal references. If the variable
  # has not been seen yet within the current scope, declare it.
  compileNode: (o) ->
    rscope = $flows.last().scope
    scope = o.scope
    if isValue = @variable instanceof Value
      return @compilePatternMatch o if @variable.isArray() or @variable.isObject()
      return @compileSplice       o if @variable.isSplice()
      return @compileConditional  o if @context in ['||=', '&&=', '?=']
      return @compileFunction     o if @isFunctionDeclareation() and (not o.scope.check(@variable.base.value) and @underCodeBlock or @forceNamedFunction)
    compiledName = @variable.compileToFragments o, LEVEL_LIST
    name = fragmentsToText compiledName
    unless @context
      varBase = @variable.unwrapAll()
      unless varBase.isAssignable()
        @variable.error "\"#{@variable.compile o}\" cannot be assigned"
      unless varBase.hasProperties?()
        if @param
          scope.add name, 'var'
        else
          if @moved
            scope.find name
          else
            rscope.find name
    if @value instanceof Code and match = METHOD_DEF.exec name
      @value.klass = match[1] if match[1]
      @value.name  = match[2] ? match[3] ? match[4] ? match[5]
    # LEVEL_LIST will trigger compile in closure (statment) for loop
    val = @value.compileToFragments o, LEVEL_LIST
    return (compiledName.concat @makeCode(": "), val) if @context is 'object'
    answer = compiledName.concat @makeCode(" #{ @context or '=' } "), val
    if o.level <= LEVEL_LIST then answer else @wrapInBraces answer

  # Brief implementation of recursive pattern matching, when assigning array or
  # object literals to a value. Peeks at their properties to assign inner names.
  # See the [ECMAScript Harmony Wiki](http://wiki.ecmascript.org/doku.php?id=harmony:destructuring)
  # for details.
  compilePatternMatch: (o) ->
    top       = o.level is LEVEL_TOP
    {value}   = this
    {objects} = @variable.base
    unless olen = objects.length
      code = value.compileToFragments o
      return if o.level >= LEVEL_OP then @wrapInBraces code else code
    isObject = @variable.isObject()
    if top and olen is 1 and (obj = objects[0]) not instanceof Splat
      # Unroll simplest cases: `{v} = x` -> `v = x.v`
      if obj instanceof Assign
        {variable: {base: idx}, value: obj} = obj
      else
        idx = if isObject
          if obj.this then obj.properties[0].name else obj
        else
          new Literal 0
      acc   = IDENTIFIER.test idx.unwrap().value or 0
      value = new Value value
      value.properties.push new (if acc then Access else Index) idx
      if obj.unwrap().value in RESERVED
        obj.error "assignment to a reserved word: #{obj.compile o}"
      return new Assign(obj, value, null, param: @param).compileToFragments o, LEVEL_TOP
    vvar    = value.compileToFragments o, LEVEL_LIST
    vvarText = fragmentsToText vvar
    assigns = []
    splat   = false
    # Make vvar into a simple variable if it isn't already.
    if not IDENTIFIER.test(vvarText) or @variable.assigns(vvarText)
      assigns.push [@makeCode("#{ ref = o.scope.freeVariable 'ref' } = "), vvar...]
      vvar = [@makeCode ref]
      vvarText = ref
    first_obj = null
    for obj, i in objects
      # A regular array pattern-match.
      idx = i
      if isObject
        if obj instanceof Assign
          # A regular object pattern-match.
          {variable: {base: idx}, value: obj} = obj
        else
          # A shorthand `{a, b, @c} = val` pattern-match.
          if obj.base instanceof Parens
            [obj, idx] = new Value(obj.unwrapAll()).cacheReference o
          else
            idx = if obj.this then obj.properties[0].name else obj
      if not splat and obj instanceof Splat
        name = obj.name.unwrap().value
        obj = obj.unwrap()
        val = "#{olen} <= #{vvarText}.length ? #{ utility 'slice' }.call(#{vvarText}, #{i}"
        if rest = olen - i - 1
          ivar = o.scope.freeVariable 'i'
          val += ", #{ivar} = #{vvarText}.length - #{rest}) : (#{ivar} = #{i}, [])"
        else
          val += ") : []"
        val   = new Literal val
        splat = "#{ivar}++"
      else
        name = obj.unwrap().value
        if obj instanceof Splat
          obj.error "multiple splats are disallowed in an assignment"
        if typeof idx is 'number'
          idx = new Literal splat or idx
          acc = no
        else
          acc = isObject and IDENTIFIER.test idx.unwrap().value or 0
        val = new Value new Literal(vvarText), [new (if acc then Access else Index) idx]
      if name? and name in RESERVED
        obj.error "assignment to a reserved word: #{obj.compile o}"
      first_obj ?= obj
      assigns.push new Assign(obj, val, null, param: @param, subpattern: yes).compileToFragments o, LEVEL_LIST
    unless top or @subpattern
      if @return_first && first_obj
        assigns.push first_obj.compileToFragments o, LEVEL_LIST
      else
        assigns.push vvar
    fragments = @joinFragmentArrays assigns, ', '
    if o.level < LEVEL_LIST then fragments else @wrapInBraces fragments

  # When compiling a conditional assignment, take care to ensure that the
  # operands are only evaluated once, even though we have to reference them
  # more than once.
  compileConditional: (o) ->
    [left, right] = @variable.cacheReference o
    # Disallow conditional assignment of undefined variables.
    if not left.properties.length and left.base instanceof Literal and
           left.base.value != "this" and not o.scope.check left.base.value
      @variable.error "the variable \"#{left.base.value}\" can't be assigned with #{@context} because it has not been declared before"
    if "?" in @context then o.isExistentialEquals = true
    new Op(@context[...-1], left, new Assign(right, @value, '=')).compileToFragments o

  # Compile the assignment from an array splice literal, using JavaScript's
  # `Array#splice` method.
  compileSplice: (o) ->
    {range: {from, to, exclusive}} = @variable.properties.pop()
    name = @variable.compile o
    if from
      [fromDecl, fromRef] = @cacheToCodeFragments from.cache o, LEVEL_OP
    else
      fromDecl = fromRef = '0'
    if to
      if from?.isSimpleNumber() and to.isSimpleNumber()
        to = +to.compile(o) - +fromRef
        to += 1 unless exclusive
      else
        to = to.compile(o, LEVEL_ACCESS) + ' - ' + fromRef
        to += ' + 1' unless exclusive
    else
      to = "9e9"
    [valDef, valRef] = @value.cache o, LEVEL_LIST
    answer = [].concat @makeCode("[].splice.apply(#{name}, [#{fromDecl}, #{to}].concat("), valDef, @makeCode(")), "), valRef
    if o.level > LEVEL_TOP then @wrapInBraces answer else answer

  move: (dest) ->
    if @async && @context
      if @variable.async
        @error "cannot apply #{@context} to async variable"
      switch @context
        when '||='
          op = '||'
        when '&&='
          op = '&&'
        when '?='
          op = '?'
        else
          @error "unknown operator #{@context}"
      node = new Op(
        op,
        @variable,
        as = new Assign(
          @variable,
          @value
        )
      )
      node.async = as.async = true
      dest.push node
      return null

    if @value instanceof AsyncCall
      call = @value
      if @variable.base instanceof Arr
        @value = new Value new Literal 'arguments'
      else
        @value = new Value new Literal 'arguments[0]'
      @async = false
      @return_first = true
      call.assign = @
      dest.push call
      return null

    @value = Base.move_ac(dest, @value)
    # skip middle temp value
    assign = dest.pop()
    @value = assign.value
    dest.push @
    return null

  compileFunction: (o) ->
    name = @variable.base.value
    o.scope.add name, 'param'
    @value.name = name
    @value.isNamedFunction = true
    @value.compileToFragments(o, LEVEL_TOP)

#### Code

# A function definition. This is the only node that creates a new Scope.
# When for the purposes of walking the contents of a function body, the Code
# has no *children* -- they're within the inner scope.
exports.Code = class Code extends Base
  constructor: (params, body, tag, @flow) ->
    @params  = params or []
    @body    = body or new Block
    if m = tag?.match(/autocb(\w+)/)
      @autocb = true
      tag = m[1]
      cb = uid('cb')
      params.push(new Param new Literal cb)
      @flow = {next: cb, return: cb}

    @bound   = tag is 'boundfunc'
    @context = '_this' if @bound
    @body.isCodeBlock = true

    if !@autocb
      @autocb = false
      for param in @params when param.name?.value == 'autocb'
        @autocb = true
        @flow = {next: 'autocb', return: 'autocb'}
        break
    @

  children: ['params', 'body']

  isStatement: -> !!@ctor

  jumps: NO

  # Compilation creates a new scope unless explicitly asked to share with the
  # outer scope. Handles splat parameters in the parameter list by peeking at
  # the JavaScript `arguments` object. If the function is bound with the `=>`
  # arrow, generates a wrapper that saves the current value of `this` through
  # a closure.
  compileNode: (o) ->
    o.scope         = new Scope o.scope, @body, this
    o.scope.shared  = del(o, 'sharedScope')
    o.indent        += TAB
    delete o.bare
    delete o.isExistentialEquals
    prev_flow = $flows.last() || {}
    flow = if @cross then $flows.clone(@flow) else @flow || {}
    flow._break ?= prev_flow._break
    flow._continue ?= prev_flow._continue
    flow.scope = o.scope unless @cross
    $flows.push(flow)
    params = []
    exprs  = []
    @eachParamName (name) -> # this step must be performed before the others
      unless o.scope.check name then o.scope.parameter name
    for param in @params when param.splat
      for {name: p} in @params
        if p.this then p = p.properties[0].name
        if p.value then o.scope.add p.value, 'var', yes
      splats = new Assign new Value(new Arr(p.asReference o for p in @params)),
                          new Value new Literal 'arguments'
      break
    for param in @params
      if param.isComplex()
        val = ref = param.asReference o
        val = new Op '?', ref, param.value if param.value
        exprs.push new Assign new Value(param.name), val, '=', param: yes
      else
        ref = param
        if param.value
          lit = new Literal ref.name.value + ' == null'
          val = new Assign new Value(param.name), param.value, '='
          exprs.push new If lit, val
      params.push ref unless splats
    wasEmpty = @body.isEmpty()
    exprs.unshift splats if splats
    @body.expressions.unshift exprs... if exprs.length
    for p, i in params
      params[i] = p.compileToFragments o
      o.scope.parameter fragmentsToText params[i]
    uniqs = []
    @eachParamName (name, node) ->
      node.error "multiple parameters named '#{name}'" if name in uniqs
      uniqs.push name
    @body.makeReturn() unless (wasEmpty or @noReturn) && !$flows.last().next
    if @bound
      if o.scope.parent.method?.bound
        @bound = @context = o.scope.parent.method.context
      else if not @static
        o.scope.parent.assign '_this', 'this'
    idt   = o.indent
    code  = 'function'
    code  += ' ' + @name if @ctor or @isNamedFunction
    code  += '('
    answer = [@makeCode(code)]
    for p, i in params
      if i then answer.push @makeCode ", "
      answer.push p...
    answer.push @makeCode ') {'
    answer = answer.concat(@makeCode("\n"), @body.compileWithDeclarations(o), @makeCode("\n#{@tab}")) unless @body.isEmpty()
    answer.push @makeCode '}'

    $flows.pop()
    return [@makeCode(@tab), answer...] if @ctor
    if @front or (o.level >= LEVEL_ACCESS) then @wrapInBraces answer else answer

  eachParamName: (iterator) ->
    param.eachName iterator for param in @params

  # Short-circuit `traverseChildren` method to prevent it from crossing scope boundaries
  # unless `crossScope` is `true`.
  traverseChildren: (crossScope, func) ->
    super(crossScope, func) if crossScope

  move: (dest) ->
    return @ if @moved
    @moved = true
    @body.move()
    @

#### Param

# A parameter in a function definition. Beyond a typical Javascript parameter,
# these parameters can also attach themselves to the context of the function,
# as well as be a splat, gathering up a group of parameters into an array.
exports.Param = class Param extends Base
  constructor: (@name, @value, @splat) ->
    if (name = @name.unwrapAll().value) in STRICT_PROSCRIBED
      @name.error "parameter name \"#{name}\" is not allowed"

  children: ['name', 'value']

  compileToFragments: (o) ->
    @name.compileToFragments o, LEVEL_LIST

  asReference: (o) ->
    return @reference if @reference
    node = @name
    if node.this
      node = node.properties[0].name
      if node.value.reserved
        node = new Literal o.scope.freeVariable node.value
    else if node.isComplex()
      node = new Literal o.scope.freeVariable 'arg'
    node = new Value node
    node = new Splat node if @splat
    @reference = node

  isComplex: ->
    @name.isComplex()

  # Iterates the name or names of a `Param`.
  # In a sense, a destructured parameter represents multiple JS parameters. This
  # method allows to iterate them all.
  # The `iterator` function will be called as `iterator(name, node)` where
  # `name` is the name of the parameter and `node` is the AST node corresponding
  # to that name.
  eachName: (iterator, name = @name)->
    atParam = (obj) ->
      node = obj.properties[0].name
      iterator node.value, node unless node.value.reserved
    # * simple literals `foo`
    return iterator name.value, name if name instanceof Literal
    # * at-params `@foo`
    return atParam name if name instanceof Value
    for obj in name.objects
      # * assignments within destructured parameters `{foo:bar}`
      if obj instanceof Assign
        @eachName iterator, obj.value.unwrap()
      # * splats within destructured parameters `[xs...]`
      else if obj instanceof Splat
        node = obj.name.unwrap()
        iterator node.value, node
      else if obj instanceof Value
        # * destructured parameters within destructured parameters `[{a}]`
        if obj.isArray() or obj.isObject()
          @eachName iterator, obj.base
        # * at-params within destructured parameters `{@foo}`
        else if obj.this
          atParam obj
        # * simple destructured parameters {foo}
        else iterator obj.base.value, obj.base
      else
        obj.error "illegal parameter #{obj.compile()}"
    return

#### Splat

# A splat, either as a parameter to a function, an argument to a call,
# or as part of a destructuring assignment.
exports.Splat = class Splat extends Base

  children: ['name']

  isAssignable: YES

  constructor: (name) ->
    @name = if name.compile then name else new Literal name

  assigns: (name) ->
    @name.assigns name

  compileToFragments: (o) ->
    @name.compileToFragments o

  unwrap: -> @name

  # Utility function that converts an arbitrary number of elements, mixed with
  # splats, to a proper array.
  @compileSplattedArray: (o, list, apply) ->
    index = -1
    continue while (node = list[++index]) and node not instanceof Splat
    return [] if index >= list.length
    if list.length is 1
      node = list[0]
      fragments = node.compileToFragments o, LEVEL_LIST
      return fragments if apply
      return [].concat node.makeCode("#{ utility 'slice' }.call("), fragments, node.makeCode(")")
    args = list[index..]
    for node, i in args
      compiledNode = node.compileToFragments o, LEVEL_LIST
      args[i] = if node instanceof Splat
      then [].concat node.makeCode("#{ utility 'slice' }.call("), compiledNode, node.makeCode(")")
      else [].concat node.makeCode("["), compiledNode, node.makeCode("]")
    if index is 0
      node = list[0]
      concatPart = (node.joinFragmentArrays args[1..], ', ')
      return args[0].concat node.makeCode(".concat("), concatPart, node.makeCode(")")
    base = (node.compileToFragments o, LEVEL_LIST for node in list[...index])
    base = list[0].joinFragmentArrays base, ', '
    concatPart = list[index].joinFragmentArrays args, ', '
    [].concat list[0].makeCode("["), base, list[index].makeCode("].concat("), concatPart, (last list).makeCode(")")

#### While

# A while loop, the only sort of low-level loop exposed by CoffeeScript. From
# it, all other loops can be manufactured. Useful in cases where you need more
# flexibility or more speed than a comprehension can provide.
exports.While = class While extends Base
  constructor: (condition, options) ->
    @condition = if options?.invert then condition.invert() else condition
    @guard     = options?.guard

  children: ['condition', 'guard', 'body']

  isStatement: YES

  makeReturn: (res) ->
    if res
      super
    else
      @returns = not @jumps loop: yes
      this

  addBody: (@body) ->
    this

  jumps: ->
    {expressions} = @body
    return no unless expressions.length
    for node in expressions
      return node if node.jumps loop: yes
    no

  # The main difference from a JavaScript *while* is that the CoffeeScript
  # *while* can be used as a part of a larger expression -- while loops may
  # return an array containing the computed result of each iteration.
  compileNode: (o) ->
    $flows.push $flows.clone({continue:null,break:null}) unless @async
    info = {}
    if @results_id?
      @returns = false

    unless @async
      o.indent += TAB
    set      = ''
    {body}   = this
    if body.isEmpty()
      body = @makeCode ''
    else
      if @returns
        body.makeReturn rvar = o.scope.freeVariable 'results'
        set  = "#{@tab}#{rvar} = [];\n"
      if @guard
        if body.expressions.length > 1
          body.expressions.unshift ifPart = new If (new Parens @guard).invert(), new Literal "continue"
        else
          body = Block.wrap [ifPart = new If @guard, body] if @guard
          if @async
            ifPart.elseBody ?= new Block()
            ifPart.elseBody.autocb = true
      unless @async
        body = [].concat @makeCode("\n"), (body.compileToFragments o, LEVEL_TOP), @makeCode("\n#{@tab}")
    info.body = body
    info.results = rvar
    info.condPart = @condition
    return @asyncCompileNode(o, info) if @async
    answer = [].concat @makeCode(set + @tab + "while ("), @condition.compileToFragments(o, LEVEL_PAREN),
      @makeCode(") {"), body, @makeCode("}")
    if @returns
      answer.push @makeCode "\n#{@tab}return #{rvar};"
    $flows.pop() unless @async
    answer

  asyncCompileNode: (o, info) ->
    $flows.push @flow if @flow
    flow = $flows.last()
    answer = [@makeCode @tab]
    names = {
      body: o.scope.freeVariable('body', false)
    }

    # initPart
    # _fn or _done
    # _step = =>
    #   stepPart
    #   _body(_step)
    # _body = =>
    #   varPart (item = items[_i])
    #   if (condPart)
    #     body
    #   else
    #     _fn or _done
    # _body(_step)

    blocks = new Block([])
    blocks.isCodeBlock = true

    # done, flow.next equals _fn in the most of situation
    if flow.next && !@results_id
      done = flow.next
    else
      if @results_id
        done_body = [new Literal @results_id]
      else
        done_body = []
      done = names.done = o.scope.freeVariable('done', false)
      done_fn = new Assign(
        new Value(new Literal(names.done)),
        new Code([], new Block(done_body), 'boundfunc', flow)
      )
      done_fn.moved = true

    if @results_id
      o.scope.find(@results_id)
      blocks.push new Literal "#{@results_id} = []"

    if info.defPart
      blocks.push info.defPart

    if info.initPart
      # init
      blocks.push info.initPart

    if info.stepPart
      step_name = o.scope.freeVariable('step', false)
      # step
      step_fn = new Assign(
        new Value(new Literal(step_name)),
        new Code([], new Block([
          info.stepPart,
          ret = new Call(new Literal(names.body))
        ]))
      )
      ret.omit_return = true
      step_fn.moved = true
      blocks.push step_fn
    else
      step_name = names.body

    # body
    if info.varPart
      info.body.unshift(info.varPart)

    body_fn = new Assign(
      new Value(new Literal(names.body)),
      code = new Code([], new Block([
        ifPart = new If(
          info.condPart,
          info.body
        ).addElse(
          ret = new Call(new Literal(done))
        )
      ]), 'boundfunc', {next: step_name, return: flow.return, break: done, continue: step_name, _break: done, _continue: step_name})
    )
    body_fn.moved = true

    code.async = true
    code.cross = true
    ret.omit_return = true
    blocks.push body_fn

    if done_fn
      blocks.push done_fn

    # call body
    call_body = new Call(new Literal(names.body))
    blocks.push call_body

    answer = blocks.compileNode(o)
    $flows.pop() if @flow
    return answer

  move: (dest, results) ->
    return @ if @moved
    @moved = true
    @error("Guard cannot be async") if @guard?.async
    @condition = @condition.move(dest) if @condition.async
    if @async && results
      @results_id = uid('res')
      @body.makeReturn(@results_id)
    else
      @results_id = false
    @body.move()
    @

#### Op

# Simple Arithmetic and logical operations. Performs some conversion from
# CoffeeScript operations into their JavaScript equivalents.
exports.Op = class Op extends Base
  constructor: (op, first, second, flip ) ->
    return new In first, second if op is 'in'
    if op is 'do'
      return @generateDo first
    if op is 'new'
      return first.newInstance() if first instanceof Call and not first.do and not first.isNew
      first = new Parens first   if first instanceof Code and first.bound or first.do
    @operator = CONVERSIONS[op] or op
    @first    = first
    @second   = second
    @flip     = !!flip
    return this

  # The map of conversions from CoffeeScript to JavaScript symbols.
  CONVERSIONS =
    '==': '==='
    '!=': '!=='
    'of': 'in'

  # The map of invertible operators.
  INVERSIONS =
    '!==': '==='
    '===': '!=='

  children: ['first', 'second']

  isSimpleNumber: NO

  isUnary: ->
    not @second

  isComplex: ->
    not (@isUnary() and @operator in ['+', '-']) or @first.isComplex()

  # Am I capable of
  # [Python-style comparison chaining](http://docs.python.org/reference/expressions.html#notin)?
  isChainable: ->
    @operator in ['<', '>', '>=', '<=', '===', '!==']

  invert: ->
    if @isChainable() and @first.isChainable()
      allInvertable = yes
      curr = this
      while curr and curr.operator
        allInvertable and= (curr.operator of INVERSIONS)
        curr = curr.first
      return new Parens(this).invert() unless allInvertable
      curr = this
      while curr and curr.operator
        curr.invert = !curr.invert
        curr.operator = INVERSIONS[curr.operator]
        curr = curr.first
      this
    else if op = INVERSIONS[@operator]
      @operator = op
      if @first.unwrap() instanceof Op
        @first.invert()
      this
    else if @second
      new Parens(this).invert()
    else if @operator is '!' and (fst = @first.unwrap()) instanceof Op and
                                  fst.operator in ['!', 'in', 'instanceof']
      fst
    else
      new Op '!', this

  unfoldSoak: (o) ->
    @operator in ['++', '--', 'delete'] and unfoldSoak o, this, 'first'

  generateDo: (exp) ->
    passedParams = []
    func = if exp instanceof Assign and (ref = exp.value.unwrap()) instanceof Code
      ref
    else
      exp
    for param in func.params or []
      if param.value
        passedParams.push param.value
        delete param.value
      else
        passedParams.push param
    call = new Call exp, passedParams
    call.do = yes
    call

  compileNode: (o) ->
    isChain = @isChainable() and @first.isChainable()
    # In chains, there's no need to wrap bare obj literals in parens,
    # as the chained expression is wrapped.
    @first.front = @front unless isChain
    if @operator is 'delete' and o.scope.check(@first.unwrapAll().value)
      @error 'delete operand may not be argument or var'
    if @operator in ['--', '++'] and @first.unwrapAll().value in STRICT_PROSCRIBED
      @error "cannot increment/decrement \"#{@first.unwrapAll().value}\""
    return @compileRegexp    o if @operator == '=~'
    return @compileUnary     o if @isUnary()
    return @compileChain     o if isChain
    return @compileExistence o if @operator is '?'
    answer = [].concat @first.compileToFragments(o, LEVEL_OP), @makeCode(' ' + @operator + ' '),
            @second.compileToFragments(o, LEVEL_OP)
    if o.level <= LEVEL_OP then answer else @wrapInBraces answer

  # Mimic Python's chained comparisons when multiple comparison operators are
  # used sequentially. For example:
  #
  #     bin/coffee -e 'console.log 50 < 65 > 10'
  #     true
  compileChain: (o) ->
    [@first.second, shared] = @first.second.cache o
    fst = @first.compileToFragments o, LEVEL_OP
    fragments = fst.concat @makeCode(" #{if @invert then '&&' else '||'} "),
      (shared.compileToFragments o), @makeCode(" #{@operator} "), (@second.compileToFragments o, LEVEL_OP)
    @wrapInBraces fragments

  # Keep reference to the left expression, unless this an existential assignment
  compileExistence: (o) ->
    if !o.isExistentialEquals and @first.isComplex()
      ref = new Literal o.scope.freeVariable 'ref'
      fst = new Parens new Assign ref, @first
    else
      fst = @first
      ref = fst
    new If(new Existence(fst), ref, type: 'if').addElse(@second).compileToFragments o

  # Compile a unary **Op**.
  compileUnary: (o) ->
    parts = []
    op = @operator
    parts.push [@makeCode op]
    if op is '!' and @first instanceof Existence
      @first.negated = not @first.negated
      return @first.compileToFragments o
    if o.level >= LEVEL_ACCESS
      return (new Parens this).compileToFragments o
    plusMinus = op in ['+', '-']
    parts.push [@makeCode(' ')] if op in ['new', 'typeof', 'delete'] or
                      plusMinus and @first instanceof Op and @first.operator is op
    if (plusMinus and @first instanceof Op) or (op is 'new' and @first.isStatement o)
      @first = new Parens @first
    parts.push @first.compileToFragments o, LEVEL_OP
    parts.reverse() if @flip
    @joinFragmentArrays parts, ''

  compileRegexp: (o) ->
    Scope.root.find '__matches'
    new Assign(
      new Value(new Literal('__matches')),
      new Call(
        new Value(
          @first,
          [new Access(new Literal('match'))]
        ),
        [@second]
      )
    ).compileNode o

  toString: (idt) ->
    super idt, @constructor.name + ' ' + @operator

  move: (dest) ->
    if @operator == '||'
      return @move_or(dest)
    if @operator == '&&'
      return @move_and(dest)
    if @operator == '?'
      return @move_exist(dest)

    need_move = ['first']
    if @second?.async
      need_move.push 'second'
    for m in need_move when @[m]
      node = @[m]
      if node instanceof AsyncCall
        @[m] = node.move(dest)
      else
        @[m] = Base.move_ac(dest, node)
    @async = false
    return @

  move_cond: (dest, fn) ->
    # if fn(first)
    #   return first
    # return second

    body = []
    first = @first.move(body)
    unless first.base instanceof Literal
      # set eg: first[0][0] to new first
      first = Base.move(body, first)

    elseBody = []
    second = @second.move(elseBody)
    elseBody.push second
    elseBodyBlock = new Block(elseBody)
    elseBodyBlock.move()

    body.push new If(
      fn(first),
      first
    ).addElse(elseBodyBlock)
    body_block = new Block(body)
    body_block.move()
    Base.move_ac(dest, body_block, true)

  move_or: (dest, fn) ->
    # first || second
    @move_cond dest, (first) ->
      first

  move_and: (dest, fn) ->
    # first && second
    @move_cond dest, (first) ->
      first.invert()

  move_exist: (dest) ->
    # first ? second
    @move_cond dest, (first) ->
      new Existence first

#### In
exports.In = class In extends Base
  constructor: (@object, @array) ->

  children: ['object', 'array']

  invert: NEGATE

  compileNode: (o) ->
    if @array instanceof Value and @array.isArray()
      for obj in @array.base.objects when obj instanceof Splat
        hasSplat = yes
        break
      # `compileOrTest` only if we have an array literal with no splats
      return @compileOrTest o unless hasSplat
    @compileLoopTest o

  compileOrTest: (o) ->
    return [@makeCode("#{!!@negated}")] if @array.base.objects.length is 0
    [sub, ref] = @object.cache o, LEVEL_OP
    [cmp, cnj] = if @negated then [' !== ', ' && '] else [' === ', ' || ']
    tests = []
    for item, i in @array.base.objects
      if i then tests.push @makeCode cnj
      tests = tests.concat (if i then ref else sub), @makeCode(cmp), item.compileToFragments(o, LEVEL_ACCESS)
    if o.level < LEVEL_OP then tests else @wrapInBraces tests

  compileLoopTest: (o) ->
    [sub, ref] = @object.cache o, LEVEL_LIST
    fragments = [].concat @makeCode(utility('indexOf') + ".call("), @array.compileToFragments(o, LEVEL_LIST),
      @makeCode(", "), ref, @makeCode(") " + if @negated then '< 0' else '>= 0')
    return fragments if fragmentsToText(sub) is fragmentsToText(ref)
    fragments = sub.concat @makeCode(', '), fragments
    if o.level < LEVEL_LIST then fragments else @wrapInBraces fragments

  toString: (idt) ->
    super idt, @constructor.name + if @negated then '!' else ''

  move: (dest) ->
    @object = @object.move(dest) if @object?.async
    @array = @array.move(dest)   if @array?.async
    @
#### Try

# A classic *try/catch/finally* block.
exports.Try = class Try extends Base
  constructor: (@attempt, @errorVariable, @recovery, @ensure) ->

  children: ['attempt', 'recovery', 'ensure']

  isStatement: YES

  jumps: (o) -> @attempt.jumps(o) or @recovery?.jumps(o)

  makeReturn: (res) ->
    @attempt  = @attempt .makeReturn res if @attempt
    @recovery = @recovery.makeReturn res if @recovery
    this

  # Compilation is more or less as you would expect -- the *finally* clause
  # is optional, the *catch* is not.
  compileNode: (o) ->
    o.indent  += TAB
    tryPart   = @attempt.compileToFragments o, LEVEL_TOP

    catchPart = if @recovery
      placeholder = new Literal '_error'
      @recovery.unshift new Assign @errorVariable, placeholder if @errorVariable
      [].concat @makeCode(" catch ("), placeholder.compileToFragments(o), @makeCode(") {\n"),
        @recovery.compileToFragments(o, LEVEL_TOP), @makeCode("\n#{@tab}}")
    else unless @ensure or @recovery
      [@makeCode(' catch (_error) {}')]
    else
      []

    ensurePart = if @ensure then ([].concat @makeCode(" finally {\n"), @ensure.compileToFragments(o, LEVEL_TOP),
      @makeCode("\n#{@tab}}")) else []

    [].concat @makeCode("#{@tab}try {\n"),
      tryPart,
      @makeCode("\n#{@tab}}"), catchPart, ensurePart

  move: ->
    @attempt?.move() if @attempt?.async
    @recovery?.move() if @recovery?.async
    @ensure?.move() if @ensure?.async
    @

#### Throw

# Simple node to throw an exception.
exports.Throw = class Throw extends Base
  constructor: (@expression) ->

  children: ['expression']

  isStatement: YES
  jumps:       NO

  # A **Throw** is already a return, of sorts...
  makeReturn: THIS

  compileNode: (o) ->
    [].concat @makeCode(@tab + "throw "), @expression.compileToFragments(o), @makeCode(";")

#### Existence

# Checks a variable for existence -- not *null* and not *undefined*. This is
# similar to `.nil?` in Ruby, and avoids having to consult a JavaScript truth
# table.
exports.Existence = class Existence extends Base
  constructor: (@expression) ->

  children: ['expression']

  invert: NEGATE

  compileNode: (o) ->
    @expression.front = @front
    code = @expression.compile o, LEVEL_OP
    if IDENTIFIER.test(code) and not o.scope.check code
      [cmp, cnj] = if @negated then ['===', '||'] else ['!==', '&&']
      code = "typeof #{code} #{cmp} \"undefined\" #{cnj} #{code} #{cmp} null"
    else
      # do not use strict equality here; it will break existing code
      code = "#{code} #{if @negated then '==' else '!='} null"
    [@makeCode(if o.level <= LEVEL_COND then code else "(#{code})")]

  move: (dest) ->
    @expression = @expression.move(dest)
    @async = false
    @

#### Parens

# An extra set of parentheses, specified explicitly in the source. At one time
# we tried to clean up the results by detecting and removing redundant
# parentheses, but no longer -- you can put in as many as you please.
#
# Parentheses are a good way to force any statement to become an expression.
exports.Parens = class Parens extends Base
  constructor: (@body) ->

  children: ['body']

  unwrap    : -> @body
  isComplex : -> @body.isComplex()

  compileNode: (o) ->
    expr = @body.unwrap()
    if expr instanceof Value and expr.isAtomic()
      expr.front = @front
      return expr.compileToFragments o
    fragments = expr.compileToFragments o, LEVEL_PAREN
    bare = o.level < LEVEL_OP and (expr instanceof Op or expr instanceof Call or
      (expr instanceof For and expr.returns))
    if bare then fragments else @wrapInBraces fragments


  move: (dest) ->
    @body = @body.move(dest)
    @async = false
    @

#### For

# CoffeeScript's replacement for the *for* loop is our array and object
# comprehensions, that compile into *for* loops here. They also act as an
# expression, able to return the result of each filtered iteration.
#
# Unlike Python array comprehensions, they can be multi-line, and you can pass
# the current index of the loop as a second parameter. Unlike Ruby blocks,
# you can map and filter in a single pass.
exports.For = class For extends While
  constructor: (body, source) ->
    {@source, @guard, @step, @name, @index} = source
    @body    = Block.wrap [body]
    @own     = !!source.own
    @object  = !!source.object
    [@name, @index] = [@index, @name] if @object
    @index.error 'index cannot be a pattern matching expression' if @index instanceof Value
    @range   = @source instanceof Value and @source.base instanceof Range and not @source.properties.length
    @pattern = @name instanceof Value
    @index.error 'indexes do not apply to range loops' if @range and @index
    @name.error 'cannot pattern match over range loops' if @range and @pattern
    @index.error 'cannot use own with for-in' if @own and not @object
    @returns = false

  children: ['body', 'source', 'guard', 'step', 'next']

  # Welcome to the hairiest method in all of CoffeeScript. Handles the inner
  # loop, filtering, stepping, and result saving for array, object, and range
  # comprehensions. Some of the generated code can be shared in common, and
  # some cannot.
  compileNode: (o) ->
    $flows.push $flows.clone({continue:null,break:null}) unless @async
    flow = $flows.last()
    info = {}

    body      = Block.wrap [@body]
    lastJumps = last(body.expressions)?.jumps()
    @returns  = no if lastJumps and lastJumps instanceof Return
    if @results_id?
      @returns  = false
    source    = if @range then @source.base else @source
    rscope     = flow.scope
    scope     = o.scope
    name      = @name  and (@name.compile o, LEVEL_LIST)
    index     = @index and (@index.compile o, LEVEL_LIST)
    rscope.find(name)  if name and not @pattern
    rscope.find(index) if index
    rvar      = scope.freeVariable 'results' if @returns
    ivar      = (@object and index) or scope.freeVariable 'i'
    kvar      = (@range and name) or index or ivar
    kvarAssign = if kvar isnt ivar then "#{kvar} = " else ""
    if @step and not @range
      [step, stepVar] = @cacheToCodeFragments @step.cache o, LEVEL_LIST
      stepNum = stepVar.match SIMPLENUM
    name      = ivar if @pattern
    varPart   = ''
    guardPart = ''
    defPart   = ''
    idt1      = @tab + TAB
    if @range
      forPartFragments = source.compileToFragments merge(o, {index: ivar, name, @step})
      info.initPart = new Literal forPartFragments.initPart
      info.condPart = new Literal forPartFragments.condPart
      info.stepPart = new Literal forPartFragments.stepPart
    else
      svar    = @source.compile o, LEVEL_LIST
      if (name or @own) and not IDENTIFIER.test svar
        defPart    += "#{@tab}#{ref = scope.freeVariable 'ref'} = #{svar};\n"
        svar       = ref
      if name and not @pattern
        namePart   = "#{name} = #{svar}[#{kvar}]"
      if not @object
        defPart += "#{@tab}#{step};\n" if step isnt stepVar
        lvar = scope.freeVariable 'len' unless @step and stepNum and down = (+stepNum < 0)
        declare = "#{kvarAssign}#{ivar} = 0, #{lvar} = #{svar}.length"
        declareDown = "#{kvarAssign}#{ivar} = #{svar}.length - 1"
        compare = "#{ivar} < #{lvar}"
        compareDown = "#{ivar} >= 0"
        if @step
          if stepNum
            if down
              compare = compareDown
              declare = declareDown
          else
            compare = "#{stepVar} > 0 ? #{compare} : #{compareDown}"
            declare = "(#{stepVar} > 0 ? (#{declare}) : #{declareDown})"
          increment = "#{ivar} += #{stepVar}"
        else
          increment = "#{if kvar isnt ivar then "++#{ivar}" else "#{ivar}++"}"
        forPartFragments  = [@makeCode("#{declare}; #{compare}; #{kvarAssign}#{increment}")]
        info.initPart = new Literal declare
        info.condPart = new Literal compare
        info.stepPart = new Literal "#{kvarAssign}#{increment}"

    if @returns
      resultPart   = "#{@tab}#{rvar} = [];\n"
      if next = flow.next
        returnResult = "\n#{@tab}return #{next}(#{rvar});"
      else
        returnResult = "\n#{@tab}return #{rvar};"
      body.makeReturn rvar

    if @guard
      if body.expressions.length > 1
        body.expressions.unshift(ifPart = new If (new Parens @guard).invert(), new Literal "continue")
      else
        body = Block.wrap [ifPart = new If @guard, body] if @guard
        if @async
          ifPart.async = @async
          ifPart.elseBody ?= new Block()
          ifPart.elseBody.async = true
    if @pattern
      body.expressions.unshift new Assign @name, new Literal "#{svar}[#{kvar}]"
    unless @async
      defPartFragments = [].concat @makeCode(defPart), @pluckDirectCall(o, body)
    varPart = "\n#{idt1}#{namePart};" if namePart
    if @object
      forPartFragments   = [@makeCode("#{kvar} in #{svar}")]
      guardPart = "\n#{idt1}if (!#{utility 'hasProp'}.call(#{svar}, #{kvar})) continue;" if @own
    info.body = body
    info.defPart = new Literal defPart.replace(/;\s*$/, '') if defPart
    info.varPart = new Literal varPart.trim().slice(0,-1) if varPart
    info.results = rvar
    return @asyncCompileNode(o, info) if @async
    bodyFragments = body.compileToFragments merge(o, indent: idt1), LEVEL_TOP
    if bodyFragments and (bodyFragments.length > 0)
      bodyFragments = [].concat @makeCode("\n"), bodyFragments, @makeCode("\n")
    answer = [].concat defPartFragments, @makeCode("#{resultPart or ''}#{@tab}for ("),
      forPartFragments, @makeCode(") {#{guardPart}#{varPart}"), bodyFragments,
      @makeCode("#{@tab}}#{returnResult or ''}")
    $flows.pop() unless @async
    answer


  pluckDirectCall: (o, body) ->
    defs = []
    for expr, idx in body.expressions
      expr = expr.unwrapAll()
      continue unless expr instanceof Call
      val = expr.variable.unwrapAll()
      continue unless (val instanceof Code) or
                      (val instanceof Value and
                      val.base?.unwrapAll() instanceof Code and
                      val.properties.length is 1 and
                      val.properties[0].name?.value in ['call', 'apply'])
      fn    = val.base?.unwrapAll() or val
      ref   = new Literal o.scope.freeVariable 'fn'
      base  = new Value ref
      if val.base
        [val.base, base] = [base, val]
      body.expressions[idx] = new Call base, expr.args
      defs = defs.concat @makeCode(@tab), (new Assign(ref, fn).compileToFragments(o, LEVEL_TOP)), @makeCode(';\n')
    defs

  move: (dest, results) ->
    return @ if @moved
    @moved = true

    if @object
      # @name = v
      # @index = k
      # for own k, v of a.b
      #
      # to
      #
      # _ref = a.b
      # keys = for own k of _ref
      # for k in keys
      #   v = _ref[k]
      key_name = uid()
      orig_source = @source
      unless @source.base instanceof Literal && !@source.hasProperties()
        orig_source = Base.move(dest, orig_source)
      orig_name = @name
      orig_index = @index
      get_keys = new For(
        new Block([
          new Value new Literal(key_name)
        ]),
        {
          source: orig_source
          name: new Literal key_name
          @guard, @step, @own, @object
        }
      )
      keys = Base.move(dest, get_keys)
      @own = @object = @guard = @index = @step = null
      @source = keys
      @name = orig_index
      if orig_name
        @body.unshift(new Assign(
          orig_name, new Value(orig_source, [
            new Index(orig_index)
          ])
        ))
    @step  = @step.move(dest) if @step?.async
    # guard is part of body, should be in the body
    @error("Guard cannot be async") if @guard?.async
    @source = @source.move(dest) if @source?.async
    if @async && results
      @results_id = uid('res')
      @body.makeReturn(@results_id)
    else
      @results_id = false
    @body.move(results)
    @

#### Switch

# A JavaScript *switch* statement. Converts into a returnable expression on-demand.
exports.Switch = class Switch extends Base
  constructor: (@subject, @cases, @otherwise) ->

  children: ['subject', 'cases', 'otherwise']

  isStatement: YES

  jumps: (o = {block: yes}) ->
    for [conds, block] in @cases
      return block if block.jumps o
    @otherwise?.jumps o

  makeReturn: (res) ->
    pair[1].makeReturn res for pair in @cases
    @otherwise or= new Block [new Literal 'void 0'] if res
    @otherwise?.makeReturn res
    this

  compileNode: (o) ->
    flow = $flows.last()

    idt1 = o.indent + TAB
    idt2 = o.indent = idt1 + TAB
    fragments = [].concat @makeCode(@tab + "switch ("),
      (if @subject then @subject.compileToFragments(o, LEVEL_PAREN) else @makeCode "false"),
      @makeCode(") {\n")
    for [conditions, block], i in @cases
      for cond in flatten [conditions]
        cond  = cond.invert() unless @subject
        fragments = fragments.concat @makeCode(idt1 + "case "), cond.compileToFragments(o, LEVEL_PAREN), @makeCode(":\n")
      fragments = fragments.concat body, @makeCode('\n') if (body = block.compileToFragments o, LEVEL_TOP).length > 0
      break if i is @cases.length - 1 and not @otherwise
      expr = @lastNonComment block.expressions
      continue if (expr instanceof Return && !flow.next) or (expr instanceof Literal and expr.jumps() and expr.value isnt 'debugger')

      fragments.push cond.makeCode(idt2 + 'break;\n')
    if @otherwise and @otherwise.expressions.length
      fragments.push @makeCode(idt1 + "default:\n"), (@otherwise.compileToFragments o, LEVEL_TOP)..., @makeCode("\n")
    fragments.push @makeCode @tab + '}'
    fragments

  move: (dest) ->
    @subject = @subject.move(dest)
    for [conditions, block], i in @cases
      @error('condition cannot be async') if conditions.async
      unless block.async
        # use return instead of break  if it isn't async
        block.makeReturn()
      else
        block.move()
    if @otherwise && !@otherwise.async
      @otherwise.makeReturn()
    @otherwise?.move()
    @async = false
    @wrapped = true # used for break checking
    AsyncCall.wrap(@)

#### If

# *If/else* statements. Acts as an expression by pushing down requested returns
# to the last line of each clause.
#
# Single-expression **Ifs** are compiled into conditional operators if possible,
# because ternaries are already proper expressions, and don't need conversion.
exports.If = class If extends Base
  constructor: (condition, @body, options = {}) ->
    @condition = if options.type is 'unless' then condition.invert() else condition
    @elseBody  = null
    @isChain   = false
    {@soak}    = options

  children: ['condition', 'body', 'elseBody']

  bodyNode:     -> @body?.unwrap()
  elseBodyNode: -> @elseBody?.unwrap()

  # Rewrite a chain of **Ifs** to add a default case as the final *else*.
  addElse: (elseBody) ->
    if @isChain
      @elseBodyNode().addElse elseBody
    else
      @isChain  = elseBody instanceof If
      @elseBody = @ensureBlock elseBody
    this

  # The **If** only compiles into a statement if either of its bodies needs
  # to be a statement. Otherwise a conditional operator is safe.
  isStatement: (o) ->
    o?.level is LEVEL_TOP or
      @bodyNode().isStatement(o) or @elseBodyNode()?.isStatement(o)

  jumps: (o) -> @body.jumps(o) or @elseBody?.jumps(o)

  compileNode: (o) ->
    flow = $flows.clone(@flow)
    $flows.push flow
    @asyncCompileNode(o)
    answer = if @isStatement o then @compileStatement o else @compileExpression o
    $flows.pop()
    answer

  makeReturn: (res) ->
    @elseBody  or= Block.wrap [new Literal 'void 0'] if res
    @elseBody or= new Block([]) if !@elseBody && $flows.last().next
    @body     and= Block.wrap [@body.makeReturn res]
    @elseBody and= Block.wrap [@elseBody.makeReturn res]
    this

  ensureBlock: (node) ->
    if node instanceof Block then node else new Block [node]

  # Compile the `If` as a regular *if-else* statement. Flattened chains
  # force inner *else* bodies into statement form.
  compileStatement: (o) ->
    child    = del o, 'chainChild'
    exeq     = del o, 'isExistentialEquals'

    if exeq
      return new If(@condition.invert(), @elseBodyNode(), type: 'if').compileToFragments o

    indent   = o.indent + TAB
    cond     = @condition.compileToFragments o, LEVEL_PAREN
    body     = @ensureBlock(@body).compileToFragments merge o, {indent}
    ifPart   = [].concat @makeCode("if ("), cond, @makeCode(") {\n"), body, @makeCode("\n#{@tab}}")
    ifPart.unshift @makeCode @tab unless child
    return ifPart unless @elseBody
    answer = ifPart.concat @makeCode(' else ')
    if @isChain
      o.chainChild = yes
      answer = answer.concat @elseBody.unwrap().compileToFragments o, LEVEL_TOP
    else
      answer = answer.concat @makeCode("{\n"), @elseBody.compileToFragments(merge(o, {indent}), LEVEL_TOP), @makeCode("\n#{@tab}}")
    answer

  # Compile the `If` as a conditional operator.
  compileExpression: (o) ->
    cond = @condition.compileToFragments o, LEVEL_COND
    body = @bodyNode().compileToFragments o, LEVEL_LIST
    alt  = if @elseBodyNode() then @elseBodyNode().compileToFragments(o, LEVEL_LIST) else [@makeCode('void 0')]
    fragments = cond.concat @makeCode(" ? "), body, @makeCode(" : "), alt
    if o.level >= LEVEL_COND then @wrapInBraces fragments else fragments

  unfoldSoak: ->
    @soak and this

  asyncCompileNode: (o) ->
    @

  move: (dest, next_body = null) ->
    return @ unless @async
    if @autocb || next_body
      @elseBody ?= new Block()

    # unless @condition?.async return @
    @condition = Base.move(dest, @condition) if @condition?.async
    if next_body
      if next_body[0].can_forward
        next = next_body[0].variable
      else
        next = Base.move_code dest, next_body
        next_fn = dest.pop()

      @flow = {next: next.base.value}
      for body in [@body, @elseBody]
        call = new Call(next)
        call.can_forward = true
        call.omit_return = true
        body.push call

    @body.move()
    @elseBody?.move()

    @async = false
    if next_fn
      next_fn.omit_return = true
      dest.push @
      dest.push next_fn
      null
    else
      @


exports.FlowBlock = class FlowBlock extends Base
  constructor: (@body, @flow) ->

  children: ['body']

  compileNode: (o) ->
    $flows.push $flows.clone(@flow) if @flow
    answer = @body.compileNode(o)
    $flows.pop()
    answer

exports.AsyncCall = class AsyncCall extends Call
  constructor: (variable, @args = [], @soak) ->
    super
    @next = null
    @async = true

  children: ['variable', 'args', 'assign']

  compileNode: (o) ->
    @error "All AsyncCall should be transformed."

  transform: (next_body) ->
    # convert AsyncCall to Call
    params = []
    if @assign
      if @assign.moved
        # moved assignment is temporary, could use param of callback
        params = [new Param @assign.variable.base]
      else
        next_body.unshift(@assign)
    else if next_body.isEmpty()
      id = new Literal uid()
      params = [new Param id]
      next_body.unshift(id)
    cb_code = new Code(params, next_body, 'boundfunc')
    cb_code.cross = true
    if @variable.base instanceof Code
      body = new FlowBlock(@variable.base.body, @variable.base.flow)
      next_name = body.flow.next
      named_func = new Assign(new Value(new Literal(next_name)), cb_code)
      named_func.forceNamedFunction = true
      named_func.omit_return = true
      node = new Block([
        body,
        named_func
      ])
      node
    else
      @args.push cb_code
      node = new Call(@variable, @args, @soak)
    node.omit_return = true
    node.transform()
    node

  move: (dest) ->
    return @ if @moved
    @moved = true
    Base.move_arr(dest, @args)
    Base.move(dest, @)

  move_args: (dest) ->
    Base.move_arr(dest, @args)
    @async = false
    @

  # wrap node to `((autocb) -> node)!`
  # returns the the call
  # will trigger `move`
  @wrap: (node, cross = true) ->
    # create function body
    code_body = new Block([node.unwrapAll()])
    next = uid('cb')
    code = new Code([new Param new Literal next], code_body, 'boundfunc')
    code.autocb = true
    code.flow = {next: next}
    code_body.move()
    code.cross = cross

    # call the function
    call = new AsyncCall(new Value code)


class Flows
  constructor: (scope) ->
    @flows = [{scope}]

  push: (flow = {}) ->
    @flows.push flow
    flow

  pop: ->
    @flows.pop()

  clone: (override = null) ->
    flow = extend({}, last(@flows))
    if override
      extend(flow, override)
    flow

  last: ->
    last(@flows)


# Faux-Nodes
# ----------
# Faux-nodes are never created by the grammar, but are used during code
# generation to generate other combinations of nodes.

#### Closure

# A faux-node used to wrap an expressions body in a closure.
Closure =

  # Wrap the expressions body, unless it contains a pure statement,
  # in which case, no dice. If the body mentions `this` or `arguments`,
  # then make sure that the closure wrapper preserves the original values.
  wrap: (expressions, statement, noReturn) ->
    return expressions if expressions.jumps()
    func = new Code [], Block.wrap [expressions]
    args = []
    argumentsNode = expressions.contains @isLiteralArguments
    if argumentsNode and expressions.classBody
      argumentsNode.error "Class bodies shouldn't reference arguments"
    if argumentsNode or expressions.contains @isLiteralThis
      meth = new Literal if argumentsNode then 'apply' else 'call'
      args = [new Literal 'this']
      args.push new Literal 'arguments' if argumentsNode
      func = new Value func, [new Access meth]
    func.noReturn = noReturn
    call = new Call func, args
    if statement then Block.wrap [call] else call

  isLiteralArguments: (node) ->
    node instanceof Literal and node.value is 'arguments' and not node.asKey

  isLiteralThis: (node) ->
    (node instanceof Literal and node.value is 'this' and not node.asKey) or
      (node instanceof Code and node.bound) or
      (node instanceof Call and node.isSuper)

# Unfold a node's child if soak, then tuck the node under created `If`
unfoldSoak = (o, parent, name) ->
  return unless ifn = parent[name].unfoldSoak o
  parent[name] = ifn.body
  ifn.body = new Value parent
  ifn

# Constants
# ---------

UTILITIES =

  # Correctly set up a prototype chain for inheritance, including a reference
  # to the superclass for `super()` calls, and copies of any static properties.
  extends: -> """
    function(child, parent) { for (var key in parent) { if (#{utility 'hasProp'}.call(parent, key)) child[key] = parent[key]; } function ctor() { this.constructor = child; } ctor.prototype = parent.prototype; child.prototype = new ctor(); child.__super__ = parent.prototype; return child; }
  """

  # Create a function bound to the current value of "this".
  bind: -> '''
    function(fn, me){ return function(){ return fn.apply(me, arguments); }; }
  '''

  # Discover if an item is in an array.
  indexOf: -> """
    [].indexOf || function(item) { for (var i = 0, l = this.length; i < l; i++) { if (i in this && this[i] === item) return i; } return -1; }
  """

  # Shortcuts to speed up the lookup time for native functions.
  hasProp: -> '{}.hasOwnProperty'
  slice  : -> '[].slice'

# Levels indicate a node's position in the AST. Useful for knowing if
# parens are necessary or superfluous.
LEVEL_TOP    = 1  # ...;
LEVEL_PAREN  = 2  # (...)
LEVEL_LIST   = 3  # [...]
LEVEL_COND   = 4  # ... ? x : y
LEVEL_OP     = 5  # !...
LEVEL_ACCESS = 6  # ...[0]

# Tabs are two spaces for pretty printing.
TAB = '  '

IDENTIFIER_STR = "[$A-Za-z_\\x7f-\\uffff][$\\w\\x7f-\\uffff]*"
IDENTIFIER = /// ^ #{IDENTIFIER_STR} $ ///
SIMPLENUM  = /^[+-]?\d+$/
METHOD_DEF = ///
  ^
    (?:
      (#{IDENTIFIER_STR})
      \.prototype
      (?:
        \.(#{IDENTIFIER_STR})
      | \[("(?:[^\\"\r\n]|\\.)*"|'(?:[^\\'\r\n]|\\.)*')\]
      | \[(0x[\da-fA-F]+ | \d*\.?\d+ (?:[eE][+-]?\d+)?)\]
      )
    )
  |
    (#{IDENTIFIER_STR})
  $
///

# Is a literal value a string?
IS_STRING = /^['"]/

# Utility Functions
# -----------------

# Helper for ensuring that utility functions are assigned at the top level.
utility = (name) ->
  ref = "__#{name}"
  Scope.root.assign ref, UTILITIES[name]()
  ref

multident = (code, tab) ->
  code = code.replace /\n/g, '$&' + tab
  code.replace /\s+$/, ''

# ToffeeScript extended
# =====================
Code.autocb = new Param(new Literal 'autocb')<|MERGE_RESOLUTION|>--- conflicted
+++ resolved
@@ -661,7 +661,6 @@
   compileNode: (o) ->
     expr = null
     answer = []
-<<<<<<< HEAD
     flow = $flows.last()
 
     if @generated && flow.next
@@ -678,15 +677,9 @@
       answer.push @makeCode @tab
     else
       # TODO: If we call expression.compile() here twice, we'll sometimes get back different results!
-      answer.push @makeCode(@tab + "return#{[" " if expr]}")
+      answer.push @makeCode(@tab + "return#{if expr then " " else ""}")
     if expr
       answer = answer.concat expr.compileToFragments(o, LEVEL_PAREN)
-=======
-    # TODO: If we call expression.compile() here twice, we'll sometimes get back different results!
-    answer.push @makeCode @tab + "return#{if @expression then " " else ""}"
-    if @expression
-      answer = answer.concat @expression.compileToFragments o, LEVEL_PAREN
->>>>>>> f038d051
     answer.push @makeCode ";"
     return answer
 
