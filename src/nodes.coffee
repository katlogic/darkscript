--- conflicted
+++ resolved
@@ -924,8 +924,6 @@
 
   # Compile a vanilla function call.
   compileNode: (o) ->
-    if @variable?.base?.value is '__ts_extend'
-      utility 'ts_extend'
     @variable?.front = @front
     compiledArray = Splat.compileSplattedArray o, @args, true
     if compiledArray.length
@@ -2049,7 +2047,6 @@
 exports.Op = class Op extends Base
   constructor: (op, first, second, flip ) ->
     return new In first, second if op is 'in'
-    return new RegexMatch first, second if op is '=~'
     if op is 'do'
       return @generateDo first
     if op is 'new'
@@ -2192,17 +2189,6 @@
   toString: (idt) ->
     super idt, @constructor.name + ' ' + @operator
 
-<<<<<<< HEAD
-#### Regex Match =~
-exports.RegexMatch = class RegexMatch extends Base
-  constructor: (@data, @pattern) ->
-  compileNode: (o) ->
-    data    = @data.compile o, LEVEL_ACCESS
-    pattern = @pattern.compile o, LEVEL_PAREN
-
-    # TODO add outter ( ) only when needed
-    "(#{utility('matches')} = #{data}.match(#{pattern}))"
-=======
   move: (dest) ->
     if @operator == '||'
       return @move_or(dest)
@@ -2262,7 +2248,6 @@
     # first ? second
     @move_cond dest, (first) ->
       new Existence first
->>>>>>> 3911f31b
 
 #### In
 exports.In = class In extends Base
@@ -2729,8 +2714,6 @@
   unfoldSoak: ->
     @soak and this
 
-<<<<<<< HEAD
-=======
   asyncCompileNode: (o) ->
     @
 
@@ -2839,7 +2822,6 @@
   last: ->
     last(@flows)
 
->>>>>>> 3911f31b
 
 # Faux-Nodes
 # ----------
@@ -2910,11 +2892,6 @@
   hasProp: -> '{}.hasOwnProperty'
   slice  : -> '[].slice'
 
-  matches: -> 'null'
-
-
-  # ts_extend
-  ts_extend: -> 'function() { var args, i, len, object; args = Array.prototype.slice.call(arguments); len = args.length; if (len === 0) return null; i = 0; object = args[i++]; while (i<args.length) { object[args[i++]] = args[i++]; } return object; }'
 # Levels indicate a node's position in the AST. Useful for knowing if
 # parens are necessary or superfluous.
 LEVEL_TOP    = 1  # ...;
