# `nodes.coffee` contains all of the node classes for the syntax tree. Most
# nodes are created as the result of actions in the [grammar](grammar.html),
# but some are created by other nodes as a method of code generation. To convert
# the syntax tree into a string of JavaScript code, call `compile()` on the root.

Error.stackTraceLimit = Infinity

{Scope} = require './scope'
{RESERVED, STRICT_PROSCRIBED} = require './lexer'

# Import the helpers we plan to use.
{compact, flatten, extend, merge, del, starts, ends, last, some,
addLocationDataFn, locationDataToString, throwSyntaxError} = require './helpers'

# Functions required by parser
exports.extend = extend
exports.addLocationDataFn = addLocationDataFn

# Constant functions for nodes that don't need customization.
YES     = -> yes
NO      = -> no
THIS    = -> this
NEGATE  = -> @negated = not @negated; this

#### CodeFragment

# The various nodes defined below all compile to a collection of **CodeFragment** objects.
# A CodeFragments is a block of generated code, and the location in the source file where the code
# came from. CodeFragments can be assembled together into working code just by catting together
# all the CodeFragments' `code` snippets, in order.
exports.CodeFragment = class CodeFragment
  constructor: (parent, code) ->
    @code = "#{code}"
    @locationData = parent?.locationData
    @type = parent?.constructor?.name or 'unknown'

  toString:   ->
    "#{@code}#{if @locationData then ": " + locationDataToString(@locationData) else ''}"

# Convert an array of CodeFragments into a string.
fragmentsToText = (fragments) ->
  (fragment.code for fragment in fragments).join('')

#### Base

# The **Base** is the abstract base class for all nodes in the syntax tree.
# Each subclass implements the `compileNode` method, which performs the
# code generation for that node. To compile a node to JavaScript,
# call `compile` on it, which wraps `compileNode` in some generic extra smarts,
# to know when the generated code needs to be wrapped up in a closure.
# An options hash is passed and cloned throughout, containing information about
# the environment from higher in the tree (such as if a returned value is
# being requested by the surrounding function), information about the current
# scope, and indentation level.
exports.Base = class Base

  compile: (o, lvl) ->
    fragmentsToText @compileToFragments o, lvl

  # Common logic for determining whether to wrap this node in a closure before
  # compiling it, or to compile directly. We need to wrap if this node is a
  # *statement*, and it's not a *pureStatement*, and we're not at
  # the top level of a block (which would be unnecessary), and we haven't
  # already been asked to return the result (because statements know how to
  # return results).
  compileToFragments: (o, lvl) ->
    o        = extend {}, o
    o.level  = lvl if lvl
    node     = @unfoldSoak(o) or this
    node.tab = o.indent
    if o.level is LEVEL_TOP or not node.isStatement(o)
      node.compileNode o
    else
      node.compileClosure o

  # Statements converted into expressions via closure-wrapping share a scope
  # object with their parent closure, to preserve the expected lexical scope.
  compileClosure: (o) ->
    if jumpNode = @jumps()
      jumpNode.error 'cannot use a pure statement in an expression'
    o.sharedScope = yes
    func = new Code [], Block.wrap [this]
    args = []
    if (argumentsNode = @contains isLiteralArguments) or @contains isLiteralThis
      args = [new Literal 'this']
      if argumentsNode
        meth = 'apply'
        args.push new Literal 'arguments'
      else
        meth = 'call'
      func = new Value func, [new Access new Literal meth]
    (new Call func, args).compileNode o

  # If the code generation wishes to use the result of a complex expression
  # in multiple places, ensure that the expression is only ever evaluated once,
  # by assigning it to a temporary variable. Pass a level to precompile.
  #
  # If `level` is passed, then returns `[val, ref]`, where `val` is the compiled value, and `ref`
  # is the compiled reference. If `level` is not passed, this returns `[val, ref]` where
  # the two values are raw nodes which have not been compiled.
  cache: (o, level, reused) ->
    unless @isComplex()
      ref = if level then @compileToFragments o, level else this
      [ref, ref]
    else
      ref = new Literal reused or o.scope.freeVariable 'ref'
      sub = new Assign ref, this
      if level then [sub.compileToFragments(o, level), [@makeCode(ref.value)]] else [sub, ref]

  cacheToCodeFragments: (cacheValues) ->
    [fragmentsToText(cacheValues[0]), fragmentsToText(cacheValues[1])]

  # Construct a node that returns the current node's result.
  # Note that this is overridden for smarter behavior for
  # many statement nodes (e.g. If, For)...
  makeReturn: (res) ->
    me = @unwrapAll()
    if res
      new Call new Literal("#{res}.push"), [me]
    else
      new Return me

  # Does this node, or any of its children, contain a node of a certain kind?
  # Recursively traverses down the *children* nodes and returns the first one
  # that verifies `pred`. Otherwise return undefined. `contains` does not cross
  # scope boundaries.
  contains: (pred) ->
    node = undefined
    @traverseChildren no, (n) ->
      if pred n
        node = n
        return no
    node

  # Pull out the last non-comment node of a node list.
  lastNonComment: (list) ->
    i = list.length
    return list[i] while i-- when list[i] not instanceof Comment
    null

  # `toString` representation of the node, for inspecting the parse tree.
  # This is what `coffee --nodes` prints out.
  toString: (idt = '', name = @constructor.name) ->
    tree = '\n' + idt + name
    tree += '?' if @soak
    @eachChild (node) -> tree += node.toString idt + TAB
    tree

  # Returns a deep copy of the node, with occurances of the keys of
  # `replacements` as identifiers recursively replace by the value nodes.
  # This method is not used by CoffeeScript itself, but can be used by macros.
  subst: (replacements) ->
    exports.walk cloneNode(@), (n) ->
      n.base = cloneNode(tmp) if tmp = replacements[n.base?.value]
      return

  # Passes each child to a function, breaking when the function returns `false`.
  eachChild: (func) ->
    return this unless @children
    for attr in @children when @[attr]
      for child in flatten [@[attr]]
        return this if func(child) is false
    this

  traverseChildren: (crossScope, func) ->
    @eachChild (child) ->
      recur = func(child)
      child.traverseChildren(crossScope, func) unless recur is no

  invert: ->
    new Op '!', this

  unwrapAll: ->
    node = this
    continue until node is node = node.unwrap()
    node

  # Default implementations of the common node properties and methods. Nodes
  # will override these with custom logic, if needed.
  children: []

  isStatement     : NO
  jumps           : NO
  isComplex       : YES
  isChainable     : NO
  isAssignable    : NO

  unwrap     : THIS
  unfoldSoak : NO

  # Is this node used to assign a certain variable?
  assigns: NO

  # For this node and all descendents, set the location data to `locationData`
  # if the location data is not already set.
  updateLocationDataIfMissing: (locationData) ->
    return this if @locationData
    @locationData = locationData

    @eachChild (child) ->
      child.updateLocationDataIfMissing locationData

  # Throw a SyntaxError associated with this node's location.
  error: (message) ->
    throwSyntaxError message, @locationData

  makeCode: (code) ->
    new CodeFragment this, code

  wrapInBraces: (fragments) ->
    [].concat @makeCode('('), fragments, @makeCode(')')

  # `fragmentsList` is an array of arrays of fragments. Each array in fragmentsList will be
  # concatonated together, with `joinStr` added in between each, to produce a final flat array
  # of fragments.
  joinFragmentArrays: (fragmentsList, joinStr) ->
    answer = []
    for fragments,i in fragmentsList
      if i then answer.push @makeCode joinStr
      answer = answer.concat fragments
    answer

#### Block

# The block is the list of expressions that forms the body of an
# indented block of code -- the implementation of a function, a clause in an
# `if`, `switch`, or `try`, and so on...
exports.Block = class Block extends Base
  constructor: (nodes) ->
    @expressions = compact flatten nodes or []

  children: ['expressions']

  # Tack an expression on to the end of this expression list.
  push: (node) ->
    @expressions.push node
    this

  # Remove and return the last expression of this expression list.
  pop: ->
    @expressions.pop()

  # Add an expression at the beginning of this expression list.
  unshift: (node) ->
    @expressions.unshift node
    this

  # If this Block consists of just a single node, unwrap it by pulling
  # it back out.
  unwrap: ->
    if @expressions.length is 1 then @expressions[0] else this

  # Is this an empty block of code?
  isEmpty: ->
    not @expressions.length

  isStatement: (o) ->
    for exp in @expressions when exp.isStatement o
      return yes
    no

  jumps: (o) ->
    for exp in @expressions
      return jumpNode if jumpNode = exp.jumps o

  # A Block node does not return its entire body, rather it
  # ensures that the final expression is returned.
  makeReturn: (res) ->
    len = @expressions.length
    while len--
      expr = @expressions[len]
      if expr not instanceof Comment
        @expressions[len] = expr.makeReturn res
        @expressions.splice(len, 1) if expr instanceof Return and not expr.expression
        break
    this

  # A **Block** is the only node that can serve as the root.
  compileToFragments: (o = {}, level) ->
    if o.scope then super o, level else @compileRoot o

  # Compile all expressions within the **Block** body. If we need to
  # return the result, and it's an expression, simply return it. If it's a
  # statement, ask the statement to do so.
  compileNode: (o) ->
    @tab  = o.indent
    top   = o.level is LEVEL_TOP
    compiledNodes = []

    for node, index in @expressions

      node = node.unwrapAll()
      node = (node.unfoldSoak(o) or node)
      if node instanceof Block
        # This is a nested block. We don't do anything special here like enclose
        # it in a new scope; we just compile the statements in this block along with
        # our own
        compiledNodes.push node.compileNode o
      else if top
        node.front = true
        fragments = node.compileToFragments o
        unless node.isStatement o
          fragments.unshift @makeCode "#{@tab}"
          fragments.push @makeCode ";"
        compiledNodes.push fragments
      else
        compiledNodes.push node.compileToFragments o, LEVEL_LIST
    if top
      if @spaced
        return [].concat @joinFragmentArrays(compiledNodes, '\n\n'), @makeCode("\n")
      else
        return @joinFragmentArrays(compiledNodes, '\n')
    if compiledNodes.length
      answer = @joinFragmentArrays(compiledNodes, ', ')
    else
      answer = [@makeCode "void 0"]
    if compiledNodes.length > 1 and o.level >= LEVEL_LIST then @wrapInBraces answer else answer

  # If we happen to be the top-level **Block**, wrap everything in
  # a safety closure, unless requested not to.
  # It would be better not to generate them in the first place, but for now,
  # clean up obvious double-parentheses.
  compileRoot: (o) ->
    o.indent  = if o.bare then '' else TAB
    o.level   = LEVEL_TOP
    @spaced   = yes
    o.scope   = new Scope null, this, null
    # Mark given local variables in the root scope as parameters so they don't
    # end up being declared on this block.
    o.scope.parameter name for name in o.locals or []
    prelude   = []
    unless o.bare
      preludeExps = for exp, i in @expressions
        break unless exp.unwrap() instanceof Comment
        exp
      rest = @expressions[preludeExps.length...]
      @expressions = preludeExps
      if preludeExps.length
        prelude = @compileNode merge(o, indent: '')
        prelude.push @makeCode "\n"
      @expressions = rest
    fragments = @compileWithDeclarations o
    return fragments if o.bare
    [].concat prelude, @makeCode("(function() {\n"), fragments, @makeCode("\n}).call(this);\n")

  # Compile the expressions body for the contents of a function, with
  # declarations of all inner variables pushed up to the top.
  compileWithDeclarations: (o) ->
    fragments = []
    post = []
    for exp, i in @expressions
      exp = exp.unwrap()
      break unless exp instanceof Comment or exp instanceof Literal
    o = merge(o, level: LEVEL_TOP)
    if i
      rest = @expressions.splice i, 9e9
      [spaced,    @spaced] = [@spaced, no]
      [fragments, @spaced] = [@compileNode(o), spaced]
      @expressions = rest
    post = @compileNode o
    {scope} = o
    if scope.expressions is this
      declars = o.scope.hasDeclarations()
      assigns = scope.hasAssignments
      if declars or assigns
        fragments.push @makeCode '\n' if i
        fragments.push @makeCode "#{@tab}var "
        if declars
          fragments.push @makeCode scope.declaredVariables().join(', ')
        if assigns
          fragments.push @makeCode ",\n#{@tab + TAB}" if declars
          fragments.push @makeCode scope.assignedVariables().join(",\n#{@tab + TAB}")
        fragments.push @makeCode ";\n#{if @spaced then '\n' else ''}"
      else if fragments.length and post.length
        fragments.push @makeCode "\n"
    fragments.concat post

  # Wrap up the given nodes as a **Block**, unless it already happens
  # to be one.
  @wrap: (nodes) ->
    return nodes[0] if nodes.length is 1 and nodes[0] instanceof Block
    new Block nodes

#### Literal

# Literals are static values that can be passed through directly into
# JavaScript without translation, such as: strings, numbers,
# `true`, `false`, `null`...
exports.Literal = class Literal extends Base
  constructor: (@value) ->

  makeReturn: ->
    if @isStatement() then this else super

  isAssignable: ->
    IDENTIFIER.test @value

  isStatement: ->
    @value in ['break', 'continue', 'debugger']

  isComplex: NO

  assigns: (name) ->
    name is @value

  jumps: (o) ->
    return this if @value is 'break' and not (o?.loop or o?.block)
    return this if @value is 'continue' and not o?.loop

  compileNode: (o) ->
    code = if @value is 'this'
      if o.scope.method?.bound then o.scope.method.context else @value
    else if @value.reserved
      "\"#{@value}\""
    else
      @value
    answer = if @isStatement() then "#{@tab}#{code};" else code
    [@makeCode answer]

  toString: ->
    ' "' + @value + '"'

class exports.Undefined extends Base
  isAssignable: NO
  isComplex: NO
  compileNode: (o) ->
    [@makeCode if o.level >= LEVEL_ACCESS then '(void 0)' else 'void 0']

class exports.Null extends Base
  isAssignable: NO
  isComplex: NO
  compileNode: -> [@makeCode "null"]

class exports.Bool extends Base
  isAssignable: NO
  isComplex: NO
  compileNode: -> [@makeCode @val]
  constructor: (@val) ->

#### Return

# A `return` is a *pureStatement* -- wrapping it in a closure wouldn't
# make sense.
exports.Return = class Return extends Base
  constructor: (expr) ->
    @expression = expr if expr and not expr.unwrap().isUndefined

  children: ['expression']

  isStatement:     YES
  makeReturn:      THIS
  jumps:           THIS

  compileToFragments: (o, level) ->
    expr = @expression?.makeReturn()
    if expr and expr not instanceof Return then expr.compileToFragments o, level else super o, level

  compileNode: (o) ->
    answer = []
    # TODO: If we call expression.compile() here twice, we'll sometimes get back different results!
    answer.push @makeCode @tab + "return#{if @expression then " " else ""}"
    if @expression
      answer = answer.concat @expression.compileToFragments o, LEVEL_PAREN
    answer.push @makeCode ";"
    return answer


#### Value

# A value, variable or literal or parenthesized, indexed or dotted into,
# or vanilla.
exports.Value = class Value extends Base
  constructor: (base, props, tag) ->
    return base if not props and base instanceof Value
    @base       = base
    @properties = props or []
    @[tag]      = true if tag
    return this

  children: ['base', 'properties']

  # Add a property (or *properties* ) `Access` to the list.
  add: (props) ->
    @properties = @properties.concat props
    this

  hasProperties: ->
    !!@properties.length

  bareLiteral: (type) ->
    not @properties.length and @base instanceof type

  # Some boolean checks for the benefit of other nodes.
  isArray        : -> @bareLiteral(Arr)
  isRange        : -> @bareLiteral(Range)
  isComplex      : -> @hasProperties() or @base.isComplex()
  isAssignable   : -> @hasProperties() or @base.isAssignable()
  isSimpleNumber : -> @bareLiteral(Literal) and SIMPLENUM.test @base.value
  isString       : -> @bareLiteral(Literal) and IS_STRING.test @base.value
  isRegex        : -> @bareLiteral(Literal) and IS_REGEX.test @base.value
  isAtomic       : ->
    for node in @properties.concat @base
      return no if node.soak or node instanceof Call
    yes

  isNotCallable  : -> @isSimpleNumber() or @isString() or @isRegex() or
                      @isArray() or @isRange() or @isSplice() or @isObject()

  isStatement : (o)    -> not @properties.length and @base.isStatement o
  assigns     : (name) -> not @properties.length and @base.assigns name
  jumps       : (o)    -> not @properties.length and @base.jumps o

  isObject: (onlyGenerated) ->
    return no if @properties.length
    (@base instanceof Obj) and (not onlyGenerated or @base.generated)

  isSplice: ->
    last(@properties) instanceof Slice

  looksStatic: (className) ->
    @base.value is className and @properties.length and
      @properties[0].name?.value isnt 'prototype'

  # The value can be unwrapped as its inner node, if there are no attached
  # properties.
  unwrap: ->
    if @properties.length then this else @base

  # A reference has base part (`this` value) and name part.
  # We cache them separately for compiling complex expressions.
  # `a()[b()] ?= c` -> `(_base = a())[_name = b()] ? _base[_name] = c`
  cacheReference: (o) ->
    name = last @properties
    if @properties.length < 2 and not @base.isComplex() and not name?.isComplex()
      return [this, this]  # `a` `a.b`
    base = new Value @base, @properties[...-1]
    if base.isComplex()  # `a().b`
      bref = new Literal o.scope.freeVariable 'base'
      base = new Value new Parens new Assign bref, base
    return [base, bref] unless name  # `a()`
    if name.isComplex()  # `a[b()]`
      nref = new Literal o.scope.freeVariable 'name'
      name = new Index new Assign nref, name.index
      nref = new Index nref
    [base.add(name), new Value(bref or base.base, [nref or name])]

  # We compile a value to JavaScript by compiling and joining each property.
  # Things get much more interesting if the chain of properties has *soak*
  # operators `?.` interspersed. Then we have to take care not to accidentally
  # evaluate anything twice when building the soak chain.
  compileNode: (o) ->
    @base.front = @front
    props = @properties
    fragments = @base.compileToFragments o, (if props.length then LEVEL_ACCESS else null)
    if (@base instanceof Parens or props.length) and SIMPLENUM.test fragmentsToText fragments
      fragments.push @makeCode '.'
    for prop in props
      fragments.push (prop.compileToFragments o)...
    fragments

  # Unfold a soak into an `If`: `a?.b` -> `a.b if a?`
  unfoldSoak: (o) ->
    @unfoldedSoak ?= do =>
      if ifn = @base.unfoldSoak o
        ifn.body.properties.push @properties...
        return ifn
      for prop, i in @properties when prop.soak
        prop.soak = off
        fst = new Value @base, @properties[...i]
        snd = new Value @base, @properties[i..]
        if fst.isComplex()
          ref = new Literal o.scope.freeVariable 'ref'
          fst = new Parens new Assign ref, fst
          snd.base = ref
        return new If new Existence(fst), snd, soak: on
      no

#### Comment

# CoffeeScript passes through block comments as JavaScript block comments
# at the same position.
exports.Comment = class Comment extends Base
  constructor: (@comment) ->

  isStatement:     YES
  makeReturn:      THIS

  compileNode: (o, level) ->
    comment = @comment.replace /^(\s*)#/gm, "$1 *"
    code = "/*#{multident comment, @tab}#{if '\n' in comment then "\n#{@tab}" else ''} */"
    code = o.indent + code if (level or o.level) is LEVEL_TOP
    [@makeCode("\n"), @makeCode(code)]

#### Call

# Node for a function invocation. Takes care of converting `super()` calls into
# calls against the prototype's function of the same name.
exports.Call = class Call extends Base
  constructor: (variable, @args = [], @soak) ->
    @isNew    = false
    @isSuper  = variable is 'super'
    @variable = if @isSuper then null else variable
    if variable instanceof Value and variable.isNotCallable()
      variable.error "literal is not a function"

  children: ['variable', 'args']

  # Tag this invocation as creating a new instance.
  newInstance: ->
    base = @variable?.base or @variable
    if base instanceof Call and not base.isNew
      base.newInstance()
    else
      @isNew = true
    this

  # Grab the reference to the superclass's implementation of the current
  # method.
  superReference: (o) ->
    method = o.scope.namedMethod()
    if method?.klass
      accesses = [new Access(new Literal '__super__')]
      accesses.push new Access new Literal 'constructor' if method.static
      accesses.push new Access new Literal method.name
      (new Value (new Literal method.klass), accesses).compile o
    else if method?.ctor
      "#{method.name}.__super__.constructor"
    else
      @error 'cannot call super outside of an instance method.'

  # The appropriate `this` value for a `super` call.
  superThis : (o) ->
    method = o.scope.method
    (method and not method.klass and method.context) or "this"

  # Soaked chained invocations unfold into if/else ternary structures.
  unfoldSoak: (o) ->
    if @soak
      if @variable
        return ifn if ifn = unfoldSoak o, this, 'variable'
        [left, rite] = new Value(@variable).cacheReference o
      else
        left = new Literal @superReference o
        rite = new Value left
      rite = new Call rite, @args
      rite.isNew = @isNew
      left = new Literal "typeof #{ left.compile o } === \"function\""
      return new If left, new Value(rite), soak: yes
    call = this
    list = []
    loop
      if call.variable instanceof Call
        list.push call
        call = call.variable
        continue
      break unless call.variable instanceof Value
      list.push call
      break unless (call = call.variable.base) instanceof Call
    for call in list.reverse()
      if ifn
        if call.variable instanceof Call
          call.variable = ifn
        else
          call.variable.base = ifn
      ifn = unfoldSoak o, call, 'variable'
    ifn

  # Compile a vanilla function call.
  compileNode: (o) ->
    @variable?.front = @front
    compiledArray = Splat.compileSplattedArray o, @args, true
    if compiledArray.length
      return @compileSplat o, compiledArray
    compiledArgs = []
    for arg, argIndex in @args
      if argIndex then compiledArgs.push @makeCode ", "
      compiledArgs.push (arg.compileToFragments o, LEVEL_LIST)...

    fragments = []
    if @isSuper
      preface = @superReference(o) + ".call(#{@superThis(o)}"
      if compiledArgs.length then preface += ", "
      fragments.push @makeCode preface
    else
      if @isNew then fragments.push @makeCode 'new '
      fragments.push @variable.compileToFragments(o, LEVEL_ACCESS)...
      fragments.push @makeCode "("
    fragments.push compiledArgs...
    fragments.push @makeCode ")"
    fragments

  # If you call a function with a splat, it's converted into a JavaScript
  # `.apply()` call to allow an array of arguments to be passed.
  # If it's a constructor, then things get real tricky. We have to inject an
  # inner constructor in order to be able to pass the varargs.
  #
  # splatArgs is an array of CodeFragments to put into the 'apply'.
  compileSplat: (o, splatArgs) ->
    if @isSuper
      return [].concat @makeCode("#{ @superReference o }.apply(#{@superThis(o)}, "),
        splatArgs, @makeCode(")")

    if @isNew
      idt = @tab + TAB
      return [].concat @makeCode("""
        (function(func, args, ctor) {
        #{idt}ctor.prototype = func.prototype;
        #{idt}var child = new ctor, result = func.apply(child, args);
        #{idt}return Object(result) === result ? result : child;
        #{@tab}})("""),
        (@variable.compileToFragments o, LEVEL_LIST),
        @makeCode(", "), splatArgs, @makeCode(", function(){})")

    answer = []
    base = new Value @variable
    if (name = base.properties.pop()) and base.isComplex()
      ref = o.scope.freeVariable 'ref'
      answer = answer.concat @makeCode("(#{ref} = "),
        (base.compileToFragments o, LEVEL_LIST),
        @makeCode(")"),
        name.compileToFragments(o)
    else
      fun = base.compileToFragments o, LEVEL_ACCESS
      fun = @wrapInBraces fun if SIMPLENUM.test fragmentsToText fun
      if name
        ref = fragmentsToText fun
        fun.push (name.compileToFragments o)...
      else
        ref = 'null'
      answer = answer.concat fun
    answer = answer.concat @makeCode(".apply(#{ref}, "), splatArgs, @makeCode(")")

#### Extends

# Node to extend an object's prototype with an ancestor object.
# After `goog.inherits` from the
# [Closure Library](http://closure-library.googlecode.com/svn/docs/closureGoogBase.js.html).
exports.Extends = class Extends extends Base
  constructor: (@child, @parent) ->

  children: ['child', 'parent']

  # Hooks one constructor into another's prototype chain.
  compileToFragments: (o) ->
    new Call(new Value(new Literal utility 'extends'), [@child, @parent]).compileToFragments o

#### Access

# A `.` access into a property of a value, or the `::` shorthand for
# an access into the object's prototype.
exports.Access = class Access extends Base
  constructor: (@name, tag) ->
    @name.asKey = yes
    @soak  = tag is 'soak'

  children: ['name']

  compileToFragments: (o) ->
    name = @name.compileToFragments o
    if IDENTIFIER.test fragmentsToText name
      name.unshift @makeCode "."
    else
      name.unshift @makeCode "["
      name.push @makeCode "]"
    name

  isComplex: NO

#### Index

# A `[ ... ]` indexed access into an array or object.
exports.Index = class Index extends Base
  constructor: (@index) ->

  children: ['index']

  compileToFragments: (o) ->
    [].concat @makeCode("["), @index.compileToFragments(o, LEVEL_PAREN), @makeCode("]")

  isComplex: ->
    @index.isComplex()

#### Range

# A range literal. Ranges can be used to extract portions (slices) of arrays,
# to specify a range for comprehensions, or as a value, to be expanded into the
# corresponding array of integers at runtime.
exports.Range = class Range extends Base

  children: ['from', 'to']

  constructor: (@from, @to, tag) ->
    @exclusive = tag is 'exclusive'
    @equals = if @exclusive then '' else '='



  # Compiles the range's source variables -- where it starts and where it ends.
  # But only if they need to be cached to avoid double evaluation.
  compileVariables: (o) ->
    o = merge o, top: true
    [@fromC, @fromVar]  =  @cacheToCodeFragments @from.cache o, LEVEL_LIST
    [@toC, @toVar]      =  @cacheToCodeFragments @to.cache o, LEVEL_LIST
    [@step, @stepVar]   =  @cacheToCodeFragments step.cache o, LEVEL_LIST if step = del o, 'step'
    [@fromNum, @toNum]  = [@fromVar.match(NUMBER), @toVar.match(NUMBER)]
    @stepNum            = @stepVar.match(NUMBER) if @stepVar

  # When compiled normally, the range returns the contents of the *for loop*
  # needed to iterate over the values in the range. Used by comprehensions.
  compileNode: (o) ->
    @compileVariables o unless @fromVar
    return @compileArray(o) unless o.index

    # Set up endpoints.
    known    = @fromNum and @toNum
    idx      = del o, 'index'
    idxName  = del o, 'name'
    namedIndex = idxName and idxName isnt idx
    varPart  = "#{idx} = #{@fromC}"
    varPart += ", #{@toC}" if @toC isnt @toVar
    varPart += ", #{@step}" if @step isnt @stepVar
    [lt, gt] = ["#{idx} <#{@equals}", "#{idx} >#{@equals}"]

    # Generate the condition.
    condPart = if @stepNum
      if parseNum(@stepNum[0]) > 0 then "#{lt} #{@toVar}" else "#{gt} #{@toVar}"
    else if known
      [from, to] = [parseNum(@fromNum[0]), parseNum(@toNum[0])]
      if from <= to then "#{lt} #{to}" else "#{gt} #{to}"
    else
      cond = if @stepVar then "#{@stepVar} > 0" else "#{@fromVar} <= #{@toVar}"
      "#{cond} ? #{lt} #{@toVar} : #{gt} #{@toVar}"

    # Generate the step.
    stepPart = if @stepVar
      "#{idx} += #{@stepVar}"
    else if known
      if namedIndex
        if from <= to then "++#{idx}" else "--#{idx}"
      else
        if from <= to then "#{idx}++" else "#{idx}--"
    else
      if namedIndex
        "#{cond} ? ++#{idx} : --#{idx}"
      else
        "#{cond} ? #{idx}++ : #{idx}--"

    varPart  = "#{idxName} = #{varPart}" if namedIndex
    stepPart = "#{idxName} = #{stepPart}" if namedIndex

    # The final loop body.
    [@makeCode "#{varPart}; #{condPart}; #{stepPart}"]


  # When used as a value, expand the range into the equivalent array.
  compileArray: (o) ->
    if @fromNum and @toNum and Math.abs(@fromNum - @toNum) <= 20
      range = [+@fromNum..+@toNum]
      range.pop() if @exclusive
      return [@makeCode "[#{ range.join(', ') }]"]
    idt    = @tab + TAB
    i      = o.scope.freeVariable 'i'
    result = o.scope.freeVariable 'results'
    pre    = "\n#{idt}#{result} = [];"
    if @fromNum and @toNum
      o.index = i
      body    = fragmentsToText @compileNode o
    else
      vars    = "#{i} = #{@fromC}" + if @toC isnt @toVar then ", #{@toC}" else ''
      cond    = "#{@fromVar} <= #{@toVar}"
      body    = "var #{vars}; #{cond} ? #{i} <#{@equals} #{@toVar} : #{i} >#{@equals} #{@toVar}; #{cond} ? #{i}++ : #{i}--"
    post   = "{ #{result}.push(#{i}); }\n#{idt}return #{result};\n#{o.indent}"
    hasArgs = (node) -> node?.contains isLiteralArguments
    args   = ', arguments' if hasArgs(@from) or hasArgs(@to)
    [@makeCode "(function() {#{pre}\n#{idt}for (#{body})#{post}}).apply(this#{args ? ''})"]

#### Slice

# An array slice literal. Unlike JavaScript's `Array#slice`, the second parameter
# specifies the index of the end of the slice, just as the first parameter
# is the index of the beginning.
exports.Slice = class Slice extends Base

  children: ['range']

  constructor: (@range) ->
    super()

  # We have to be careful when trying to slice through the end of the array,
  # `9e9` is used because not all implementations respect `undefined` or `1/0`.
  # `9e9` should be safe because `9e9` > `2**32`, the max array length.
  compileNode: (o) ->
    {to, from} = @range
    fromCompiled = from and from.compileToFragments(o, LEVEL_PAREN) or [@makeCode '0']
    # TODO: jwalton - move this into the 'if'?
    if to
      compiled     = to.compileToFragments o, LEVEL_PAREN
      compiledText = fragmentsToText compiled
      if not (not @range.exclusive and +compiledText is -1)
        toStr = ', ' + if @range.exclusive
          compiledText
        else if SIMPLENUM.test compiledText
          "#{+compiledText + 1}"
        else
          compiled = to.compileToFragments o, LEVEL_ACCESS
          "+#{fragmentsToText compiled} + 1 || 9e9"
    [@makeCode ".slice(#{ fragmentsToText fromCompiled }#{ toStr or '' })"]

#### Obj

# An object literal, nothing fancy.
exports.Obj = class Obj extends Base
  constructor: (props, @generated = false) ->
    @objects = @properties = props or []

  children: ['properties']

  compileNode: (o) ->
    props = @properties
    return [@makeCode(if @front then '({})' else '{}')] unless props.length
    if @generated
      for node in props when node instanceof Value
        node.error 'cannot have an implicit value in an implicit object'
    idt         = o.indent += TAB
    lastNoncom  = @lastNonComment @properties
    answer = []
    for prop, i in props
      join = if i is props.length - 1
        ''
      else if prop is lastNoncom or prop instanceof Comment
        '\n'
      else
        ',\n'
      indent = if prop instanceof Comment then '' else idt
      if prop instanceof Assign and prop.variable instanceof Value and prop.variable.hasProperties()
        prop.variable.error 'Invalid object key'
      if prop instanceof Value and prop.this
        prop = new Assign prop.properties[0].name, prop, 'object'
      if prop not instanceof Comment
        if prop not instanceof Assign
          prop = new Assign prop, prop, 'object'
        (prop.variable.base or prop.variable).asKey = yes
      if indent then answer.push @makeCode indent
      answer.push prop.compileToFragments(o, LEVEL_TOP)...
      if join then answer.push @makeCode join
    answer.unshift @makeCode "{#{ props.length and '\n' }"
    answer.push @makeCode "#{ props.length and '\n' + @tab }}"
    if @front then @wrapInBraces answer else answer

  assigns: (name) ->
    for prop in @properties when prop.assigns name then return yes
    no

#### Arr

# An array literal.
exports.Arr = class Arr extends Base
  constructor: (objs) ->
    @objects = objs or []

  children: ['objects']

  compileNode: (o) ->
    return [@makeCode '[]'] unless @objects.length
    o.indent += TAB
    answer = Splat.compileSplattedArray o, @objects
    return answer if answer.length

    answer = []
    compiledObjs = (obj.compileToFragments o, LEVEL_LIST for obj in @objects)
    for fragments, index in compiledObjs
      if index
        answer.push @makeCode ", "
      answer.push fragments...
    if fragmentsToText(answer).indexOf('\n') >= 0
      answer.unshift @makeCode "[\n#{o.indent}"
      answer.push @makeCode "\n#{@tab}]"
    else
      answer.unshift @makeCode "["
      answer.push @makeCode "]"
    answer

  assigns: (name) ->
    for obj in @objects when obj.assigns name then return yes
    no

#### Class

# The CoffeeScript class definition.
# Initialize a **Class** with its name, an optional superclass, and a
# list of prototype property assignments.
exports.Class = class Class extends Base
  constructor: (@variable, @parent, @body = new Block) ->
    @boundFuncs = []
    @body.classBody = yes

  children: ['variable', 'parent', 'body']

  # Figure out the appropriate name for the constructor function of this class.
  determineName: ->
    return null unless @variable
    decl = if tail = last @variable.properties
      tail instanceof Access and tail.name.value
    else
      @variable.base.value
    if decl in STRICT_PROSCRIBED
      @variable.error "class variable name may not be #{decl}"
    decl and= IDENTIFIER.test(decl) and decl

  # For all `this`-references and bound functions in the class definition,
  # `this` is the Class being constructed.
  setContext: (name) ->
    @body.traverseChildren false, (node) ->
      return false if node.classBody
      if node instanceof Literal and node.value is 'this'
        node.value    = name
      else if node instanceof Code
        node.klass    = name
        node.context  = name if node.bound

  # Ensure that all functions bound to the instance are proxied in the
  # constructor.
  addBoundFunctions: (o) ->
    for bvar in @boundFuncs
      lhs = (new Value (new Literal "this"), [new Access bvar]).compile o
      @ctor.body.unshift new Literal "#{lhs} = #{utility 'bind'}(#{lhs}, this)"
    return

  # Merge the properties from a top-level object as prototypal properties
  # on the class.
  addProperties: (node, name, o) ->
    props = node.base.properties[..]
    exprs = while assign = props.shift()
      if assign instanceof Assign
        base = assign.variable.base
        delete assign.context
        func = assign.value
        if base.value is 'constructor'
          if @ctor
            assign.error 'cannot define more than one constructor in a class'
          if func.bound
            assign.error 'cannot define a constructor as a bound function'
          if func instanceof Code
            assign = @ctor = func
          else
            @externalCtor = o.classScope.freeVariable 'class'
            assign = new Assign new Literal(@externalCtor), func
        else
          if assign.variable.this
            func.static = yes
          else
            assign.variable = new Value(new Literal(name), [(new Access new Literal 'prototype'), new Access base])
            if func instanceof Code and func.bound
              @boundFuncs.push base
              func.bound = no
      assign
    compact exprs

  # Walk the body of the class, looking for prototype properties to be converted
  # and tagging static assignments.
  walkBody: (name, o) ->
    @traverseChildren false, (child) =>
      cont = true
      return false if child instanceof Class
      if child instanceof Block
        for node, i in exps = child.expressions
          if node instanceof Assign and node.variable.looksStatic name
            node.value.static = yes
          else if node instanceof Value and node.isObject(true)
            cont = false
            exps[i] = @addProperties node, name, o
        child.expressions = exps = flatten exps
      cont and child not instanceof Class

  # `use strict` (and other directives) must be the first expression statement(s)
  # of a function body. This method ensures the prologue is correctly positioned
  # above the `constructor`.
  hoistDirectivePrologue: ->
    index = 0
    {expressions} = @body
    ++index while (node = expressions[index]) and node instanceof Comment or
      node instanceof Value and node.isString()
    @directives = expressions.splice 0, index

  # Make sure that a constructor is defined for the class, and properly
  # configured.
  ensureConstructor: (name) ->
    if not @ctor
      @ctor = new Code
      if @externalCtor
        @ctor.body.push new Literal "#{@externalCtor}.apply(this, arguments)"
      else if @parent
        @ctor.body.push new Literal "#{name}.__super__.constructor.apply(this, arguments)"
      @ctor.body.makeReturn()
      @body.expressions.unshift @ctor
    @ctor.ctor = @ctor.name = name
    @ctor.klass = null
    @ctor.noReturn = yes

  # Instead of generating the JavaScript string directly, we build up the
  # equivalent syntax tree and compile that, in pieces. You can see the
  # constructor, property assignments, and inheritance getting built out below.
  compileNode: (o) ->
    if jumpNode = @body.jumps()
      jumpNode.error 'Class bodies cannot contain pure statements'
    if argumentsNode = @body.contains isLiteralArguments
      argumentsNode.error "Class bodies shouldn't reference arguments"

    name  = @determineName() or '_Class'
    name  = "_#{name}" if name.reserved
    lname = new Literal name
    func  = new Code [], Block.wrap [@body]
    args  = []
    o.classScope = func.makeScope o.scope

    @hoistDirectivePrologue()
    @setContext name
    @walkBody name, o
    @ensureConstructor name
    @addBoundFunctions o
    @body.spaced = yes
    @body.expressions.push lname

    if @parent
      superClass = new Literal o.classScope.freeVariable 'super', no
      @body.expressions.unshift new Extends lname, superClass
      func.params.push new Param superClass
      args.push @parent

    @body.expressions.unshift @directives...

    klass = new Parens new Call func, args
    klass = new Assign @variable, klass if @variable
    klass.compileToFragments o

#### Assign

# The **Assign** is used to assign a local variable to value, or to set the
# property of an object -- including within object literals.
exports.Assign = class Assign extends Base
  constructor: (@variable, @value, @context, options) ->
    @param = options and options.param
    @subpattern = options and options.subpattern
    forbidden = (name = @variable.unwrapAll().value) in STRICT_PROSCRIBED
    if forbidden and @context isnt 'object'
      @variable.error "variable name may not be \"#{name}\""

  children: ['variable', 'value']

  isStatement: (o) ->
    o?.level is LEVEL_TOP and @context? and "?" in @context

  assigns: (name) ->
    @[if @context is 'object' then 'value' else 'variable'].assigns name

  unfoldSoak: (o) ->
    unfoldSoak o, this, 'variable'

  # Compile an assignment, delegating to `compilePatternMatch` or
  # `compileSplice` if appropriate. Keep track of the name of the base object
  # we've been assigned to, for correct internal references. If the variable
  # has not been seen yet within the current scope, declare it.
  compileNode: (o) ->
    if isValue = @variable instanceof Value
      return @compilePatternMatch o if @variable.isArray() or @variable.isObject()
      return @compileSplice       o if @variable.isSplice()
      return @compileConditional  o if @context in ['||=', '&&=', '?=']
    compiledName = @variable.compileToFragments o, LEVEL_LIST
    name = fragmentsToText compiledName
    unless @context
      varBase = @variable.unwrapAll()
      unless varBase.isAssignable()
        @variable.error "\"#{@variable.compile o}\" cannot be assigned"
      unless varBase.hasProperties?()
        if @param
          o.scope.add name, 'var'
        else
          o.scope.find name
    if @value instanceof Code and match = METHOD_DEF.exec name
      @value.klass = match[1] if match[2]
      @value.name  = match[3] ? match[4] ? match[5]
    val = @value.compileToFragments o, LEVEL_LIST
    return (compiledName.concat @makeCode(": "), val) if @context is 'object'
    answer = compiledName.concat @makeCode(" #{ @context or '=' } "), val
    if o.level <= LEVEL_LIST then answer else @wrapInBraces answer

  # Brief implementation of recursive pattern matching, when assigning array or
  # object literals to a value. Peeks at their properties to assign inner names.
  # See the [ECMAScript Harmony Wiki](http://wiki.ecmascript.org/doku.php?id=harmony:destructuring)
  # for details.
  compilePatternMatch: (o) ->
    top       = o.level is LEVEL_TOP
    {value}   = this
    {objects} = @variable.base
    unless olen = objects.length
      code = value.compileToFragments o
      return if o.level >= LEVEL_OP then @wrapInBraces code else code
    isObject = @variable.isObject()
    if top and olen is 1 and (obj = objects[0]) not instanceof Splat
      # Unroll simplest cases: `{v} = x` -> `v = x.v`
      if obj instanceof Assign
        {variable: {base: idx}, value: obj} = obj
      else
        idx = if isObject
          if obj.this then obj.properties[0].name else obj
        else
          new Literal 0
      acc   = IDENTIFIER.test idx.unwrap().value or 0
      value = new Value value
      value.properties.push new (if acc then Access else Index) idx
      if obj.unwrap().value in RESERVED
        obj.error "assignment to a reserved word: #{obj.compile o}"
      return new Assign(obj, value, null, param: @param).compileToFragments o, LEVEL_TOP
    vvar    = value.compileToFragments o, LEVEL_LIST
    vvarText = fragmentsToText vvar
    assigns = []
    splat   = false
    # Make vvar into a simple variable if it isn't already.
    if not IDENTIFIER.test(vvarText) or @variable.assigns(vvarText)
      assigns.push [@makeCode("#{ ref = o.scope.freeVariable 'ref' } = "), vvar...]
      vvar = [@makeCode ref]
      vvarText = ref
    for obj, i in objects
      # A regular array pattern-match.
      idx = i
      if isObject
        if obj instanceof Assign
          # A regular object pattern-match.
          {variable: {base: idx}, value: obj} = obj
        else
          # A shorthand `{a, b, @c} = val` pattern-match.
          if obj.base instanceof Parens
            [obj, idx] = new Value(obj.unwrapAll()).cacheReference o
          else
            idx = if obj.this then obj.properties[0].name else obj
      if not splat and obj instanceof Splat
        name = obj.name.unwrap().value
        obj = obj.unwrap()
        val = "#{olen} <= #{vvarText}.length ? #{ utility 'slice' }.call(#{vvarText}, #{i}"
        if rest = olen - i - 1
          ivar = o.scope.freeVariable 'i'
          val += ", #{ivar} = #{vvarText}.length - #{rest}) : (#{ivar} = #{i}, [])"
        else
          val += ") : []"
        val   = new Literal val
        splat = "#{ivar}++"
      else
        name = obj.unwrap().value
        if obj instanceof Splat
          obj.error "multiple splats are disallowed in an assignment"
        if typeof idx is 'number'
          idx = new Literal splat or idx
          acc = no
        else
          acc = isObject and IDENTIFIER.test idx.unwrap().value or 0
        val = new Value new Literal(vvarText), [new (if acc then Access else Index) idx]
      if name? and name in RESERVED
        obj.error "assignment to a reserved word: #{obj.compile o}"
      assigns.push new Assign(obj, val, null, param: @param, subpattern: yes).compileToFragments o, LEVEL_LIST
    assigns.push vvar unless top or @subpattern
    fragments = @joinFragmentArrays assigns, ', '
    if o.level < LEVEL_LIST then fragments else @wrapInBraces fragments

  # When compiling a conditional assignment, take care to ensure that the
  # operands are only evaluated once, even though we have to reference them
  # more than once.
  compileConditional: (o) ->
    [left, right] = @variable.cacheReference o
    # Disallow conditional assignment of undefined variables.
    if not left.properties.length and left.base instanceof Literal and
           left.base.value != "this" and not o.scope.check left.base.value
      @variable.error "the variable \"#{left.base.value}\" can't be assigned with #{@context} because it has not been declared before"
    if "?" in @context
      o.isExistentialEquals = true
      new If(new Existence(left), right, type: 'if').addElse(new Assign(right, @value, '=')).compileToFragments o
    else
      fragments = new Op(@context[...-1], left, new Assign(right, @value, '=')).compileToFragments o
      if o.level <= LEVEL_LIST then fragments else @wrapInBraces fragments

  # Compile the assignment from an array splice literal, using JavaScript's
  # `Array#splice` method.
  compileSplice: (o) ->
    {range: {from, to, exclusive}} = @variable.properties.pop()
    name = @variable.compile o
    if from
      [fromDecl, fromRef] = @cacheToCodeFragments from.cache o, LEVEL_OP
    else
      fromDecl = fromRef = '0'
    if to
      if from instanceof Value and from.isSimpleNumber() and
         to instanceof Value and to.isSimpleNumber()
        to = to.compile(o) - fromRef
        to += 1 unless exclusive
      else
        to = to.compile(o, LEVEL_ACCESS) + ' - ' + fromRef
        to += ' + 1' unless exclusive
    else
      to = "9e9"
    [valDef, valRef] = @value.cache o, LEVEL_LIST
    answer = [].concat @makeCode("[].splice.apply(#{name}, [#{fromDecl}, #{to}].concat("), valDef, @makeCode(")), "), valRef
    if o.level > LEVEL_TOP then @wrapInBraces answer else answer

#### Code

# A function definition. This is the only node that creates a new Scope.
# When for the purposes of walking the contents of a function body, the Code
# has no *children* -- they're within the inner scope.
exports.Code = class Code extends Base
  constructor: (params, body, tag) ->
    @params  = params or []
    @body    = body or new Block
    @bound   = tag is 'boundfunc'

  children: ['params', 'body']

  isStatement: -> !!@ctor

  jumps: NO

  makeScope: (parentScope) -> new Scope parentScope, @body, this

  # Compilation creates a new scope unless explicitly asked to share with the
  # outer scope. Handles splat parameters in the parameter list by peeking at
  # the JavaScript `arguments` object. If the function is bound with the `=>`
  # arrow, generates a wrapper that saves the current value of `this` through
  # a closure.
  compileNode: (o) ->

    if @bound and o.scope.method?.bound
      @context = o.scope.method.context

    # Handle bound functions early.
    if @bound and not @context
      @context = '_this'
      wrapper = new Code [new Param new Literal @context], new Block [this]
      boundfunc = new Call(wrapper, [new Literal 'this'])
      boundfunc.updateLocationDataIfMissing @locationData
      return boundfunc.compileNode(o)

    o.scope         = del(o, 'classScope') or @makeScope o.scope
    o.scope.shared  = del(o, 'sharedScope')
    o.indent        += TAB
    delete o.bare
    delete o.isExistentialEquals
    params = []
    exprs  = []
    @eachParamName (name) -> # this step must be performed before the others
      unless o.scope.check name then o.scope.parameter name
    for param in @params when param.splat
      for {name: p} in @params
        if p.this then p = p.properties[0].name
        if p.value then o.scope.add p.value, 'var', yes
      splats = new Assign new Value(new Arr(p.asReference o for p in @params)),
                          new Value new Literal 'arguments'
      break
    for param in @params
      if param.isComplex()
        val = ref = param.asReference o
        val = new Op '?', ref, param.value if param.value
        exprs.push new Assign new Value(param.name), val, '=', param: yes
      else
        ref = param
        if param.value
          lit = new Literal ref.name.value + ' == null'
          val = new Assign new Value(param.name), param.value, '='
          exprs.push new If lit, val
      params.push ref unless splats
    wasEmpty = @body.isEmpty()
    exprs.unshift splats if splats
    @body.expressions.unshift exprs... if exprs.length
    for p, i in params
      params[i] = p.compileToFragments o
      o.scope.parameter fragmentsToText params[i]
    uniqs = []
    @eachParamName (name, node) ->
      node.error "multiple parameters named '#{name}'" if name in uniqs
      uniqs.push name
    @body.makeReturn() unless wasEmpty or @noReturn
    code  = 'function'
    code  += ' ' + @name if @ctor
    code  += '('
    answer = [@makeCode(code)]
    for p, i in params
      if i then answer.push @makeCode ", "
      answer.push p...
    answer.push @makeCode ') {'
    answer = answer.concat(@makeCode("\n"), @body.compileWithDeclarations(o), @makeCode("\n#{@tab}")) unless @body.isEmpty()
    answer.push @makeCode '}'

    return [@makeCode(@tab), answer...] if @ctor
    if @front or (o.level >= LEVEL_ACCESS) then @wrapInBraces answer else answer

  eachParamName: (iterator) ->
    param.eachName iterator for param in @params

  # Short-circuit `traverseChildren` method to prevent it from crossing scope boundaries
  # unless `crossScope` is `true`.
  traverseChildren: (crossScope, func) ->
    super(crossScope, func) if crossScope

#### Param

# A parameter in a function definition. Beyond a typical Javascript parameter,
# these parameters can also attach themselves to the context of the function,
# as well as be a splat, gathering up a group of parameters into an array.
exports.Param = class Param extends Base
  constructor: (@name, @value, @splat) ->
    if (name = @name.unwrapAll().value) in STRICT_PROSCRIBED
      @name.error "parameter name \"#{name}\" is not allowed"

  children: ['name', 'value']

  compileToFragments: (o) ->
    @name.compileToFragments o, LEVEL_LIST

  asReference: (o) ->
    return @reference if @reference
    node = @name
    if node.this
      node = node.properties[0].name
      if node.value.reserved
        node = new Literal o.scope.freeVariable node.value
    else if node.isComplex()
      node = new Literal o.scope.freeVariable 'arg'
    node = new Value node
    node = new Splat node if @splat
    node.updateLocationDataIfMissing @locationData
    @reference = node

  isComplex: ->
    @name.isComplex()

  # Iterates the name or names of a `Param`.
  # In a sense, a destructured parameter represents multiple JS parameters. This
  # method allows to iterate them all.
  # The `iterator` function will be called as `iterator(name, node)` where
  # `name` is the name of the parameter and `node` is the AST node corresponding
  # to that name.
  eachName: (iterator, name = @name)->
    atParam = (obj) ->
      node = obj.properties[0].name
      iterator node.value, node unless node.value.reserved
    # * simple literals `foo`
    return iterator name.value, name if name instanceof Literal
    # * at-params `@foo`
    return atParam name if name instanceof Value
    for obj in name.objects
      # * assignments within destructured parameters `{foo:bar}`
      if obj instanceof Assign
        @eachName iterator, obj.value.unwrap()
      # * splats within destructured parameters `[xs...]`
      else if obj instanceof Splat
        node = obj.name.unwrap()
        iterator node.value, node
      else if obj instanceof Value
        # * destructured parameters within destructured parameters `[{a}]`
        if obj.isArray() or obj.isObject()
          @eachName iterator, obj.base
        # * at-params within destructured parameters `{@foo}`
        else if obj.this
          atParam obj
        # * simple destructured parameters {foo}
        else iterator obj.base.value, obj.base
      else
        obj.error "illegal parameter #{obj.compile()}"
    return

#### Splat

# A splat, either as a parameter to a function, an argument to a call,
# or as part of a destructuring assignment.
exports.Splat = class Splat extends Base

  children: ['name']

  isAssignable: YES

  constructor: (name) ->
    @name = if name.compile then name else new Literal name

  assigns: (name) ->
    @name.assigns name

  compileToFragments: (o) ->
    @name.compileToFragments o

  unwrap: -> @name

  # Utility function that converts an arbitrary number of elements, mixed with
  # splats, to a proper array.
  @compileSplattedArray: (o, list, apply) ->
    index = -1
    continue while (node = list[++index]) and node not instanceof Splat
    return [] if index >= list.length
    if list.length is 1
      node = list[0]
      fragments = node.compileToFragments o, LEVEL_LIST
      return fragments if apply
      return [].concat node.makeCode("#{ utility 'slice' }.call("), fragments, node.makeCode(")")
    args = list[index..]
    for node, i in args
      compiledNode = node.compileToFragments o, LEVEL_LIST
      args[i] = if node instanceof Splat
      then [].concat node.makeCode("#{ utility 'slice' }.call("), compiledNode, node.makeCode(")")
      else [].concat node.makeCode("["), compiledNode, node.makeCode("]")
    if index is 0
      node = list[0]
      concatPart = (node.joinFragmentArrays args[1..], ', ')
      return args[0].concat node.makeCode(".concat("), concatPart, node.makeCode(")")
    base = (node.compileToFragments o, LEVEL_LIST for node in list[...index])
    base = list[0].joinFragmentArrays base, ', '
    concatPart = list[index].joinFragmentArrays args, ', '
    [].concat list[0].makeCode("["), base, list[index].makeCode("].concat("), concatPart, (last list).makeCode(")")

#### While

# A while loop, the only sort of low-level loop exposed by CoffeeScript. From
# it, all other loops can be manufactured. Useful in cases where you need more
# flexibility or more speed than a comprehension can provide.
exports.While = class While extends Base
  constructor: (condition, options) ->
    @condition = if options?.invert then condition.invert() else condition
    @guard     = options?.guard

  children: ['condition', 'guard', 'body']

  isStatement: YES

  makeReturn: (res) ->
    if res
      super
    else
      @returns = not @jumps loop: yes
      this

  addBody: (@body) ->
    this

  jumps: ->
    {expressions} = @body
    return no unless expressions.length
    for node in expressions
      return jumpNode if jumpNode = node.jumps loop: yes
    no

  # The main difference from a JavaScript *while* is that the CoffeeScript
  # *while* can be used as a part of a larger expression -- while loops may
  # return an array containing the computed result of each iteration.
  compileNode: (o) ->
    o.indent += TAB
    set      = ''
    {body}   = this
    if body.isEmpty()
      body = @makeCode ''
    else
      if @returns
        body.makeReturn rvar = o.scope.freeVariable 'results'
        set  = "#{@tab}#{rvar} = [];\n"
      if @guard
        if body.expressions.length > 1
          body.expressions.unshift new If (new Parens @guard).invert(), new Literal "continue"
        else
          body = Block.wrap [new If @guard, body] if @guard
      body = [].concat @makeCode("\n"), (body.compileToFragments o, LEVEL_TOP), @makeCode("\n#{@tab}")
    answer = [].concat @makeCode(set + @tab + "while ("), @condition.compileToFragments(o, LEVEL_PAREN),
      @makeCode(") {"), body, @makeCode("}")
    if @returns
      answer.push @makeCode "\n#{@tab}return #{rvar};"
    answer

#### Op

# Simple Arithmetic and logical operations. Performs some conversion from
# CoffeeScript operations into their JavaScript equivalents.
exports.Op = class Op extends Base
  constructor: (op, first, second, flip ) ->
    return new In first, second if op is 'in'
    if op is 'do'
      return @generateDo first
    if op is 'new'
      return first.newInstance() if first instanceof Call and not first.do and not first.isNew
      first = new Parens first   if first instanceof Code and first.bound or first.do
    @operator = CONVERSIONS[op] or op
    @first    = first
    @second   = second
    @flip     = !!flip
    return this

  # The map of conversions from CoffeeScript to JavaScript symbols.
  CONVERSIONS =
    '==': '==='
    '!=': '!=='
    'of': 'in'

  # The map of invertible operators.
  INVERSIONS =
    '!==': '==='
    '===': '!=='

  children: ['first', 'second']

  isSimpleNumber: NO

  isUnary: ->
    not @second

  isComplex: ->
    not (@isUnary() and @operator in ['+', '-']) or @first.isComplex()

  # Am I capable of
  # [Python-style comparison chaining](http://docs.python.org/reference/expressions.html#notin)?
  isChainable: ->
    @operator in ['<', '>', '>=', '<=', '===', '!==']

  invert: ->
    if @isChainable() and @first.isChainable()
      allInvertable = yes
      curr = this
      while curr and curr.operator
        allInvertable and= (curr.operator of INVERSIONS)
        curr = curr.first
      return new Parens(this).invert() unless allInvertable
      curr = this
      while curr and curr.operator
        curr.invert = !curr.invert
        curr.operator = INVERSIONS[curr.operator]
        curr = curr.first
      this
    else if op = INVERSIONS[@operator]
      @operator = op
      if @first.unwrap() instanceof Op
        @first.invert()
      this
    else if @second
      new Parens(this).invert()
    else if @operator is '!' and (fst = @first.unwrap()) instanceof Op and
                                  fst.operator in ['!', 'in', 'instanceof']
      fst
    else
      new Op '!', this

  unfoldSoak: (o) ->
    @operator in ['++', '--', 'delete'] and unfoldSoak o, this, 'first'

  generateDo: (exp) ->
    passedParams = []
    func = if exp instanceof Assign and (ref = exp.value.unwrap()) instanceof Code
      ref
    else
      exp
    for param in func.params or []
      if param.value
        passedParams.push param.value
        delete param.value
      else
        passedParams.push param
    call = new Call exp, passedParams
    call.do = yes
    call

  compileNode: (o) ->
    isChain = @isChainable() and @first.isChainable()
    # In chains, there's no need to wrap bare obj literals in parens,
    # as the chained expression is wrapped.
    @first.front = @front unless isChain
    if @operator is 'delete' and o.scope.check(@first.unwrapAll().value)
      @error 'delete operand may not be argument or var'
    if @operator in ['--', '++'] and @first.unwrapAll().value in STRICT_PROSCRIBED
      @error "cannot increment/decrement \"#{@first.unwrapAll().value}\""
    return @compileUnary     o if @isUnary()
    return @compileChain     o if isChain
    return @compileExistence o if @operator is '?'
    answer = [].concat @first.compileToFragments(o, LEVEL_OP), @makeCode(' ' + @operator + ' '),
            @second.compileToFragments(o, LEVEL_OP)
    if o.level <= LEVEL_OP then answer else @wrapInBraces answer

  # Mimic Python's chained comparisons when multiple comparison operators are
  # used sequentially. For example:
  #
  #     bin/coffee -e 'console.log 50 < 65 > 10'
  #     true
  compileChain: (o) ->
    [@first.second, shared] = @first.second.cache o
    fst = @first.compileToFragments o, LEVEL_OP
    fragments = fst.concat @makeCode(" #{if @invert then '&&' else '||'} "),
      (shared.compileToFragments o), @makeCode(" #{@operator} "), (@second.compileToFragments o, LEVEL_OP)
    @wrapInBraces fragments

  # Keep reference to the left expression, unless this an existential assignment
  compileExistence: (o) ->
    if @first.isComplex()
      ref = new Literal o.scope.freeVariable 'ref'
      fst = new Parens new Assign ref, @first
    else
      fst = @first
      ref = fst
    new If(new Existence(fst), ref, type: 'if').addElse(@second).compileToFragments o

  # Compile a unary **Op**.
  compileUnary: (o) ->
    parts = []
    op = @operator
    parts.push [@makeCode op]
    if op is '!' and @first instanceof Existence
      @first.negated = not @first.negated
      return @first.compileToFragments o
    if o.level >= LEVEL_ACCESS
      return (new Parens this).compileToFragments o
    plusMinus = op in ['+', '-']
    parts.push [@makeCode(' ')] if op in ['new', 'typeof', 'delete'] or
                      plusMinus and @first instanceof Op and @first.operator is op
    if (plusMinus and @first instanceof Op) or (op is 'new' and @first.isStatement o)
      @first = new Parens @first
    parts.push @first.compileToFragments o, LEVEL_OP
    parts.reverse() if @flip
    @joinFragmentArrays parts, ''

  toString: (idt) ->
    super idt, @constructor.name + ' ' + @operator

#### In
exports.In = class In extends Base
  constructor: (@object, @array) ->

  children: ['object', 'array']

  invert: NEGATE

  compileNode: (o) ->
    if @array instanceof Value and @array.isArray()
      for obj in @array.base.objects when obj instanceof Splat
        hasSplat = yes
        break
      # `compileOrTest` only if we have an array literal with no splats
      return @compileOrTest o unless hasSplat
    @compileLoopTest o

  compileOrTest: (o) ->
    return [@makeCode("#{!!@negated}")] if @array.base.objects.length is 0
    [sub, ref] = @object.cache o, LEVEL_OP
    [cmp, cnj] = if @negated then [' !== ', ' && '] else [' === ', ' || ']
    tests = []
    for item, i in @array.base.objects
      if i then tests.push @makeCode cnj
      tests = tests.concat (if i then ref else sub), @makeCode(cmp), item.compileToFragments(o, LEVEL_ACCESS)
    if o.level < LEVEL_OP then tests else @wrapInBraces tests

  compileLoopTest: (o) ->
    [sub, ref] = @object.cache o, LEVEL_LIST
    fragments = [].concat @makeCode(utility('indexOf') + ".call("), @array.compileToFragments(o, LEVEL_LIST),
      @makeCode(", "), ref, @makeCode(") " + if @negated then '< 0' else '>= 0')
    return fragments if fragmentsToText(sub) is fragmentsToText(ref)
    fragments = sub.concat @makeCode(', '), fragments
    if o.level < LEVEL_LIST then fragments else @wrapInBraces fragments

  toString: (idt) ->
    super idt, @constructor.name + if @negated then '!' else ''

#### Try

# A classic *try/catch/finally* block.
exports.Try = class Try extends Base
  constructor: (@attempt, @errorVariable, @recovery, @ensure) ->

  children: ['attempt', 'recovery', 'ensure']

  isStatement: YES

  jumps: (o) -> @attempt.jumps(o) or @recovery?.jumps(o)

  makeReturn: (res) ->
    @attempt  = @attempt .makeReturn res if @attempt
    @recovery = @recovery.makeReturn res if @recovery
    this

  # Compilation is more or less as you would expect -- the *finally* clause
  # is optional, the *catch* is not.
  compileNode: (o) ->
    o.indent  += TAB
    tryPart   = @attempt.compileToFragments o, LEVEL_TOP

    catchPart = if @recovery
      placeholder = new Literal '_error'
      @recovery.unshift new Assign @errorVariable, placeholder if @errorVariable
      [].concat @makeCode(" catch ("), placeholder.compileToFragments(o), @makeCode(") {\n"),
        @recovery.compileToFragments(o, LEVEL_TOP), @makeCode("\n#{@tab}}")
    else unless @ensure or @recovery
      [@makeCode(' catch (_error) {}')]
    else
      []

    ensurePart = if @ensure then ([].concat @makeCode(" finally {\n"), @ensure.compileToFragments(o, LEVEL_TOP),
      @makeCode("\n#{@tab}}")) else []

    [].concat @makeCode("#{@tab}try {\n"),
      tryPart,
      @makeCode("\n#{@tab}}"), catchPart, ensurePart

#### Throw

# Simple node to throw an exception.
exports.Throw = class Throw extends Base
  constructor: (@expression) ->

  children: ['expression']

  isStatement: YES
  jumps:       NO

  # A **Throw** is already a return, of sorts...
  makeReturn: THIS

  compileNode: (o) ->
    [].concat @makeCode(@tab + "throw "), @expression.compileToFragments(o), @makeCode(";")

#### Existence

# Checks a variable for existence -- not *null* and not *undefined*. This is
# similar to `.nil?` in Ruby, and avoids having to consult a JavaScript truth
# table.
exports.Existence = class Existence extends Base
  constructor: (@expression) ->

  children: ['expression']

  invert: NEGATE

  compileNode: (o) ->
    @expression.front = @front
    code = @expression.compile o, LEVEL_OP
    if IDENTIFIER.test(code) and not o.scope.check code
      [cmp, cnj] = if @negated then ['===', '||'] else ['!==', '&&']
      code = "typeof #{code} #{cmp} \"undefined\" #{cnj} #{code} #{cmp} null"
    else
      # do not use strict equality here; it will break existing code
      code = "#{code} #{if @negated then '==' else '!='} null"
    [@makeCode(if o.level <= LEVEL_COND then code else "(#{code})")]

#### Parens

# An extra set of parentheses, specified explicitly in the source. At one time
# we tried to clean up the results by detecting and removing redundant
# parentheses, but no longer -- you can put in as many as you please.
#
# Parentheses are a good way to force any statement to become an expression.
exports.Parens = class Parens extends Base
  constructor: (@body) ->

  children: ['body']

  unwrap    : -> @body
  isComplex : -> @body.isComplex()

  compileNode: (o) ->
    expr = @body.unwrap()
    if expr instanceof Value and expr.isAtomic()
      expr.front = @front
      return expr.compileToFragments o
    fragments = expr.compileToFragments o, LEVEL_PAREN
    bare = o.level < LEVEL_OP and (expr instanceof Op or expr instanceof Call or
      (expr instanceof For and expr.returns))
    if bare then fragments else @wrapInBraces fragments

#### For

# CoffeeScript's replacement for the *for* loop is our array and object
# comprehensions, that compile into *for* loops here. They also act as an
# expression, able to return the result of each filtered iteration.
#
# Unlike Python array comprehensions, they can be multi-line, and you can pass
# the current index of the loop as a second parameter. Unlike Ruby blocks,
# you can map and filter in a single pass.
exports.For = class For extends While
  constructor: (body, source) ->
    {@source, @guard, @step, @name, @index} = source
    @body    = Block.wrap [body]
    @own     = !!source.own
    @object  = !!source.object
    [@name, @index] = [@index, @name] if @object
    @index.error 'index cannot be a pattern matching expression' if @index instanceof Value
    @range   = @source instanceof Value and @source.base instanceof Range and not @source.properties.length
    @pattern = @name instanceof Value
    @index.error 'indexes do not apply to range loops' if @range and @index
    @name.error 'cannot pattern match over range loops' if @range and @pattern
    @name.error 'cannot use own with for-in' if @own and not @object
    @returns = false

  children: ['body', 'source', 'guard', 'step']

  # Welcome to the hairiest method in all of CoffeeScript. Handles the inner
  # loop, filtering, stepping, and result saving for array, object, and range
  # comprehensions. Some of the generated code can be shared in common, and
  # some cannot.
  compileNode: (o) ->
    body      = Block.wrap [@body]
    lastJumps = last(body.expressions)?.jumps()
    @returns  = no if lastJumps and lastJumps instanceof Return
    source    = if @range then @source.base else @source
    scope     = o.scope
    name      = @name  and (@name.compile o, LEVEL_LIST)
    index     = @index and (@index.compile o, LEVEL_LIST)
    scope.find(name)  if name and not @pattern
    scope.find(index) if index
    rvar      = scope.freeVariable 'results' if @returns
    ivar      = (@object and index) or scope.freeVariable 'i'
    kvar      = (@range and name) or index or ivar
    kvarAssign = if kvar isnt ivar then "#{kvar} = " else ""
    if @step and not @range
      [step, stepVar] = @cacheToCodeFragments @step.cache o, LEVEL_LIST
      stepNum = stepVar.match NUMBER
    name      = ivar if @pattern
    varPart   = ''
    guardPart = ''
    defPart   = ''
    idt1      = @tab + TAB
    if @range
      forPartFragments = source.compileToFragments merge(o, {index: ivar, name, @step})
    else
      svar    = @source.compile o, LEVEL_LIST
      if (name or @own) and not IDENTIFIER.test svar
        defPart    += "#{@tab}#{ref = scope.freeVariable 'ref'} = #{svar};\n"
        svar       = ref
      if name and not @pattern
        namePart   = "#{name} = #{svar}[#{kvar}]"
      if not @object
        defPart += "#{@tab}#{step};\n" if step isnt stepVar
        lvar = scope.freeVariable 'len' unless @step and stepNum and down = (parseNum(stepNum[0]) < 0)
        declare = "#{kvarAssign}#{ivar} = 0, #{lvar} = #{svar}.length"
        declareDown = "#{kvarAssign}#{ivar} = #{svar}.length - 1"
        compare = "#{ivar} < #{lvar}"
        compareDown = "#{ivar} >= 0"
        if @step
          if stepNum
            if down
              compare = compareDown
              declare = declareDown
          else
            compare = "#{stepVar} > 0 ? #{compare} : #{compareDown}"
            declare = "(#{stepVar} > 0 ? (#{declare}) : #{declareDown})"
          increment = "#{ivar} += #{stepVar}"
        else
          increment = "#{if kvar isnt ivar then "++#{ivar}" else "#{ivar}++"}"
        forPartFragments  = [@makeCode("#{declare}; #{compare}; #{kvarAssign}#{increment}")]
    if @returns
      resultPart   = "#{@tab}#{rvar} = [];\n"
      returnResult = "\n#{@tab}return #{rvar};"
      body.makeReturn rvar
    if @guard
      if body.expressions.length > 1
        body.expressions.unshift new If (new Parens @guard).invert(), new Literal "continue"
      else
        body = Block.wrap [new If @guard, body] if @guard
    if @pattern
      body.expressions.unshift new Assign @name, new Literal "#{svar}[#{kvar}]"
    defPartFragments = [].concat @makeCode(defPart), @pluckDirectCall(o, body)
    varPart = "\n#{idt1}#{namePart};" if namePart
    if @object
      forPartFragments   = [@makeCode("#{kvar} in #{svar}")]
      guardPart = "\n#{idt1}if (!#{utility 'hasProp'}.call(#{svar}, #{kvar})) continue;" if @own
    bodyFragments = body.compileToFragments merge(o, indent: idt1), LEVEL_TOP
    if bodyFragments and (bodyFragments.length > 0)
      bodyFragments = [].concat @makeCode("\n"), bodyFragments, @makeCode("\n")
    [].concat defPartFragments, @makeCode("#{resultPart or ''}#{@tab}for ("),
      forPartFragments, @makeCode(") {#{guardPart}#{varPart}"), bodyFragments,
      @makeCode("#{@tab}}#{returnResult or ''}")

  pluckDirectCall: (o, body) ->
    defs = []
    for expr, idx in body.expressions
      expr = expr.unwrapAll()
      continue unless expr instanceof Call
      val = expr.variable?.unwrapAll()
      continue unless (val instanceof Code) or
                      (val instanceof Value and
                      val.base?.unwrapAll() instanceof Code and
                      val.properties.length is 1 and
                      val.properties[0].name?.value in ['call', 'apply'])
      fn    = val.base?.unwrapAll() or val
      ref   = new Literal o.scope.freeVariable 'fn'
      base  = new Value ref
      if val.base
        [val.base, base] = [base, val]
      body.expressions[idx] = new Call base, expr.args
      defs = defs.concat @makeCode(@tab), (new Assign(ref, fn).compileToFragments(o, LEVEL_TOP)), @makeCode(';\n')
    defs

#### Switch

# A JavaScript *switch* statement. Converts into a returnable expression on-demand.
exports.Switch = class Switch extends Base
  constructor: (@subject, @cases, @otherwise) ->

  children: ['subject', 'cases', 'otherwise']

  isStatement: YES

  jumps: (o = {block: yes}) ->
    for [conds, block] in @cases
      return jumpNode if jumpNode = block.jumps o
    @otherwise?.jumps o

  makeReturn: (res) ->
    pair[1].makeReturn res for pair in @cases
    @otherwise or= new Block [new Literal 'void 0'] if res
    @otherwise?.makeReturn res
    this

  compileNode: (o) ->
    idt1 = o.indent + TAB
    idt2 = o.indent = idt1 + TAB
    fragments = [].concat @makeCode(@tab + "switch ("),
      (if @subject then @subject.compileToFragments(o, LEVEL_PAREN) else @makeCode "false"),
      @makeCode(") {\n")
    for [conditions, block], i in @cases
      for cond in flatten [conditions]
        cond  = cond.invert() unless @subject
        fragments = fragments.concat @makeCode(idt1 + "case "), cond.compileToFragments(o, LEVEL_PAREN), @makeCode(":\n")
      fragments = fragments.concat body, @makeCode('\n') if (body = block.compileToFragments o, LEVEL_TOP).length > 0
      break if i is @cases.length - 1 and not @otherwise
      expr = @lastNonComment block.expressions
      continue if expr instanceof Return or (expr instanceof Literal and expr.jumps() and expr.value isnt 'debugger')
      fragments.push cond.makeCode(idt2 + 'break;\n')
    if @otherwise and @otherwise.expressions.length
      fragments.push @makeCode(idt1 + "default:\n"), (@otherwise.compileToFragments o, LEVEL_TOP)..., @makeCode("\n")
    fragments.push @makeCode @tab + '}'
    fragments

#### If

# *If/else* statements. Acts as an expression by pushing down requested returns
# to the last line of each clause.
#
# Single-expression **Ifs** are compiled into conditional operators if possible,
# because ternaries are already proper expressions, and don't need conversion.
exports.If = class If extends Base
  constructor: (condition, @body, options = {}) ->
    @condition = if options.type is 'unless' then condition.invert() else condition
    @elseBody  = null
    @isChain   = false
    {@soak}    = options

  children: ['condition', 'body', 'elseBody']

  bodyNode:     -> @body?.unwrap()
  elseBodyNode: -> @elseBody?.unwrap()

  # Rewrite a chain of **Ifs** to add a default case as the final *else*.
  addElse: (elseBody) ->
    if @isChain
      @elseBodyNode().addElse elseBody
    else
      @isChain  = elseBody instanceof If
      @elseBody = @ensureBlock elseBody
      @elseBody.updateLocationDataIfMissing elseBody.locationData
    this

  # The **If** only compiles into a statement if either of its bodies needs
  # to be a statement. Otherwise a conditional operator is safe.
  isStatement: (o) ->
    o?.level is LEVEL_TOP or
      @bodyNode().isStatement(o) or @elseBodyNode()?.isStatement(o)

  jumps: (o) -> @body.jumps(o) or @elseBody?.jumps(o)

  compileNode: (o) ->
    if @isStatement o then @compileStatement o else @compileExpression o

  makeReturn: (res) ->
    @elseBody  or= new Block [new Literal 'void 0'] if res
    @body     and= new Block [@body.makeReturn res]
    @elseBody and= new Block [@elseBody.makeReturn res]
    this

  ensureBlock: (node) ->
    if node instanceof Block then node else new Block [node]

  # Compile the `If` as a regular *if-else* statement. Flattened chains
  # force inner *else* bodies into statement form.
  compileStatement: (o) ->
    child    = del o, 'chainChild'
    exeq     = del o, 'isExistentialEquals'

    if exeq
      return new If(@condition.invert(), @elseBodyNode(), type: 'if').compileToFragments o

    indent   = o.indent + TAB
    cond     = @condition.compileToFragments o, LEVEL_PAREN
    body     = @ensureBlock(@body).compileToFragments merge o, {indent}
    ifPart   = [].concat @makeCode("if ("), cond, @makeCode(") {\n"), body, @makeCode("\n#{@tab}}")
    ifPart.unshift @makeCode @tab unless child
    return ifPart unless @elseBody
    answer = ifPart.concat @makeCode(' else ')
    if @isChain
      o.chainChild = yes
      answer = answer.concat @elseBody.unwrap().compileToFragments o, LEVEL_TOP
    else
      answer = answer.concat @makeCode("{\n"), @elseBody.compileToFragments(merge(o, {indent}), LEVEL_TOP), @makeCode("\n#{@tab}}")
    answer

  # Compile the `If` as a conditional operator.
  compileExpression: (o) ->
    cond = @condition.compileToFragments o, LEVEL_COND
    body = @bodyNode().compileToFragments o, LEVEL_LIST
    alt  = if @elseBodyNode() then @elseBodyNode().compileToFragments(o, LEVEL_LIST) else [@makeCode('void 0')]
    fragments = cond.concat @makeCode(" ? "), body, @makeCode(" : "), alt
    if o.level >= LEVEL_COND then @wrapInBraces fragments else fragments

  unfoldSoak: ->
    @soak and this

# Constants
# ---------

UTILITIES =

  # Correctly set up a prototype chain for inheritance, including a reference
  # to the superclass for `super()` calls, and copies of any static properties.
  extends: -> """
    function(child, parent) { for (var key in parent) { if (#{utility 'hasProp'}.call(parent, key)) child[key] = parent[key]; } function ctor() { this.constructor = child; } ctor.prototype = parent.prototype; child.prototype = new ctor(); child.__super__ = parent.prototype; return child; }
  """

  # Create a function bound to the current value of "this".
  bind: -> '''
    function(fn, me){ return function(){ return fn.apply(me, arguments); }; }
  '''

  # Discover if an item is in an array.
  indexOf: -> """
    [].indexOf || function(item) { for (var i = 0, l = this.length; i < l; i++) { if (i in this && this[i] === item) return i; } return -1; }
  """

  # Shortcuts to speed up the lookup time for native functions.
  hasProp: -> '{}.hasOwnProperty'
  slice  : -> '[].slice'

# Levels indicate a node's position in the AST. Useful for knowing if
# parens are necessary or superfluous.
LEVEL_TOP    = 1  # ...;
LEVEL_PAREN  = 2  # (...)
LEVEL_LIST   = 3  # [...]
LEVEL_COND   = 4  # ... ? x : y
LEVEL_OP     = 5  # !...
LEVEL_ACCESS = 6  # ...[0]

# Tabs are two spaces for pretty printing.
TAB = '  '

IDENTIFIER_STR = "[$A-Za-z_\\x7f-\\uffff][$\\w\\x7f-\\uffff]*"
IDENTIFIER = /// ^ #{IDENTIFIER_STR} $ ///
SIMPLENUM  = /^[+-]?\d+$/
HEXNUM = /^[+-]?0x[\da-f]+/i
NUMBER    = ///^[+-]?(?:
  0x[\da-f]+ |              # hex
  \d*\.?\d+ (?:e[+-]?\d+)?  # decimal
)$///i

METHOD_DEF = /// ^
  (#{IDENTIFIER_STR})
  (\.prototype)?
  (?: \.(#{IDENTIFIER_STR})
    | \[("(?:[^\\"\r\n]|\\.)*"|'(?:[^\\'\r\n]|\\.)*')\]
    | \[(0x[\da-fA-F]+ | \d*\.?\d+ (?:[eE][+-]?\d+)?)\]
  )
$ ///

# Is a literal value a string/regex?
IS_STRING = /^['"]/
IS_REGEX = /^\//

# Helper Functions
# ----------------

# Helper for ensuring that utility functions are assigned at the top level.
utility = (name) ->
  ref = "__#{name}"
  Scope.root.assign ref, UTILITIES[name]()
  ref

multident = (code, tab) ->
  code = code.replace /\n/g, '$&' + tab
  code.replace /\s+$/, ''

# Parse a number (+- decimal/hexadecimal)
# Examples: 0, -1, 1, 2e3, 2e-3, -0xfe, 0xfe
parseNum = (x) ->
  if not x?
    0
  else if x.match HEXNUM
    parseInt x, 16
  else
    parseFloat x

<<<<<<< HEAD
# Compatibility method (IE < 10)
createObject = Object.create
if typeof createObject != 'function'
  createObject = (proto) ->
    f = ->
    f.prototype = proto
    f

# Deep copy a (part of the) AST. Actually, this is just a pretty generic
# ECMAScript 3 expression cloner. (Browser special cases are not supported.)
cloneNode = (src) ->
  return src if typeof src != 'object' || src==null
  return (cloneNode(x) for x in src) if src instanceof Array

  # It's an object, find the prototype and construct an object with it.
  ret = createObject (Object.getPrototypeOf?(src) || src.__proto__  || src.constructor.prototype)
  # And finish by deep copying all own properties.
  ret[key] = cloneNode(val) for own key,val of src
  ret

# Recursively calls `visit` for every child of `node`. When `visit` returns 
# `false`, the node is removed from the tree (or replaced by `undefined` if
# that is not possible). When a node is returned, it is used to replace the
# original node, and `visit` is called again for the replacing node.
exports.walk = walk = (node, visit) ->
  for name in node.children||[] when child = node[name]
    if child instanceof Array
      walkArray child, visit
    else
      while (res = visit walk(child,visit)) instanceof exports.Base # replace (and walk it again)
        res.updateLocationDataIfMissing child.locationData
        child = node[name] = res
      if res==false # delete (but some node is required)
        node[name] = new exports.Undefined()
        # else keep
  node

# Helper method for `walk`.
walkArray = (array, visit) ->
  i = 0
  while item = array[i++]
    if item instanceof Array
      walkArray item, visit
    else
      res = visit walk(item, visit)
      if res instanceof exports.Base # replace (and walk it again)
        res.updateLocationDataIfMissing array[--i].locationData
        array[i] = res
      else if res==false # delete
        array.splice --i, 1
      # else keep
  return
=======
isLiteralArguments = (node) ->
  node instanceof Literal and node.value is 'arguments' and not node.asKey

isLiteralThis = (node) ->
  (node instanceof Literal and node.value is 'this' and not node.asKey) or
    (node instanceof Code and node.bound) or
    (node instanceof Call and node.isSuper)

# Unfold a node's child if soak, then tuck the node under created `If`
unfoldSoak = (o, parent, name) ->
  return unless ifn = parent[name].unfoldSoak o
  parent[name] = ifn.body
  ifn.body = new Value parent
  ifn
>>>>>>> 210376f7
<|MERGE_RESOLUTION|>--- conflicted
+++ resolved
@@ -2190,7 +2190,21 @@
   else
     parseFloat x
 
-<<<<<<< HEAD
+isLiteralArguments = (node) ->
+  node instanceof Literal and node.value is 'arguments' and not node.asKey
+
+isLiteralThis = (node) ->
+  (node instanceof Literal and node.value is 'this' and not node.asKey) or
+    (node instanceof Code and node.bound) or
+    (node instanceof Call and node.isSuper)
+
+# Unfold a node's child if soak, then tuck the node under created `If`
+unfoldSoak = (o, parent, name) ->
+  return unless ifn = parent[name].unfoldSoak o
+  parent[name] = ifn.body
+  ifn.body = new Value parent
+  ifn
+
 # Compatibility method (IE < 10)
 createObject = Object.create
 if typeof createObject != 'function'
@@ -2243,19 +2257,3 @@
         array.splice --i, 1
       # else keep
   return
-=======
-isLiteralArguments = (node) ->
-  node instanceof Literal and node.value is 'arguments' and not node.asKey
-
-isLiteralThis = (node) ->
-  (node instanceof Literal and node.value is 'this' and not node.asKey) or
-    (node instanceof Code and node.bound) or
-    (node instanceof Call and node.isSuper)
-
-# Unfold a node's child if soak, then tuck the node under created `If`
-unfoldSoak = (o, parent, name) ->
-  return unless ifn = parent[name].unfoldSoak o
-  parent[name] = ifn.body
-  ifn.body = new Value parent
-  ifn
->>>>>>> 210376f7
