# `nodes.coffee` contains all of the node classes for the syntax tree. Most
# nodes are created as the result of actions in the [grammar](grammar.html),
# but some are created by other nodes as a method of code generation. To convert
# the syntax tree into a string of JavaScript code, call `compile()` on the root.

Error.stackTraceLimit = Infinity

{Scope} = require './scope'
{RESERVED, STRICT_PROSCRIBED} = require './lexer'

# Import the helpers we plan to use.
{compact, flatten, extend, merge, del, starts, ends, last, some,
addLocationDataFn, locationDataToString, throwSyntaxError} = require './helpers'

$verbose = false
$flows   = null
puts = (v) ->
  unless $verbose
    return
  unless v
    console.log v
  else if v.constructor?.name != 'Object'
    console.log v.toString()
  else
    console.log arguments...

# Functions required by parser
exports.extend = extend
exports.addLocationDataFn = addLocationDataFn

# Constant functions for nodes that don't need customization.
YES     = -> yes
NO      = -> no
THIS    = -> this
NEGATE  = -> @negated = not @negated; this

uid = (prefix = '')->
  "_$#{prefix}$_#{uid.id++}"

uid.id = 0

#### CodeFragment

# The various nodes defined below all compile to a collection of **CodeFragment** objects.
# A CodeFragments is a block of generated code, and the location in the source file where the code
# came from. CodeFragments can be assembled together into working code just by catting together
# all the CodeFragments' `code` snippets, in order.
exports.CodeFragment = class CodeFragment
  constructor: (parent, code) ->
    @code = "#{code}"
    @locationData = parent?.locationData
    @type = parent?.constructor?.name or 'unknown'

  toString:   ->
    "#{@code}#{if @locationData then ": " + locationDataToString(@locationData) else ''}"

# Convert an array of CodeFragments into a string.
fragmentsToText = (fragments) ->
  (fragment.code for fragment in fragments).join('')

#### Base

# The **Base** is the abstract base class for all nodes in the syntax tree.
# Each subclass implements the `compileNode` method, which performs the
# code generation for that node. To compile a node to JavaScript,
# call `compile` on it, which wraps `compileNode` in some generic extra smarts,
# to know when the generated code needs to be wrapped up in a closure.
# An options hash is passed and cloned throughout, containing information about
# the environment from higher in the tree (such as if a returned value is
# being requested by the surrounding function), information about the current
# scope, and indentation level.
exports.Base = class Base

  compile: (o, lvl) ->
    fragmentsToText @compileToFragments o, lvl

  # Common logic for determining whether to wrap this node in a closure before
  # compiling it, or to compile directly. We need to wrap if this node is a
  # *statement*, and it's not a *pureStatement*, and we're not at
  # the top level of a block (which would be unnecessary), and we haven't
  # already been asked to return the result (because statements know how to
  # return results).
  compileToFragments: (o, lvl) ->
    o        = extend {}, o
    o.level  = lvl if lvl
    node     = @unfoldSoak(o) or this
    node.tab = o.indent
    if o.level is LEVEL_TOP or not node.isStatement(o)
      node.compileNode o
    else
      node.compileClosure o

  # Statements converted into expressions via closure-wrapping share a scope
  # object with their parent closure, to preserve the expected lexical scope.
  compileClosure: (o) ->
    if jumpNode = @jumps()
      jumpNode.error 'cannot use a pure statement in an expression'
    o.sharedScope = yes
    func = new Code [], Block.wrap [this]
    args = []
    if (argumentsNode = @contains isLiteralArguments) or @contains isLiteralThis
      args = [new Literal 'this']
      if argumentsNode
        meth = 'apply'
        args.push new Literal 'arguments'
      else
        meth = 'call'
      func = new Value func, [new Access new Literal meth]
    (new Call func, args).compileNode o

  # If the code generation wishes to use the result of a complex expression
  # in multiple places, ensure that the expression is only ever evaluated once,
  # by assigning it to a temporary variable. Pass a level to precompile.
  #
  # If `level` is passed, then returns `[val, ref]`, where `val` is the compiled value, and `ref`
  # is the compiled reference. If `level` is not passed, this returns `[val, ref]` where
  # the two values are raw nodes which have not been compiled.
  cache: (o, level, reused) ->
    unless @isComplex()
      ref = if level then @compileToFragments o, level else this
      [ref, ref]
    else
      ref = new Literal reused or o.scope.freeVariable 'ref'
      sub = new Assign ref, this
      if level then [sub.compileToFragments(o, level), [@makeCode(ref.value)]] else [sub, ref]

  cacheToCodeFragments: (cacheValues) ->
    [fragmentsToText(cacheValues[0]), fragmentsToText(cacheValues[1])]

  # Construct a node that returns the current node's result.
  # Note that this is overridden for smarter behavior for
  # many statement nodes (e.g. If, For)...
  makeReturn: (res) ->
    if @omit_return
      # eg: the call generate by await, omit_return will be set
      return @

    me = @unwrapAll()
    if res
      ret = new Call new Literal("#{res}.push"), [me]
    else
      ret = new Return [me]
      ret.generated = true
      ret
    ret.async = @async
    ret

  # Does this node, or any of its children, contain a node of a certain kind?
  # Recursively traverses down the *children* nodes and returns the first one
  # that verifies `pred`. Otherwise return undefined. `contains` does not cross
  # scope boundaries.
  contains: (pred) ->
    node = undefined
    @traverseChildren no, (n) ->
      if pred n
        node = n
        return no
    node

  # Pull out the last non-comment node of a node list.
  lastNonComment: (list) ->
    i = list.length
    return list[i] while i-- when list[i] not instanceof Comment
    null

  # `toString` representation of the node, for inspecting the parse tree.
  # This is what `coffee --nodes` prints out.
  toString: (idt = '', name = @constructor.name) ->
    tree = '\n' + idt + name
    for v in ['autocb', 'async', 'bound', 'cross', 'moved', 'no_results', 'generated', 'isCodeBlock'] when @[v]
      tree += " [#{v}]"
    if @omit_return
      tree += " [omit]"
    tree += '?' if @soak
    @eachChild (node) -> tree += node.toString idt + TAB
    tree

  # Returns a deep copy of the node, with occurances of the keys of
  # `replacements` as identifiers recursively replace by the value nodes.
  # This method is not used by CoffeeScript itself, but can be used by macros.
  subst: (replacements) ->
    changeNode = (n) ->
      if (value = n.base?.value) and replacements.hasOwnProperty(value)
        n.base = cloneNode replacements[value]
      else if (value = n.name?.value) and replacements.hasOwnProperty(value) and n not instanceof Access
        if not (n.name.value = replacements[value].base?.value)
          n.error 'substitution is not an identifier'
      return
    ast = cloneNode @
    changeNode ast # walk doesn't fire a callback for the top level
    exports.walk ast, changeNode

  # Passes each child to a function, breaking when the function returns `false`.
  eachChild: (func) ->
    return this unless @children
    for attr in @children.concat('next') when @[attr]
      for child in flatten [@[attr]]
        return this if func(child) is false
    this

  traverseChildren: (crossScope, func) ->
    @eachChild (child) ->
      recur = func(child)
      child.traverseChildren(crossScope, func) unless recur is no

  invert: ->
    new Op '!', this

  unwrapAll: ->
    node = this
    continue until node is node = node.unwrap()
    node

  # Default implementations of the common node properties and methods. Nodes
  # will override these with custom logic, if needed.
  children: []

  isStatement     : NO
  jumps           : NO
  isComplex       : YES
  isChainable     : NO
  isAssignable    : NO

  unwrap     : THIS
  unfoldSoak : NO

  # Is this node used to assign a certain variable?
  assigns: NO

  # For this node and all descendents, set the location data to `locationData`
  # if the location data is not already set.
  updateLocationDataIfMissing: (locationData) ->
    return this if @locationData
    @locationData = locationData

    @eachChild (child) ->
      child.updateLocationDataIfMissing locationData

  # Throw a SyntaxError associated with this node's location.
  error: (message) ->
    throwSyntaxError message, @locationData

  makeCode: (code) ->
    new CodeFragment this, code

  wrapInBraces: (fragments) ->
    [].concat @makeCode('('), fragments, @makeCode(')')

  # `fragmentsList` is an array of arrays of fragments. Each array in fragmentsList will be
  # concatonated together, with `joinStr` added in between each, to produce a final flat array
  # of fragments.
  joinFragmentArrays: (fragmentsList, joinStr) ->
    answer = []
    for fragments,i in fragmentsList
      if i then answer.push @makeCode joinStr
      answer = answer.concat fragments
    answer

  traverse: (funcs) ->
    {from_parent, from_child} = funcs
    unless @children
      return false

    @eachChild (child) =>
      if from_parent
        rt = from_parent child, @
        return false if rt == false
      child.traverse funcs
      if from_child
        rt = from_child @, child
        return false if rt == false
      true

  @scopes: []
  @scope: null
  @codes: []
  setFlags: ->
    @traverse {
      # from top to bottom
      from_parent: (self, parent) ->
        if self instanceof Block
          Base.scopes.push self
          Base.scope = self
        self.autocb ?= parent.autocb
        if self instanceof Code
          self.async = false
        true

      # from bottom to top
      from_child: (self, child) ->
        if child instanceof Block
          Base.scopes.pop()
          Base.scope = Base.scopes.slice(-1)[0]
        # if any child is async, then the node is async
        unless self instanceof Code
          self.async ||= child.async
        else
          Base.codes.push self
        true
    }

  transform: ->
    @eachChild (child) ->
      child.transform()
    @


  # move returns Synced version or AsyncCall
  # virtual move(dest) = 0

  # move node to `_id = node` and save to dest
  # return Value _id
  @move: (dest, node) ->
    id = new Value new Literal uid()
    assign = new Assign(
      id,
      node
    )
    assign.moved = true
    assign.async = node.async
    assign.forceNamedFunction = true if node.unwrapAll() instanceof Code
    dest.push assign
    id

  # move node to `_id = ((autocb) -> node)!` and save to dest
  # return Value _id
  @move_ac: (dest, node, cross = true) ->
    call = AsyncCall.wrap(node, cross)

    # assign the function result to new id
    Base.move(dest, call)

  # move node to _fn = () -> node and save to dest
  # return Value _fn
  @move_code: (dest, node) ->
    code = new Code([], Block.wrap(node), '=>')
    code.body.move()
    code.cross = true
    Base.move(dest, code)

  # move all values in the args until the last async
  # return self
  @move_arr: (dest, args) ->
    if n = args?.length
      while n--
        if args[n].async
          for i in [0..n]
            args[i] = Base.move(dest, args[i])
        break
    @

#### Block

# The block is the list of expressions that forms the body of an
# indented block of code -- the implementation of a function, a clause in an
# `if`, `switch`, or `try`, and so on...
exports.Block = class Block extends Base
  constructor: (nodes) ->
    @expressions = compact flatten nodes or []

  children: ['expressions']

  # Tack an expression on to the end of this expression list.
  push: (node) ->
    @expressions.push node
    this

  # Remove and return the last expression of this expression list.
  pop: ->
    @expressions.pop()

  # Add an expression at the beginning of this expression list.
  unshift: (node) ->
    @expressions.unshift node
    this

  # If this Block consists of just a single node, unwrap it by pulling
  # it back out.
  unwrap: ->
    if @expressions.length is 1 then @expressions[0] else this

  # Is this an empty block of code?
  isEmpty: ->
    not @expressions.length

  isStatement: (o) ->
    for exp in @expressions when exp.isStatement o
      return yes
    no

  jumps: (o) ->
    for exp in @expressions
      return jumpNode if jumpNode = exp.jumps o

  # A Block node does not return its entire body, rather it
  # ensures that the final expression is returned.
  makeReturn: (res) ->
    len = @expressions.length
    if len == 0
      ret = new Return []
      ret.generated = true
      @expressions.push ret
      return this
    while len--
      expr = @expressions[len]
      if expr not instanceof Comment
        @expressions[len] = expr.makeReturn res
        # TODO remove Return only if flow.next is empty
        # @expressions.splice(len, 1) if expr instanceof Return and not expr.expression.length
        break
    this

  # A **Block** is the only node that can serve as the root.
  compileToFragments: (o = {}, level) ->
    if o.scope then super o, level else @compileRoot o

  # Compile all expressions within the **Block** body. If we need to
  # return the result, and it's an expression, simply return it. If it's a
  # statement, ask the statement to do so.
  compileNode: (o) ->
    @tab  = o.indent
    top   = o.level is LEVEL_TOP
    compiledNodes = []
    nodes = []

    for node, index in @expressions
      node = node.unwrapAll()
      node = (node.unfoldSoak(o) or node)
      node.underCodeBlock = @isCodeBlock
      if node instanceof Block || node instanceof FlowBlock
        # This is a nested block. We don't do anything special here like enclose
        # it in a new scope; we just compile the statements in this block along with
        # our own
        compiledNodes.push node.compileNode o
      else if top
        node.front = true
        fragments = node.compileToFragments o
        unless node.isStatement o
          fragments.unshift @makeCode "#{@tab}"
          fragments.push @makeCode ";"
        compiledNodes.push fragments
      else
        compiledNodes.push node.compileToFragments o, LEVEL_LIST
      if node instanceof Return
        @expressions.splice(index+1)
        break
    if top
      if @spaced
        return [].concat @joinFragmentArrays(compiledNodes, '\n\n'), @makeCode("\n")
      else
        return @joinFragmentArrays(compiledNodes, '\n')
    if compiledNodes.length
      answer = @joinFragmentArrays(compiledNodes, ', ')
    else
      answer = [@makeCode "void 0"]
    if compiledNodes.length > 1 and o.level >= LEVEL_LIST then @wrapInBraces answer else answer

  # If we happen to be the top-level **Block**, wrap everything in
  # a safety closure, unless requested not to.
  # It would be better not to generate them in the first place, but for now,
  # clean up obvious double-parentheses.
  compileRoot: (o) ->
    uid.id = 0
    $verbose = o.verbose
    # Mark all nodes async flags
    Base.scopes = [@]
    Base.scope  = @
    @setFlags()
    puts "setFlags:"
    puts @

    # move
    # move any async grammar to
    #
    #   Block
    #     AsyncCall
    #
    @move()
    for code in Base.codes
      code.move()
    puts "move:"
    puts @

    # convert to CoffeeScript with async flags, such as [cross]
    @transform()
    puts "Transformed:"
    puts @

    o.indent  = if o.bare then '' else TAB
    o.level   = LEVEL_TOP
    @spaced   = yes
    o.scope   = new Scope null, this, null
    $flows   = new Flows(o.scope)
    @isCodeBlock = true
    # Mark given local variables in the root scope as parameters so they don't
    # end up being declared on this block.
    o.scope.parameter name for name in o.locals or []
    prelude   = []
    unless o.bare
      preludeExps = for exp, i in @expressions
        break unless exp.unwrap() instanceof Comment
        exp
      rest = @expressions[preludeExps.length...]
      @expressions = preludeExps
      if preludeExps.length
        prelude = @compileNode merge(o, indent: '')
        prelude.push @makeCode "\n"
      @expressions = rest
    fragments = @compileWithDeclarations o
    return fragments if o.bare
    [].concat prelude, @makeCode("(function() {\n"), fragments, @makeCode("\n}).call(this);\n")

  # Compile the expressions body for the contents of a function, with
  # declarations of all inner variables pushed up to the top.
  compileWithDeclarations: (o) ->
    fragments = []
    post = []
    for exp, i in @expressions
      exp = exp.unwrap()
      break unless exp instanceof Comment or exp instanceof Literal
    o = merge(o, level: LEVEL_TOP)
    if i
      rest = @expressions.splice i, 9e9
      [spaced,    @spaced] = [@spaced, no]
      [fragments, @spaced] = [@compileNode(o), spaced]
      @expressions = rest
    post = @compileNode o
    {scope} = o
    if scope.expressions is this
      declars = o.scope.hasDeclarations()
      assigns = scope.hasAssignments
      if declars or assigns
        fragments.push @makeCode '\n' if i
        fragments.push @makeCode "#{@tab}var "
        if declars
          fragments.push @makeCode scope.declaredVariables().join(', ')
        if assigns
          fragments.push @makeCode ",\n#{@tab + TAB}" if declars
          fragments.push @makeCode scope.assignedVariables().join(",\n#{@tab + TAB}")
        fragments.push @makeCode ";\n#{if @spaced then '\n' else ''}"
      else if fragments.length and post.length
        fragments.push @makeCode "\n"
    fragments.concat post

  # Wrap up the given nodes as a **Block**, unless it already happens
  # to be one.
  transform: ->
    dest = []
    while node = @expressions.shift()
      if node.async || node instanceof AsyncCall
        next = new Block @expressions
        next.transform()
        block = node.transform(next)
        dest.push block
        @expressions = []
      else
        node.transform()
        dest.push node
    @expressions = dest
    return true

  move: (parent_has_results = true) ->
    dest = []
    while node = @expressions.shift()
      if node.async
        moved = []
        if node instanceof AsyncCall
          node.move_args(moved)
        else if node instanceof If && @expressions.length
          node = node.move(moved, @expressions)
          @expressions = []
        else if (node instanceof For || node instanceof While)
          # if For need return results, then For must have already been wrapped to `a = for` then the @expressions is 0, otherwise, it is in the block, with @expressions after.
          if @expressions.length || !parent_has_results
            node = node.move(dest, false)
            node = AsyncCall.wrap(node)
          else
            node = node.move(dest, true)
        else
          node = node.move(moved)
        if moved.length
          @expressions.unshift node if node
          @expressions.unshift moved...
          continue
      if node
        dest.push node
    @expressions = dest
    @async = false
    @

  @wrap: (nodes) ->
    return nodes[0] if nodes.length is 1 and nodes[0] instanceof Block
    new Block nodes

#### Literal

# Literals are static values that can be passed through directly into
# JavaScript without translation, such as: strings, numbers,
# `true`, `false`, `null`...
exports.Literal = class Literal extends Base
  constructor: (@value) ->

  makeReturn: ->
    if @isStatement() then this else super

  isAssignable: ->
    IDENTIFIER.test @value

  isStatement: ->
    @value in ['break', 'continue', 'debugger']

  isComplex: NO

  assigns: (name) ->
    name is @value

  jumps: (o) ->
    return this if @value is 'break' and not (o?.loop or o?.block)
    return this if @value is 'continue' and not o?.loop

  compileNode: (o) ->
    flow = $flows.last()
    if @isStatement() && fn = flow[@value]
      # replace break, continue
      $flows.push()
      answer = new Return(
        [new Call(new Literal(fn))]
      ).compileToFragments(o, LEVEL_TOP)
      $flows.pop()
      return answer
    if !@asKey && @value in ['_break', '_continue']
      unless flow[@value]
        @error("unexpected #{@value}")
      answer = [@makeCode flow[@value]]
      return answer

    code = if @value is 'this'
      if o.scope.method?.bound then o.scope.method.context else @value
    else if @value.reserved
      "\"#{@value}\""
    else
      @value
    answer = if @isStatement() then "#{@tab}#{code};" else code
    [@makeCode answer]

  toString: ->
    ' "' + @value + '"'

  move: (dest) ->
    @

class exports.Undefined extends Base
  isAssignable: NO
  isComplex: NO
  compileNode: (o) ->
    [@makeCode if o.level >= LEVEL_ACCESS then '(void 0)' else 'void 0']

class exports.Null extends Base
  isAssignable: NO
  isComplex: NO
  compileNode: -> [@makeCode "null"]

class exports.Bool extends Base
  isAssignable: NO
  isComplex: NO
  compileNode: -> [@makeCode @val]
  constructor: (@val) ->

#### Return

# A `return` is a *pureStatement* -- wrapping it in a closure wouldn't
# make sense.
exports.Return = class Return extends Base
<<<<<<< HEAD
  constructor: (expr) ->
    @expression = expr ? []
=======
  constructor: (@expression) ->
>>>>>>> 158ca0d8

  children: ['expression']

  isStatement:     YES
  makeReturn:      THIS
  jumps:           THIS

  compileToFragments: (o, level) ->
    expr = @expression[0]?.makeReturn()
    if expr and expr not instanceof Return then expr.compileToFragments o, level else super o, level

  compileNode: (o) ->
    expr = null
    answer = []
    flow = $flows.last()

    if (@generated || @expression.length == 0) && flow.args?.length
      answer = answer.concat new Block(@expression).compileToFragments(o, LEVEL_TOP)
      answer.push @makeCode "\n"
      @expression = flow.args

    if @generated && flow.next
      expr = new Call new Literal(flow.next), @expression
      expr.omit_return = true
    else if flow.return
      if @expression.length == 0 && flow.autocbargs?.length
        @expression = flow.autocbargs
        
      expr = new Call new Literal(flow.return), @expression
    else if @expression.length > 1
      @error "failed to return multiple value"
    else
      expr = @expression[0]

    if expr?.omit_return
      answer.push @makeCode @tab
    else
      # TODO: If we call expression.compile() here twice, we'll sometimes get back different results!
      answer.push @makeCode(@tab + "return#{if expr then " " else ""}")
    if expr
      answer = answer.concat expr.compileToFragments(o, LEVEL_PAREN)
    answer.push @makeCode ";"
    return answer

<<<<<<< HEAD
  move: (dest) ->
    return @ unless @async
    Base.move_arr(dest, @expression)
    @async = false
    @

=======
>>>>>>> 158ca0d8
#### Value

# A value, variable or literal or parenthesized, indexed or dotted into,
# or vanilla.
exports.Value = class Value extends Base
  constructor: (base, props, tag) ->
    return base if not props and base instanceof Value
    @base       = base
    @properties = props or []
    @[tag]      = true if tag
    return this

  children: ['base', 'properties']

  # Add a property (or *properties* ) `Access` to the list.
  add: (props) ->
    @properties = @properties.concat props
    this

  hasProperties: ->
    !!@properties.length

  bareLiteral: (type) ->
    not @properties.length and @base instanceof type

  # Some boolean checks for the benefit of other nodes.
  isArray        : -> @bareLiteral(Arr)
  isRange        : -> @bareLiteral(Range)
  isComplex      : -> @hasProperties() or @base.isComplex()
  isAssignable   : -> @hasProperties() or @base.isAssignable()
  isSimpleNumber : -> @bareLiteral(Literal) and SIMPLENUM.test @base.value
  isString       : -> @bareLiteral(Literal) and IS_STRING.test @base.value
  isIdentifier   : -> not @hasProperties() and @base instanceof Literal and IDENTIFIER.test @base.value
  isRegex        : -> @bareLiteral(Literal) and IS_REGEX.test @base.value
  isAtomic       : ->
    for node in @properties.concat @base
      return no if node.soak or node instanceof Call
    yes

  isNotCallable  : -> @isSimpleNumber() or @isString() or @isRegex() or
                      @isArray() or @isRange() or @isSplice() or @isObject()

  isStatement : (o)    -> not @properties.length and @base.isStatement o
  assigns     : (name) -> not @properties.length and @base.assigns name
  jumps       : (o)    -> not @properties.length and @base.jumps o

  isObject: (onlyGenerated) ->
    return no if @properties.length
    (@base instanceof Obj) and (not onlyGenerated or @base.generated)

  isSplice: ->
    last(@properties) instanceof Slice

  looksStatic: (className) ->
    @base.value is className and @properties.length and
      @properties[0].name?.value isnt 'prototype'

  # The value can be unwrapped as its inner node, if there are no attached
  # properties.
  unwrap: ->
    if @properties.length then this else @base

  # A reference has base part (`this` value) and name part.
  # We cache them separately for compiling complex expressions.
  # `a()[b()] ?= c` -> `(_base = a())[_name = b()] ? _base[_name] = c`
  cacheReference: (o) ->
    name = last @properties
    if @properties.length < 2 and not @base.isComplex() and not name?.isComplex()
      return [this, this]  # `a` `a.b`
    base = new Value @base, @properties[...-1]
    if base.isComplex()  # `a().b`
      bref = new Literal o.scope.freeVariable 'base'
      base = new Value new Parens new Assign bref, base
    return [base, bref] unless name  # `a()`
    if name.isComplex()  # `a[b()]`
      nref = new Literal o.scope.freeVariable 'name'
      name = new Index new Assign nref, name.index
      nref = new Index nref
    [base.add(name), new Value(bref or base.base, [nref or name])]

  # We compile a value to JavaScript by compiling and joining each property.
  # Things get much more interesting if the chain of properties has *soak*
  # operators `?.` interspersed. Then we have to take care not to accidentally
  # evaluate anything twice when building the soak chain.
  compileNode: (o) ->
    @base.front = @front
    props = @properties
    fragments = @base.compileToFragments o, (if props.length then LEVEL_ACCESS else null)
    if (@base instanceof Parens or props.length) and SIMPLENUM.test fragmentsToText fragments
      fragments.push @makeCode '.'
    for prop in props
      fragments.push (prop.compileToFragments o)...
    fragments

  # Unfold a soak into an `If`: `a?.b` -> `a.b if a?`
  unfoldSoak: (o) ->
    @unfoldedSoak ?= do =>
      if ifn = @base.unfoldSoak o
        ifn.body.properties.push @properties...
        return ifn
      for prop, i in @properties when prop.soak
        prop.soak = off
        fst = new Value @base, @properties[...i]
        snd = new Value @base, @properties[i..]
        if fst.isComplex()
          ref = new Literal o.scope.freeVariable 'ref'
          fst = new Parens new Assign ref, fst
          snd.base = ref
        return new If new Existence(fst), snd, soak: on
      no

  move: (dest) ->
    return @ unless @async
    if @properties.length && @base.async
      @base = Base.move_ac(dest, @base)
    else
      @base = @base.move(dest)
    Base.move_arr(dest, @properties)
    @async = false
    @

  get_names: (names = []) ->
    if @base instanceof Arr
      for v in @base.objects
        v.get_names?(names)
    else if @hasProperties?()
      return null
    else if @base.value?
      names.push(@base.value)
    names

#### Comment

# CoffeeScript passes through block comments as JavaScript block comments
# at the same position.
exports.Comment = class Comment extends Base
  constructor: (@comment) ->

  isStatement:     YES
  makeReturn:      THIS

  compileNode: (o, level) ->
    comment = @comment.replace /^(\s*)# /gm, "$1 * "
    code = "/*#{multident comment, @tab}#{if '\n' in comment then "\n#{@tab}" else ''} */"
    code = o.indent + code if (level or o.level) is LEVEL_TOP
    [@makeCode("\n"), @makeCode(code)]

#### Call

# Node for a function invocation. Takes care of converting `super()` calls into
# calls against the prototype's function of the same name.
exports.Call = class Call extends Base
  constructor: (variable, @args = [], @soak) ->
    @isNew    = false
    @isSuper  = variable is 'super'
    @variable = if @isSuper then null else variable
    if variable instanceof Value and variable.isNotCallable()
      variable.error "literal is not a function"

  children: ['variable', 'args']

  # Tag this invocation as creating a new instance.
  newInstance: ->
    base = @variable?.base or @variable
    if base instanceof Call and not base.isNew
      base.newInstance()
    else
      @isNew = true
    this

  # Grab the reference to the superclass's implementation of the current
  # method.
  superReference: (o) ->
    method = o.scope.namedMethod()
    if method?.klass
      accesses = [new Access(new Literal '__super__')]
      accesses.push new Access new Literal 'constructor' if method.static
      accesses.push new Access new Literal method.name
      (new Value (new Literal method.klass), accesses).compile o
    else if method?.ctor
      "#{method.name}.__super__.constructor"
    else
      @error 'cannot call super outside of an instance method.'

  # The appropriate `this` value for a `super` call.
  superThis : (o) ->
    method = o.scope.method
    (method and not method.klass and method.context) or "this"

  # Soaked chained invocations unfold into if/else ternary structures.
  unfoldSoak: (o) ->
    if @soak
      if @variable
        return ifn if ifn = unfoldSoak o, this, 'variable'
        [left, rite] = new Value(@variable).cacheReference o
      else
        left = new Literal @superReference o
        rite = new Value left
      rite = new Call rite, @args
      rite.isNew = @isNew
      left = new Literal "typeof #{ left.compile o } === \"function\""
      return new If left, new Value(rite), soak: yes
    call = this
    list = []
    loop
      if call.variable instanceof Call
        list.push call
        call = call.variable
        continue
      break unless call.variable instanceof Value
      list.push call
      break unless (call = call.variable.base) instanceof Call
    for call in list.reverse()
      if ifn
        if call.variable instanceof Call
          call.variable = ifn
        else
          call.variable.base = ifn
      ifn = unfoldSoak o, call, 'variable'
    ifn

  # Compile a vanilla function call.
  compileNode: (o) ->
    @variable?.front = @front
    compiledArray = Splat.compileSplattedArray o, @args, true
    if compiledArray.length
      return @compileSplat o, compiledArray
    compiledArgs = []
    for arg, argIndex in @args
      if argIndex then compiledArgs.push @makeCode ", "
      compiledArgs.push (arg.compileToFragments o, LEVEL_LIST)...

    fragments = []
    if @isSuper
      preface = @superReference(o) + ".call(#{@superThis(o)}"
      if compiledArgs.length then preface += ", "
      fragments.push @makeCode preface
    else
      if @isNew then fragments.push @makeCode 'new '
      fragments.push @variable.compileToFragments(o, LEVEL_ACCESS)...
      fragments.push @makeCode "("
    fragments.push compiledArgs...
    fragments.push @makeCode ")"
    fragments

  # If you call a function with a splat, it's converted into a JavaScript
  # `.apply()` call to allow an array of arguments to be passed.
  # If it's a constructor, then things get real tricky. We have to inject an
  # inner constructor in order to be able to pass the varargs.
  #
  # splatArgs is an array of CodeFragments to put into the 'apply'.
  compileSplat: (o, splatArgs) ->
    if @isSuper
      return [].concat @makeCode("#{ @superReference o }.apply(#{@superThis(o)}, "),
        splatArgs, @makeCode(")")

    if @isNew
      idt = @tab + TAB
      return [].concat @makeCode("""
        (function(func, args, ctor) {
        #{idt}ctor.prototype = func.prototype;
        #{idt}var child = new ctor, result = func.apply(child, args);
        #{idt}return Object(result) === result ? result : child;
        #{@tab}})("""),
        (@variable.compileToFragments o, LEVEL_LIST),
        @makeCode(", "), splatArgs, @makeCode(", function(){})")

    answer = []
    base = new Value @variable
    if (name = base.properties.pop()) and base.isComplex()
      ref = o.scope.freeVariable 'ref'
      answer = answer.concat @makeCode("(#{ref} = "),
        (base.compileToFragments o, LEVEL_LIST),
        @makeCode(")"),
        name.compileToFragments(o)
    else
      fun = base.compileToFragments o, LEVEL_ACCESS
      fun = @wrapInBraces fun if SIMPLENUM.test fragmentsToText fun
      if name
        ref = fragmentsToText fun
        fun.push (name.compileToFragments o)...
      else
        ref = 'null'
      answer = answer.concat fun
    answer = answer.concat @makeCode(".apply(#{ref}, "), splatArgs, @makeCode(")")

  move: (dest) ->
    return @ if @moved
    @moved = true
    return @ unless @async
    @variable = @variable.move(dest)
    Base.move_arr(dest, @args)
    @async = false
    @


#### Extends

# Node to extend an object's prototype with an ancestor object.
# After `goog.inherits` from the
# [Closure Library](http://closure-library.googlecode.com/svn/docs/closureGoogBase.js.html).
exports.Extends = class Extends extends Base
  constructor: (@child, @parent) ->

  children: ['child', 'parent']

  # Hooks one constructor into another's prototype chain.
  compileToFragments: (o) ->
    new Call(new Value(new Literal utility 'extends'), [@child, @parent]).compileToFragments o

#### Access

# A `.` access into a property of a value, or the `::` shorthand for
# an access into the object's prototype.
exports.Access = class Access extends Base
  constructor: (@name, tag) ->
    @name.asKey = yes
    @soak  = tag is 'soak'

  children: ['name']

  compileToFragments: (o) ->
    name = @name.compileToFragments o
    if IDENTIFIER.test fragmentsToText name
      name.unshift @makeCode "."
    else
      name.unshift @makeCode "["
      name.push @makeCode "]"
    name

  isComplex: NO

#### Index

# A `[ ... ]` indexed access into an array or object.
exports.Index = class Index extends Base
  constructor: (@index) ->

  children: ['index']

  compileToFragments: (o) ->
    [].concat @makeCode("["), @index.compileToFragments(o, LEVEL_PAREN), @makeCode("]")

  isComplex: ->
    @index.isComplex()

  move: (dest) ->
    return @ unless @async
    @index = @index.move(dest)
    @async = false
    @

#### Range

# A range literal. Ranges can be used to extract portions (slices) of arrays,
# to specify a range for comprehensions, or as a value, to be expanded into the
# corresponding array of integers at runtime.
exports.Range = class Range extends Base

  children: ['from', 'to']

  constructor: (@from, @to, tag) ->
    @exclusive = tag is 'exclusive'
    @equals = if @exclusive then '' else '='

  # Compiles the range's source variables -- where it starts and where it ends.
  # But only if they need to be cached to avoid double evaluation.
  compileVariables: (o) ->
    o = merge o, top: true
    [@fromC, @fromVar]  =  @cacheToCodeFragments @from.cache o, LEVEL_LIST
    [@toC, @toVar]      =  @cacheToCodeFragments @to.cache o, LEVEL_LIST
    [@step, @stepVar]   =  @cacheToCodeFragments step.cache o, LEVEL_LIST if step = del o, 'step'
    [@fromNum, @toNum]  = [@fromVar.match(NUMBER), @toVar.match(NUMBER)]
    @stepNum            = @stepVar.match(NUMBER) if @stepVar

  # When compiled normally, the range returns the contents of the *for loop*
  # needed to iterate over the values in the range. Used by comprehensions.
  compileNode: (o) ->
    @compileVariables o unless @fromVar
    return @compileArray(o) unless o.index

    # Set up endpoints.
    known    = @fromNum and @toNum
    idx      = del o, 'index'
    idxName  = del o, 'name'
    namedIndex = idxName and idxName isnt idx
    varPart  = "#{idx} = #{@fromC}"
    varPart += ", #{@toC}" if @toC isnt @toVar
    varPart += ", #{@step}" if @step isnt @stepVar
    [lt, gt] = ["#{idx} <#{@equals}", "#{idx} >#{@equals}"]

    # Generate the condition.
    condPart = if @stepNum
      if parseNum(@stepNum[0]) > 0 then "#{lt} #{@toVar}" else "#{gt} #{@toVar}"
    else if known
      [from, to] = [parseNum(@fromNum[0]), parseNum(@toNum[0])]
      if from <= to then "#{lt} #{to}" else "#{gt} #{to}"
    else
      cond = if @stepVar then "#{@stepVar} > 0" else "#{@fromVar} <= #{@toVar}"
      "#{cond} ? #{lt} #{@toVar} : #{gt} #{@toVar}"

    # Generate the step.
    stepPart = if @stepVar
      "#{idx} += #{@stepVar}"
    else if known
      if namedIndex
        if from <= to then "++#{idx}" else "--#{idx}"
      else
        if from <= to then "#{idx}++" else "#{idx}--"
    else
      if namedIndex
        "#{cond} ? ++#{idx} : --#{idx}"
      else
        "#{cond} ? #{idx}++ : #{idx}--"

    varPart  = "#{idxName} = #{varPart}" if namedIndex
    stepPart = "#{idxName} = #{stepPart}" if namedIndex

    # The final loop body.
    r = [@makeCode "#{varPart}; #{condPart}; #{stepPart}"]
    r.initPart = varPart
    r.condPart = condPart
    r.stepPart = stepPart
    r


  # When used as a value, expand the range into the equivalent array.
  compileArray: (o) ->
    if @fromNum and @toNum and Math.abs(@fromNum - @toNum) <= 20
      range = [+@fromNum..+@toNum]
      range.pop() if @exclusive
      return [@makeCode "[#{ range.join(', ') }]"]
    idt    = @tab + TAB
    i      = o.scope.freeVariable 'i'
    result = o.scope.freeVariable 'results'
    pre    = "\n#{idt}#{result} = [];"
    if @fromNum and @toNum
      o.index = i
      body    = fragmentsToText @compileNode o
    else
      vars    = "#{i} = #{@fromC}" + if @toC isnt @toVar then ", #{@toC}" else ''
      cond    = "#{@fromVar} <= #{@toVar}"
      body    = "var #{vars}; #{cond} ? #{i} <#{@equals} #{@toVar} : #{i} >#{@equals} #{@toVar}; #{cond} ? #{i}++ : #{i}--"
    post   = "{ #{result}.push(#{i}); }\n#{idt}return #{result};\n#{o.indent}"
    hasArgs = (node) -> node?.contains isLiteralArguments
    args   = ', arguments' if hasArgs(@from) or hasArgs(@to)
    [@makeCode "(function() {#{pre}\n#{idt}for (#{body})#{post}}).apply(this#{args ? ''})"]

  move: (dest) ->
    @error "Range doesn't support async."
    if @to.async
      @from = @from.move(dest)
      @to = Base.move(dest, @to)
    else if @from.async
      @from = @from.move(dest)
    @async = false
    @
#### Slice

# An array slice literal. Unlike JavaScript's `Array#slice`, the second parameter
# specifies the index of the end of the slice, just as the first parameter
# is the index of the beginning.
exports.Slice = class Slice extends Base

  children: ['range']

  constructor: (@range) ->
    super()

  # We have to be careful when trying to slice through the end of the array,
  # `9e9` is used because not all implementations respect `undefined` or `1/0`.
  # `9e9` should be safe because `9e9` > `2**32`, the max array length.
  compileNode: (o) ->
    {to, from} = @range
    fromCompiled = from and from.compileToFragments(o, LEVEL_PAREN) or [@makeCode '0']
    # TODO: jwalton - move this into the 'if'?
    if to
      compiled     = to.compileToFragments o, LEVEL_PAREN
      compiledText = fragmentsToText compiled
      if not (not @range.exclusive and +compiledText is -1)
        toStr = ', ' + if @range.exclusive
          compiledText
        else if SIMPLENUM.test compiledText
          "#{+compiledText + 1}"
        else
          compiled = to.compileToFragments o, LEVEL_ACCESS
          "+#{fragmentsToText compiled} + 1 || 9e9"
    [@makeCode ".slice(#{ fragmentsToText fromCompiled }#{ toStr or '' })"]

#### Obj

# An object literal, nothing fancy.
exports.Obj = class Obj extends Base
  constructor: (props, @generated = false) ->
    @objects = @properties = props or []

  children: ['properties']

  compileNode: (o) ->
    props = @properties
    return [@makeCode(if @front then '({})' else '{}')] unless props.length
    if @generated
      for node in props when node instanceof Value
        node.error 'cannot have an implicit value in an implicit object'
    idt         = o.indent += TAB
    lastNoncom  = @lastNonComment @properties
    answer = []
    for prop, i in props
      join = if i is props.length - 1
        ''
      else if prop is lastNoncom or prop instanceof Comment
        '\n'
      else
        ',\n'
      indent = if prop instanceof Comment then '' else idt
      if prop instanceof Assign and prop.variable instanceof Value and prop.variable.hasProperties()
        prop.variable.error 'Invalid object key'
      if prop instanceof Value and prop.this
        prop = new Assign prop.properties[0].name, prop, 'object'
      if prop not instanceof Comment
        if prop not instanceof Assign
          prop = new Assign prop, prop, 'object'
        (prop.variable.base or prop.variable).asKey = yes
      if indent then answer.push @makeCode indent
      answer.push prop.compileToFragments(o, LEVEL_TOP)...
      if join then answer.push @makeCode join
    answer.unshift @makeCode "{#{ props.length and '\n' }"
    answer.push @makeCode "#{ props.length and '\n' + @tab }}"
    if @front then @wrapInBraces answer else answer

  assigns: (name) ->
    for prop in @properties when prop.assigns name then return yes
    no

  move: (dest) ->
    return @ unless @async
    n = @properties.length
    while n--
      if @properties[n].async
        for i in [0..n]
          obj = @properties[i]
          @properties[i].value = Base.move(dest, @properties[i].value)
          @properties[i].async = false
        break
    @async = false
    @

#### Arr

# An array literal.
exports.Arr = class Arr extends Base
  constructor: (objs) ->
    @objects = objs or []

  children: ['objects']

  compileNode: (o) ->
    return [@makeCode '[]'] unless @objects.length
    o.indent += TAB
    answer = Splat.compileSplattedArray o, @objects
    return answer if answer.length

    answer = []
    compiledObjs = (obj.compileToFragments o, LEVEL_LIST for obj in @objects)
    for fragments, index in compiledObjs
      if index
        answer.push @makeCode ", "
      answer.push fragments...
    if fragmentsToText(answer).indexOf('\n') >= 0
      answer.unshift @makeCode "[\n#{o.indent}"
      answer.push @makeCode "\n#{@tab}]"
    else
      answer.unshift @makeCode "["
      answer.push @makeCode "]"
    answer

  assigns: (name) ->
    for obj in @objects when obj.assigns name then return yes
    no

  move: (dest) ->
    return unless @async
    Base.move_arr(dest, @objects)
    @async = false
    @

#### Class

# The CoffeeScript class definition.
# Initialize a **Class** with its name, an optional superclass, and a
# list of prototype property assignments.
exports.Class = class Class extends Base
  constructor: (@variable, @parent, @body = new Block) ->
    @boundFuncs = []
    @body.classBody = yes

  children: ['variable', 'parent', 'body']

  # Figure out the appropriate name for the constructor function of this class.
  determineName: ->
    return null unless @variable
    decl = if tail = last @variable.properties
      tail instanceof Access and tail.name.value
    else
      @variable.base.value
    if decl in STRICT_PROSCRIBED
      @variable.error "class variable name may not be #{decl}"
    decl and= IDENTIFIER.test(decl) and decl

  # For all `this`-references and bound functions in the class definition,
  # `this` is the Class being constructed.
  setContext: (name) ->
    @body.traverseChildren false, (node) ->
      return false if node.classBody
      if node instanceof Literal and node.value is 'this'
        node.value    = name
      else if node instanceof Code
        node.klass    = name
        node.context  = name if node.bound

  # Ensure that all functions bound to the instance are proxied in the
  # constructor.
  addBoundFunctions: (o) ->
    for bvar in @boundFuncs
      lhs = (new Value (new Literal "this"), [new Access bvar]).compile o
      @ctor.body.unshift new Literal "#{lhs} = #{utility 'bind'}(#{lhs}, this)"
    return

  # Merge the properties from a top-level object as prototypal properties
  # on the class.
  addProperties: (node, name, o) ->
    props = node.base.properties[..]
    exprs = while assign = props.shift()
      if assign instanceof Assign
        base = assign.variable.base
        delete assign.context
        func = assign.value
        if base.value is 'constructor'
          if @ctor
            assign.error 'cannot define more than one constructor in a class'
          if func.bound
            assign.error 'cannot define a constructor as a bound function'
          if func instanceof Code
            assign = @ctor = func
          else
            @externalCtor = o.classScope.freeVariable 'class'
            assign = new Assign new Literal(@externalCtor), func
        else
          if assign.variable.this
            func.static = yes
          else
            assign.variable = new Value(new Literal(name), [(new Access new Literal 'prototype'), new Access base])
            if func instanceof Code and func.bound
              @boundFuncs.push base
              func.bound = no
      assign
    compact exprs

  # Walk the body of the class, looking for prototype properties to be converted
  # and tagging static assignments.
  walkBody: (name, o) ->
    @traverseChildren false, (child) =>
      cont = true
      return false if child instanceof Class
      if child instanceof Block
        for node, i in exps = child.expressions
          if node instanceof Assign and node.variable.looksStatic name
            node.value.static = yes
          else if node instanceof Value and node.isObject(true)
            cont = false
            exps[i] = @addProperties node, name, o
        child.expressions = exps = flatten exps
      cont and child not instanceof Class

  # `use strict` (and other directives) must be the first expression statement(s)
  # of a function body. This method ensures the prologue is correctly positioned
  # above the `constructor`.
  hoistDirectivePrologue: ->
    index = 0
    {expressions} = @body
    ++index while (node = expressions[index]) and node instanceof Comment or
      node instanceof Value and node.isString()
    @directives = expressions.splice 0, index

  # Make sure that a constructor is defined for the class, and properly
  # configured.
  ensureConstructor: (name) ->
    if not @ctor
      @ctor = new Code
      if @externalCtor
        @ctor.body.push new Literal "#{@externalCtor}.apply(this, arguments)"
      else if @parent
        @ctor.body.push new Literal "#{name}.__super__.constructor.apply(this, arguments)"
      @ctor.body.makeReturn()
      @body.expressions.unshift @ctor
    @ctor.ctor = @ctor.name = name
    @ctor.klass = null
    @ctor.noReturn = yes

  # Instead of generating the JavaScript string directly, we build up the
  # equivalent syntax tree and compile that, in pieces. You can see the
  # constructor, property assignments, and inheritance getting built out below.
  compileNode: (o) ->
    if jumpNode = @body.jumps()
      jumpNode.error 'Class bodies cannot contain pure statements'
    if argumentsNode = @body.contains isLiteralArguments
      argumentsNode.error "Class bodies shouldn't reference arguments"

    name  = @determineName() or '_Class'
    name  = "_#{name}" if name.reserved
    lname = new Literal name
    func  = new Code [], Block.wrap [@body]
    args  = []
    o.classScope = func.makeScope o.scope

    @hoistDirectivePrologue()
    @setContext name
    @walkBody name, o
    @ensureConstructor name
    @addBoundFunctions o
    @body.spaced = yes
    @body.expressions.push lname

    if @parent
      superClass = new Literal o.classScope.freeVariable 'super', no
      @body.expressions.unshift new Extends lname, superClass
      func.params.push new Param superClass
      args.push @parent

    @body.expressions.unshift @directives...

    klass = new Parens new Call func, args
    klass = new Assign @variable, klass if @variable
    klass.compileToFragments o

  move: (dest) ->
    @body.move()
    @

#### Assign

# The **Assign** is used to assign a local variable to value, or to set the
# property of an object -- including within object literals.
exports.Assign = class Assign extends Base
  constructor: (@variable, @value, @context, options) ->
    @param = options and options.param
    @subpattern = options and options.subpattern
    forbidden = (name = @variable.unwrapAll().value) in STRICT_PROSCRIBED
    if forbidden and @context isnt 'object'
      @variable.error "variable name may not be \"#{name}\""

  children: ['variable', 'value']

  isStatement: (o) ->
    o?.level is LEVEL_TOP and @context? and "?" in @context

  isFunctionDeclareation: ->
    not @context? and @variable.isIdentifier() and @value instanceof Code

  assigns: (name) ->
    @[if @context is 'object' then 'value' else 'variable'].assigns name

  unfoldSoak: (o) ->
    unfoldSoak o, this, 'variable'

  # Compile an assignment, delegating to `compilePatternMatch` or
  # `compileSplice` if appropriate. Keep track of the name of the base object
  # we've been assigned to, for correct internal references. If the variable
  # has not been seen yet within the current scope, declare it.
  compileNode: (o) ->
    rscope = $flows.last().scope
    scope = o.scope
    if isValue = @variable instanceof Value
      return @compilePatternMatch o if @variable.isArray() or @variable.isObject()
      return @compileSplice       o if @variable.isSplice()
      return @compileConditional  o if @context in ['||=', '&&=', '?=']
      return @compileFunction     o if @isFunctionDeclareation() and (not o.scope.check(@variable.base.value) and @underCodeBlock or @forceNamedFunction)
      return @compileSpecialMath  o if @context in ['**=', '//=', '%%=']
    compiledName = @variable.compileToFragments o, LEVEL_LIST
    name = fragmentsToText compiledName
    unless @context
      varBase = @variable.unwrapAll()
      unless varBase.isAssignable()
        @variable.error "\"#{@variable.compile o}\" cannot be assigned"
      unless varBase.hasProperties?()
        if @param
          scope.add name, 'var'
        else
          if @moved
            scope.find name
          else
            rscope.find name
    if @value instanceof Code and match = METHOD_DEF.exec name
      @value.klass = match[1] if match[2] # MERGE: match[1] toffee
      @value.name  = match[3] ? match[4] ? match[5]
    val = @value.compileToFragments o, LEVEL_LIST
    return (compiledName.concat @makeCode(": "), val) if @context is 'object'
    answer = compiledName.concat @makeCode(" #{ @context or '=' } "), val
    if o.level <= LEVEL_LIST then answer else @wrapInBraces answer

  # Brief implementation of recursive pattern matching, when assigning array or
  # object literals to a value. Peeks at their properties to assign inner names.
  # See the [ECMAScript Harmony Wiki](http://wiki.ecmascript.org/doku.php?id=harmony:destructuring)
  # for details.
  compilePatternMatch: (o) ->
    top       = o.level is LEVEL_TOP
    {value}   = this
    {objects} = @variable.base
    unless olen = objects.length
      code = value.compileToFragments o
      return if o.level >= LEVEL_OP then @wrapInBraces code else code
    isObject = @variable.isObject()
    if top and olen is 1 and (obj = objects[0]) not instanceof Splat
      # Unroll simplest cases: `{v} = x` -> `v = x.v`
      if obj instanceof Assign
        {variable: {base: idx}, value: obj} = obj
      else
        idx = if isObject
          if obj.this then obj.properties[0].name else obj
        else
          new Literal 0
      acc   = IDENTIFIER.test idx.unwrap().value or 0
      value = new Value value
      value.properties.push new (if acc then Access else Index) idx
      if obj.unwrap().value in RESERVED
        obj.error "assignment to a reserved word: #{obj.compile o}"
      return new Assign(obj, value, null, param: @param).compileToFragments o, LEVEL_TOP
    vvar     = value.compileToFragments o, LEVEL_LIST
    vvarText = fragmentsToText vvar
    assigns  = []
    expandedIdx = false
    # Make vvar into a simple variable if it isn't already.
    if not IDENTIFIER.test(vvarText) or @variable.assigns(vvarText)
      assigns.push [@makeCode("#{ ref = o.scope.freeVariable 'ref' } = "), vvar...]
      vvar = [@makeCode ref]
      vvarText = ref
    first_obj = null
    for obj, i in objects
      # A regular array pattern-match.
      idx = i
      if isObject
        if obj instanceof Assign
          # A regular object pattern-match.
          {variable: {base: idx}, value: obj} = obj
        else
          # A shorthand `{a, b, @c} = val` pattern-match.
          if obj.base instanceof Parens
            [obj, idx] = new Value(obj.unwrapAll()).cacheReference o
          else
            idx = if obj.this then obj.properties[0].name else obj
      if not expandedIdx and obj instanceof Splat
        name = obj.name.unwrap().value
        obj = obj.unwrap()
        val = "#{olen} <= #{vvarText}.length ? #{ utility 'slice' }.call(#{vvarText}, #{i}"
        if rest = olen - i - 1
          ivar = o.scope.freeVariable 'i'
          val += ", #{ivar} = #{vvarText}.length - #{rest}) : (#{ivar} = #{i}, [])"
        else
          val += ") : []"
        val   = new Literal val
        expandedIdx = "#{ivar}++"
      else if not expandedIdx and obj instanceof Expansion
        if rest = olen - i - 1
          if rest is 1
            expandedIdx = "#{vvarText}.length - 1"
          else
            ivar = o.scope.freeVariable 'i'
            val = new Literal "#{ivar} = #{vvarText}.length - #{rest}"
            expandedIdx = "#{ivar}++"
            assigns.push val.compileToFragments o, LEVEL_LIST
        continue
      else
        name = obj.unwrap().value
        if obj instanceof Splat or obj instanceof Expansion
          obj.error "multiple splats/expansions are disallowed in an assignment"
        if typeof idx is 'number'
          idx = new Literal expandedIdx or idx
          acc = no
        else
          acc = isObject and IDENTIFIER.test idx.unwrap().value or 0
        val = new Value new Literal(vvarText), [new (if acc then Access else Index) idx]
      if name? and name != 'autocb' and name in RESERVED
        obj.error "assignment to a reserved word: #{obj.compile o}"
      first_obj ?= obj
      assigns.push new Assign(obj, val, null, param: @param, subpattern: yes).compileToFragments o, LEVEL_LIST
    unless top or @subpattern
      if @return_first && first_obj
        assigns.push first_obj.compileToFragments o, LEVEL_LIST
      else
        assigns.push vvar
    fragments = @joinFragmentArrays assigns, ', '
    if o.level < LEVEL_LIST then fragments else @wrapInBraces fragments

  # When compiling a conditional assignment, take care to ensure that the
  # operands are only evaluated once, even though we have to reference them
  # more than once.
  compileConditional: (o) ->
    [left, right] = @variable.cacheReference o
    # Disallow conditional assignment of undefined variables.
    if not left.properties.length and left.base instanceof Literal and
           left.base.value != "this" and not o.scope.check left.base.value
      @variable.error "the variable \"#{left.base.value}\" can't be assigned with #{@context} because it has not been declared before"
    if "?" in @context
      o.isExistentialEquals = true
      new If(new Existence(left), right, type: 'if').addElse(new Assign(right, @value, '=')).compileToFragments o
    else
      fragments = new Op(@context[...-1], left, new Assign(right, @value, '=')).compileToFragments o
      if o.level <= LEVEL_LIST then fragments else @wrapInBraces fragments

  # Convert special math assignment operators like `a **= b` to the equivalent
  # extended form `a = a ** b` and then compiles that.
  compileSpecialMath: (o) ->
    [left, right] = @variable.cacheReference o
    new Assign(left, new Op(@context[...-1], right, @value)).compileToFragments o

  # Compile the assignment from an array splice literal, using JavaScript's
  # `Array#splice` method.
  compileSplice: (o) ->
    {range: {from, to, exclusive}} = @variable.properties.pop()
    name = @variable.compile o
    if from
      [fromDecl, fromRef] = @cacheToCodeFragments from.cache o, LEVEL_OP
    else
      fromDecl = fromRef = '0'
    if to
      if from instanceof Value and from.isSimpleNumber() and
         to instanceof Value and to.isSimpleNumber()
        to = to.compile(o) - fromRef
        to += 1 unless exclusive
      else
        to = to.compile(o, LEVEL_ACCESS) + ' - ' + fromRef
        to += ' + 1' unless exclusive
    else
      to = "9e9"
    [valDef, valRef] = @value.cache o, LEVEL_LIST
    answer = [].concat @makeCode("[].splice.apply(#{name}, [#{fromDecl}, #{to}].concat("), valDef, @makeCode(")), "), valRef
    if o.level > LEVEL_TOP then @wrapInBraces answer else answer

  move: (dest) ->
    if @async && @context
      if @variable.async
        @error "cannot apply #{@context} to async variable"
      switch @context
        when '||='
          op = '||'
        when '&&='
          op = '&&'
        when '?='
          op = '?'
        else
          @error "unknown operator #{@context}"
      node = new Op(
        op,
        @variable,
        as = new Assign(
          @variable,
          @value
        )
      )
      node.async = as.async = true
      dest.push node
      return null

    if @value instanceof AsyncCall
      call = @value
      if @variable.base instanceof Arr
        @value = new Value new Literal 'arguments'
      else
        @value = new Value new Literal 'arguments[0]'
      @async = false
      @return_first = true
      call.assign = @
      dest.push call
      return null

    @value = Base.move_ac(dest, @value)
    # skip middle temp value
    assign = dest.pop()
    @value = assign.value
    dest.push @
    return null

  compileFunction: (o) ->
    name = @variable.base.value
    o.scope.add name, 'param'
    @value.name = name
    @value.isNamedFunction = true
    @value.compileToFragments(o, LEVEL_TOP)

#### Code

# A function definition. This is the only node that creates a new Scope.
# When for the purposes of walking the contents of a function body, the Code
# has no *children* -- they're within the inner scope.
exports.Code = class Code extends Base
<<<<<<< HEAD
  constructor: (params, body, tag, @flow) ->
    @params  = params or []
    @body    = body or new Block
    @noReturn = tag in ['!->', '!=>'] # MERGE: This might be broken
    @bound   = tag in ['=>', '!=>'] # MERGE: or ...
    @context = '_this' if @bound
    @body.isCodeBlock = true

    @autocb = false
    @autocbArgs = []
    for param in @params when param.name?.value == 'autocb'
      @autocb = true
      @autocbArgs = param.args
      # args is used for next
      # autocbargs is used for autocb
      @flow = {next: 'autocb', return: 'autocb', args: param.args, autocbargs: param.args}
      break
    @
=======
  constructor: (params, body, tag) ->
    @params      = params or []
    @body        = body or new Block
    @bound       = tag is 'boundfunc'
    @isGenerator = @body.contains (node) ->
      node instanceof Op and node.operator in ['yield', 'yield*']

>>>>>>> 158ca0d8
  children: ['params', 'body']

  isStatement: -> !!@ctor

  jumps: NO

  makeScope: (parentScope) -> new Scope parentScope, @body, this

  # Compilation creates a new scope unless explicitly asked to share with the
  # outer scope. Handles splat parameters in the parameter list by peeking at
  # the JavaScript `arguments` object. If the function is bound with the `=>`
  # arrow, generates a wrapper that saves the current value of `this` through
  # a closure.
  compileNode: (o) ->

    if @bound and o.scope.method?.bound
      @context = o.scope.method.context

    if 0
      # Handle bound functions early.
      if @bound and not @context
        @context = '_this'
        wrapper = new Code [new Param new Literal @context], new Block [this]
        boundfunc = new Call(wrapper, [new Literal 'this'])
        boundfunc.updateLocationDataIfMissing @locationData
        return boundfunc.compileNode(o)

    o.scope         = del(o, 'classScope') or @makeScope o.scope
    o.scope.shared  = del(o, 'sharedScope')
    o.indent        += TAB
    delete o.bare
    delete o.isExistentialEquals
    prev_flow = $flows.last() || {}
    flow = if @cross then $flows.clone(@flow) else @flow || {}
    flow._break ?= prev_flow._break
    flow._continue ?= prev_flow._continue
    flow.scope = o.scope unless @cross
    $flows.push(flow)
    params = []
    exprs  = []
    for param in @params when param not instanceof Expansion
      o.scope.parameter param.asReference o
    for param in @params when param.splat or param instanceof Expansion
      for {name: p} in @params when param not instanceof Expansion
        if p.this then p = p.properties[0].name
        if p.value then o.scope.add p.value, 'var', yes
      splats = new Assign new Value(new Arr(p.asReference o for p in @params)),
                          new Value new Literal 'arguments'
      break
    for param in @params
      if param.isComplex()
        val = ref = param.asReference o
        val = new Op '?', ref, param.value if param.value
        exprs.push new Assign new Value(param.name), val, '=', param: yes
      else
        ref = param
        if param.value
          lit = new Literal ref.name.value + ' == null'
          val = new Assign new Value(param.name), param.value, '='
          exprs.push new If lit, val
      params.push ref unless splats
    for arg in @autocbArgs
      if arg.isIdentifier?()
        o.scope.find(arg.base.value)

    wasEmpty = @body.isEmpty()
    exprs.unshift splats if splats
    @body.expressions.unshift exprs... if exprs.length
    for p, i in params
      params[i] = p.compileToFragments o
      o.scope.parameter fragmentsToText params[i]
    uniqs = []
    @eachParamName (name, node) ->
      node.error "multiple parameters named '#{name}'" if name in uniqs
      uniqs.push name
<<<<<<< HEAD
    @body.makeReturn() unless (wasEmpty or @noReturn) && !$flows.last().next
    if @bound
      if o.scope.parent.method?.bound
        @bound = @context = o.scope.parent.method.context
      else if not @static
        o.scope.parent.assign '_this', 'this'
    idt   = o.indent
    code  = 'function'
    code  += ' ' + @name if @ctor or @isNamedFunction
    code  += '('
=======
    @body.makeReturn() unless wasEmpty or @noReturn
    code = 'function'
    code += '*' if @isGenerator
    code += ' ' + @name if @ctor
    code += '('
>>>>>>> 158ca0d8
    answer = [@makeCode(code)]
    for p, i in params
      if i then answer.push @makeCode ", "
      answer.push p...
    answer.push @makeCode ') {'
    answer = answer.concat(@makeCode("\n"), @body.compileWithDeclarations(o), @makeCode("\n#{@tab}")) unless @body.isEmpty()
    answer.push @makeCode '}'

    $flows.pop()
    return [@makeCode(@tab), answer...] if @ctor
    if @front or (o.level >= LEVEL_ACCESS) then @wrapInBraces answer else answer

  eachParamName: (iterator) ->
    param.eachName iterator for param in @params

  # Short-circuit `traverseChildren` method to prevent it from crossing scope boundaries
  # unless `crossScope` is `true`.
  traverseChildren: (crossScope, func) ->
    super(crossScope, func) if crossScope

  move: (dest) ->
    return @ if @moved
    @moved = true
    @body.move()
    @

#### Param

# A parameter in a function definition. Beyond a typical Javascript parameter,
# these parameters can also attach themselves to the context of the function,
# as well as be a splat, gathering up a group of parameters into an array.
exports.Param = class Param extends Base
  constructor: (@name, @value, @splat) ->
    if (name = @name.unwrapAll().value) in STRICT_PROSCRIBED
      @name.error "parameter name \"#{name}\" is not allowed"

  children: ['name', 'value']

  compileToFragments: (o) ->
    @name.compileToFragments o, LEVEL_LIST

  asReference: (o) ->
    return @reference if @reference
    node = @name
    if node.this
      node = node.properties[0].name
      if node.value.reserved
        node = new Literal o.scope.freeVariable node.value
    else if node.isComplex()
      node = new Literal o.scope.freeVariable 'arg'
    node = new Value node
    node = new Splat node if @splat
    node.updateLocationDataIfMissing @locationData
    @reference = node

  isComplex: ->
    @name.isComplex()

  # Iterates the name or names of a `Param`.
  # In a sense, a destructured parameter represents multiple JS parameters. This
  # method allows to iterate them all.
  # The `iterator` function will be called as `iterator(name, node)` where
  # `name` is the name of the parameter and `node` is the AST node corresponding
  # to that name.
  eachName: (iterator, name = @name)->
    atParam = (obj) ->
      node = obj.properties[0].name
      iterator node.value, node unless node.value.reserved
    # * simple literals `foo`
    return iterator name.value, name if name instanceof Literal
    # * at-params `@foo`
    return atParam name if name instanceof Value
    for obj in name.objects
      # * assignments within destructured parameters `{foo:bar}`
      if obj instanceof Assign
        @eachName iterator, obj.value.unwrap()
      # * splats within destructured parameters `[xs...]`
      else if obj instanceof Splat
        node = obj.name.unwrap()
        iterator node.value, node
      else if obj instanceof Value
        # * destructured parameters within destructured parameters `[{a}]`
        if obj.isArray() or obj.isObject()
          @eachName iterator, obj.base
        # * at-params within destructured parameters `{@foo}`
        else if obj.this
          atParam obj
        # * simple destructured parameters {foo}
        else iterator obj.base.value, obj.base
      else if obj not instanceof Expansion
        obj.error "illegal parameter #{obj.compile()}"
    return

exports.AutocbParam = class AutocbParam extends Param
  constructor: (@args) ->
    super(new Literal 'autocb')

  children: ['name', 'args']

#### Splat

# A splat, either as a parameter to a function, an argument to a call,
# or as part of a destructuring assignment.
exports.Splat = class Splat extends Base

  children: ['name']

  isAssignable: YES

  constructor: (name) ->
    @name = if name.compile then name else new Literal name

  assigns: (name) ->
    @name.assigns name

  compileToFragments: (o) ->
    @name.compileToFragments o

  unwrap: -> @name

  # Utility function that converts an arbitrary number of elements, mixed with
  # splats, to a proper array.
  @compileSplattedArray: (o, list, apply) ->
    index = -1
    continue while (node = list[++index]) and node not instanceof Splat
    return [] if index >= list.length
    if list.length is 1
      node = list[0]
      fragments = node.compileToFragments o, LEVEL_LIST
      return fragments if apply
      return [].concat node.makeCode("#{ utility 'slice' }.call("), fragments, node.makeCode(")")
    args = list[index..]
    for node, i in args
      compiledNode = node.compileToFragments o, LEVEL_LIST
      args[i] = if node instanceof Splat
      then [].concat node.makeCode("#{ utility 'slice' }.call("), compiledNode, node.makeCode(")")
      else [].concat node.makeCode("["), compiledNode, node.makeCode("]")
    if index is 0
      node = list[0]
      concatPart = (node.joinFragmentArrays args[1..], ', ')
      return args[0].concat node.makeCode(".concat("), concatPart, node.makeCode(")")
    base = (node.compileToFragments o, LEVEL_LIST for node in list[...index])
    base = list[0].joinFragmentArrays base, ', '
    concatPart = list[index].joinFragmentArrays args, ', '
    [].concat list[0].makeCode("["), base, list[index].makeCode("].concat("), concatPart, (last list).makeCode(")")

#### Expansion

# Used to skip values inside an array destructuring (pattern matching) or
# parameter list.
exports.Expansion = class Expansion extends Base

  isComplex: NO

  compileNode: (o) ->
    @error 'Expansion must be used inside a destructuring assignment or parameter list'

  asReference: (o) ->
    this

  eachName: (iterator) ->

#### While

# A while loop, the only sort of low-level loop exposed by CoffeeScript. From
# it, all other loops can be manufactured. Useful in cases where you need more
# flexibility or more speed than a comprehension can provide.
exports.While = class While extends Base
  constructor: (condition, options) ->
    @condition = if options?.invert then condition.invert() else condition
    @guard     = options?.guard

  children: ['condition', 'guard', 'body']

  isStatement: YES

  makeReturn: (res) ->
    if res
      super
    else
      @returns = not @jumps loop: yes
      this

  addBody: (@body) ->
    this

  jumps: ->
    {expressions} = @body
    return no unless expressions.length
    for node in expressions
      return jumpNode if jumpNode = node.jumps loop: yes
    no

  # The main difference from a JavaScript *while* is that the CoffeeScript
  # *while* can be used as a part of a larger expression -- while loops may
  # return an array containing the computed result of each iteration.
  compileNode: (o) ->
    $flows.push $flows.clone({continue:null,break:null}) unless @async
    flow = $flows.last()
    info = {}
    if @results_id?
      @returns = false

    unless @async
      o.indent += TAB
    set      = ''
    {body}   = this
    if body.isEmpty()
      body = @makeCode ''
    else
      if @returns
        body.makeReturn rvar = o.scope.freeVariable 'results'
        resultPart   = "#{@tab}#{rvar} = [];\n"
        if next = flow.next
          returnResult = "\n#{@tab}return #{next}(#{rvar});"
        else
          returnResult = "\n#{@tab}return #{rvar};"
      if @guard
        if body.expressions.length > 1
          body.expressions.unshift ifPart = new If (new Parens @guard).invert(), new Literal "continue"
        else
          body = Block.wrap [ifPart = new If @guard, body] if @guard
          if @async
            ifPart.elseBody ?= new Block()
            ifPart.elseBody.autocb = true
      unless @async
        body = [].concat @makeCode("\n"), (body.compileToFragments o, LEVEL_TOP), @makeCode("\n#{@tab}")
    info.body = body
    info.results = rvar
    info.condPart = @condition
    return @asyncCompileNode(o, info) if @async
    answer = [].concat @makeCode((resultPart or '') + @tab + "while ("), @condition.compileToFragments(o, LEVEL_PAREN),
      @makeCode(") {"), body,
      @makeCode("}#{returnResult or ''}")
    $flows.pop() unless @async
    answer

  asyncCompileNode: (o, info) ->
    $flows.push @flow if @flow
    flow = $flows.last()
    answer = [@makeCode @tab]
    names = {
      body: o.scope.freeVariable('body', false)
    }

    # initPart
    # _fn or _done
    # _step = =>
    #   stepPart
    #   _body(_step)
    # _body = =>
    #   varPart (item = items[_i])
    #   if (condPart)
    #     body
    #   else
    #     _fn or _done
    # _body(_step)

    blocks = new Block([])
    blocks.isCodeBlock = true

    # done, flow.next equals _fn in the most of situation
    if flow.next && !@results_id
      done = flow.next
    else
      if @results_id
        done_body = [new Literal @results_id]
      else
        done_body = []
      done = names.done = o.scope.freeVariable('done', false)
      done_flow = $flows.clone(flow)
      done_flow.args = null
      done_fn = new Assign(
        new Value(new Literal(names.done)),
        new Code([], new Block(done_body), '=>', done_flow)
      )
      done_fn.moved = true

    if @results_id
      o.scope.find(@results_id)
      blocks.push new Literal "#{@results_id} = []"

    if info.defPart
      blocks.push info.defPart

    if info.initPart
      # init
      blocks.push info.initPart

    if info.stepPart
      step_name = o.scope.freeVariable('step', false)
      # step
      step_fn = new Assign(
        new Value(new Literal(step_name)),
        new Code([], new Block([
          info.stepPart,
          ret = new Call(new Literal(names.body))
        ]))
      )
      ret.omit_return = true
      step_fn.moved = true
      blocks.push step_fn
    else
      step_name = names.body

    # body
    if info.varPart
      info.body.unshift(info.varPart)

    # TODO - remove arguments of step calling in autocb code block.
    body_fn = new Assign(
      new Value(new Literal(names.body)),
      code = new Code([], new Block([
        ifPart = new If(
          info.condPart,
          info.body
        ).addElse(
          ret = new Call(new Literal(done))
        )
      ]), '=>', {next: step_name, return: flow.return, break: done, continue: step_name, _break: done, _continue: step_name})
    )
    body_fn.moved = true

    code.async = true
    code.cross = true
    ret.omit_return = true
    blocks.push body_fn

    if done_fn
      blocks.push done_fn

    # call body
    call_body = new Call(new Literal(names.body))
    blocks.push call_body

    answer = blocks.compileNode(o)
    $flows.pop() if @flow
    return answer

  move: (dest, results) ->
    return @ if @moved
    @moved = true
    @error("Guard cannot be async") if @guard?.async
    @condition = @condition.move(dest) if @condition.async
    if @async && results
      @results_id = uid('res')
      @body.makeReturn(@results_id)
    else
      @results_id = false
    @body.move()
    @

#### Op

# Simple Arithmetic and logical operations. Performs some conversion from
# CoffeeScript operations into their JavaScript equivalents.
exports.Op = class Op extends Base
  constructor: (op, first, second, flip ) ->
    return new In first, second if op is 'in'
    if op is 'do'
      return @generateDo first
    if op is 'new'
      return first.newInstance() if first instanceof Call and not first.do and not first.isNew
      first = new Parens first   if first instanceof Code and first.bound or first.do
    @operator = CONVERSIONS[op] or op
    @first    = first
    @second   = second
    @flip     = !!flip
    return this

  # The map of conversions from CoffeeScript to JavaScript symbols.
  CONVERSIONS =
    '==':        '==='
    '!=':        '!=='
    'of':        'in'
    'yieldfrom': 'yield*'

  # The map of invertible operators.
  INVERSIONS =
    '!==': '==='
    '===': '!=='

  children: ['first', 'second']

  isSimpleNumber: NO

  isYield: ->
    @operator in ['yield', 'yield*']

  isUnary: ->
    not @second

  isComplex: ->
    not (@isUnary() and @operator in ['+', '-']) or @first.isComplex()

  # Am I capable of
  # [Python-style comparison chaining](http://docs.python.org/reference/expressions.html#notin)?
  isChainable: ->
    @operator in ['<', '>', '>=', '<=', '===', '!==']

  invert: ->
    if @isChainable() and @first.isChainable()
      allInvertable = yes
      curr = this
      while curr and curr.operator
        allInvertable and= (curr.operator of INVERSIONS)
        curr = curr.first
      return new Parens(this).invert() unless allInvertable
      curr = this
      while curr and curr.operator
        curr.invert = !curr.invert
        curr.operator = INVERSIONS[curr.operator]
        curr = curr.first
      this
    else if op = INVERSIONS[@operator]
      @operator = op
      if @first.unwrap() instanceof Op
        @first.invert()
      this
    else if @second
      new Parens(this).invert()
    else if @operator is '!' and (fst = @first.unwrap()) instanceof Op and
                                  fst.operator in ['!', 'in', 'instanceof']
      fst
    else
      new Op '!', this

  unfoldSoak: (o) ->
    @operator in ['++', '--', 'delete'] and unfoldSoak o, this, 'first'

  generateDo: (exp) ->
    passedParams = []
    func = if exp instanceof Assign and (ref = exp.value.unwrap()) instanceof Code
      ref
    else
      exp
    for param in func.params or []
      if param.value
        passedParams.push param.value
        delete param.value
      else
        passedParams.push param
    call = new Call exp, passedParams
    call.do = yes
    call

  compileNode: (o) ->
    isChain = @isChainable() and @first.isChainable()
    # In chains, there's no need to wrap bare obj literals in parens,
    # as the chained expression is wrapped.
    @first.front = @front unless isChain
    if @operator is 'delete' and o.scope.check(@first.unwrapAll().value)
      @error 'delete operand may not be argument or var'
    if @operator in ['--', '++'] and @first.unwrapAll().value in STRICT_PROSCRIBED
      @error "cannot increment/decrement \"#{@first.unwrapAll().value}\""
<<<<<<< HEAD
    return @compileRegexp    o if @operator == '=~'
=======
    return @compileYield     o if @isYield()
>>>>>>> 158ca0d8
    return @compileUnary     o if @isUnary()
    return @compileChain     o if isChain
    switch @operator
      when '?'  then @compileExistence o
      when '**' then @compilePower o
      when '//' then @compileFloorDivision o
      when '%%' then @compileModulo o
      else
        lhs = @first.compileToFragments o, LEVEL_OP
        rhs = @second.compileToFragments o, LEVEL_OP
        answer = [].concat lhs, @makeCode(" #{@operator} "), rhs
        if o.level <= LEVEL_OP then answer else @wrapInBraces answer

  # Mimic Python's chained comparisons when multiple comparison operators are
  # used sequentially. For example:
  #
  #     bin/coffee -e 'console.log 50 < 65 > 10'
  #     true
  compileChain: (o) ->
    [@first.second, shared] = @first.second.cache o
    fst = @first.compileToFragments o, LEVEL_OP
    fragments = fst.concat @makeCode(" #{if @invert then '&&' else '||'} "),
      (shared.compileToFragments o), @makeCode(" #{@operator} "), (@second.compileToFragments o, LEVEL_OP)
    @wrapInBraces fragments

  # Keep reference to the left expression, unless this an existential assignment
  compileExistence: (o) ->
    if @first.isComplex()
      ref = new Literal o.scope.freeVariable 'ref'
      fst = new Parens new Assign ref, @first
    else
      fst = @first
      ref = fst
    new If(new Existence(fst), ref, type: 'if').addElse(@second).compileToFragments o

  # Compile a unary **Op**.
  compileUnary: (o) ->
    parts = []
    op = @operator
    parts.push [@makeCode op]
    if op is '!' and @first instanceof Existence
      @first.negated = not @first.negated
      return @first.compileToFragments o
    if o.level >= LEVEL_ACCESS
      return (new Parens this).compileToFragments o
    plusMinus = op in ['+', '-']
    parts.push [@makeCode(' ')] if op in ['new', 'typeof', 'delete'] or
                      plusMinus and @first instanceof Op and @first.operator is op
    if (plusMinus and @first instanceof Op) or (op is 'new' and @first.isStatement o)
      @first = new Parens @first
    parts.push @first.compileToFragments o, LEVEL_OP
    parts.reverse() if @flip
    @joinFragmentArrays parts, ''

<<<<<<< HEAD
  compileRegexp: (o) ->
    Scope.root.find '__matches'
    new Assign(
      new Value(new Literal('__matches')),
      new Call(
        new Value(
          @first,
          [new Access(new Literal('match'))]
        ),
        [@second]
      )
    ).compileNode o
=======
  compileYield: (o) ->
    parts = []
    op = @operator
    if not o.scope.parent?
      @error 'yield statements must occur within a function generator.'
    if 'expression' in Object.keys @first
      parts.push @first.expression.compileToFragments o, LEVEL_OP if @first.expression?
    else 
      parts.push [@makeCode "(#{op} "] 
      parts.push @first.compileToFragments o, LEVEL_OP
      parts.push [@makeCode ")"] 
    @joinFragmentArrays parts, ''

>>>>>>> 158ca0d8
  compilePower: (o) ->
    # Make a Math.pow call
    pow = new Value new Literal('Math'), [new Access new Literal 'pow']
    new Call(pow, [@first, @second]).compileToFragments o

  compileFloorDivision: (o) ->
    floor = new Value new Literal('Math'), [new Access new Literal 'floor']
    div = new Op '/', @first, @second
    new Call(floor, [div]).compileToFragments o

  compileModulo: (o) ->
    mod = new Value new Literal utility 'modulo'
    new Call(mod, [@first, @second]).compileToFragments o

  toString: (idt) ->
    super idt, @constructor.name + ' ' + @operator

  move: (dest) ->
    if @operator == '||'
      return @move_or(dest)
    if @operator == '&&'
      return @move_and(dest)
    if @operator == '?'
      return @move_exist(dest)

    need_move = ['first']
    if @second?.async
      need_move.push 'second'
    for m in need_move when @[m]
      node = @[m]
      if node instanceof AsyncCall
        @[m] = node.move(dest)
      else
        @[m] = Base.move_ac(dest, node)
    @async = false
    return @

  move_cond: (dest, fn) ->
    # if fn(first)
    #   return first
    # return second

    body = []
    first = @first.move(body)
    unless first.base instanceof Literal
      # set eg: first[0][0] to new first
      first = Base.move(body, first)

    elseBody = []
    second = @second.move(elseBody)
    elseBody.push second
    elseBodyBlock = new Block(elseBody)
    elseBodyBlock.move()

    body.push new If(
      fn(first),
      first
    ).addElse(elseBodyBlock)
    body_block = new Block(body)
    body_block.move()
    Base.move_ac(dest, body_block, true)

  move_or: (dest, fn) ->
    # first || second
    @move_cond dest, (first) ->
      first

  move_and: (dest, fn) ->
    # first && second
    @move_cond dest, (first) ->
      first.invert()

  move_exist: (dest) ->
    # first ? second
    @move_cond dest, (first) ->
      new Existence first

#### In
exports.In = class In extends Base
  constructor: (@object, @array) ->

  children: ['object', 'array']

  invert: NEGATE

  compileNode: (o) ->
    if @array instanceof Value and @array.isArray() and @array.base.objects.length
      for obj in @array.base.objects when obj instanceof Splat
        hasSplat = yes
        break
      # `compileOrTest` only if we have an array literal with no splats
      return @compileOrTest o unless hasSplat
    @compileLoopTest o

  compileOrTest: (o) ->
    [sub, ref] = @object.cache o, LEVEL_OP
    [cmp, cnj] = if @negated then [' !== ', ' && '] else [' === ', ' || ']
    tests = []
    for item, i in @array.base.objects
      if i then tests.push @makeCode cnj
      tests = tests.concat (if i then ref else sub), @makeCode(cmp), item.compileToFragments(o, LEVEL_ACCESS)
    if o.level < LEVEL_OP then tests else @wrapInBraces tests

  compileLoopTest: (o) ->
    [sub, ref] = @object.cache o, LEVEL_LIST
    fragments = [].concat @makeCode(utility('indexOf') + ".call("), @array.compileToFragments(o, LEVEL_LIST),
      @makeCode(", "), ref, @makeCode(") " + if @negated then '< 0' else '>= 0')
    return fragments if fragmentsToText(sub) is fragmentsToText(ref)
    fragments = sub.concat @makeCode(', '), fragments
    if o.level < LEVEL_LIST then fragments else @wrapInBraces fragments

  toString: (idt) ->
    super idt, @constructor.name + if @negated then '!' else ''

  move: (dest) ->
    @object = @object.move(dest) if @object?.async
    @array = @array.move(dest)   if @array?.async
    @
#### Try

# A classic *try/catch/finally* block.
exports.Try = class Try extends Base
  constructor: (@attempt, @errorVariable, @recovery, @ensure) ->

  children: ['attempt', 'recovery', 'ensure']

  isStatement: YES

  jumps: (o) -> @attempt.jumps(o) or @recovery?.jumps(o)

  makeReturn: (res) ->
    @attempt  = @attempt .makeReturn res if @attempt
    @recovery = @recovery.makeReturn res if @recovery
    this

  # Compilation is more or less as you would expect -- the *finally* clause
  # is optional, the *catch* is not.
  compileNode: (o) ->
    o.indent  += TAB
    tryPart   = @attempt.compileToFragments o, LEVEL_TOP

    catchPart = if @recovery
      placeholder = new Literal '_error'
      @recovery.unshift new Assign @errorVariable, placeholder if @errorVariable
      [].concat @makeCode(" catch ("), placeholder.compileToFragments(o), @makeCode(") {\n"),
        @recovery.compileToFragments(o, LEVEL_TOP), @makeCode("\n#{@tab}}")
    else unless @ensure or @recovery
      [@makeCode(' catch (_error) {}')]
    else
      []

    ensurePart = if @ensure then ([].concat @makeCode(" finally {\n"), @ensure.compileToFragments(o, LEVEL_TOP),
      @makeCode("\n#{@tab}}")) else []

    [].concat @makeCode("#{@tab}try {\n"),
      tryPart,
      @makeCode("\n#{@tab}}"), catchPart, ensurePart

  move: ->
    @attempt?.move() if @attempt?.async
    @recovery?.move() if @recovery?.async
    @ensure?.move() if @ensure?.async
    @

#### Throw

# Simple node to throw an exception.
exports.Throw = class Throw extends Base
  constructor: (@expression) ->

  children: ['expression']

  isStatement: YES
  jumps:       NO

  # A **Throw** is already a return, of sorts...
  makeReturn: THIS

  compileNode: (o) ->
    [].concat @makeCode(@tab + "throw "), @expression.compileToFragments(o), @makeCode(";")

#### Existence

# Checks a variable for existence -- not *null* and not *undefined*. This is
# similar to `.nil?` in Ruby, and avoids having to consult a JavaScript truth
# table.
exports.Existence = class Existence extends Base
  constructor: (@expression) ->

  children: ['expression']

  invert: NEGATE

  compileNode: (o) ->
    @expression.front = @front
    code = @expression.compile o, LEVEL_OP
    if IDENTIFIER.test(code) and not o.scope.check code
      [cmp, cnj] = if @negated then ['===', '||'] else ['!==', '&&']
      code = "typeof #{code} #{cmp} \"undefined\" #{cnj} #{code} #{cmp} null"
    else
      # do not use strict equality here; it will break existing code
      code = "#{code} #{if @negated then '==' else '!='} null"
    [@makeCode(if o.level <= LEVEL_COND then code else "(#{code})")]

  move: (dest) ->
    @expression = @expression.move(dest)
    @async = false
    @

#### Parens

# An extra set of parentheses, specified explicitly in the source. At one time
# we tried to clean up the results by detecting and removing redundant
# parentheses, but no longer -- you can put in as many as you please.
#
# Parentheses are a good way to force any statement to become an expression.
exports.Parens = class Parens extends Base
  constructor: (@body) ->

  children: ['body']

  unwrap    : -> @body
  isComplex : -> @body.isComplex()

  compileNode: (o) ->
    expr = @body.unwrap()
    if expr instanceof Value and expr.isAtomic()
      expr.front = @front
      return expr.compileToFragments o
    fragments = expr.compileToFragments o, LEVEL_PAREN
    bare = o.level < LEVEL_OP and (expr instanceof Op or expr instanceof Call or
      (expr instanceof For and expr.returns))
    if bare then fragments else @wrapInBraces fragments


  move: (dest) ->
    @body = @body.move(dest)
    @async = false
    @

#### For

# CoffeeScript's replacement for the *for* loop is our array and object
# comprehensions, that compile into *for* loops here. They also act as an
# expression, able to return the result of each filtered iteration.
#
# Unlike Python array comprehensions, they can be multi-line, and you can pass
# the current index of the loop as a second parameter. Unlike Ruby blocks,
# you can map and filter in a single pass.
exports.For = class For extends While
  constructor: (body, source) ->
    {@source, @guard, @step, @name, @index} = source
    @body    = Block.wrap [body]
    @own     = !!source.own
    @object  = !!source.object
    [@name, @index] = [@index, @name] if @object
    @index.error 'index cannot be a pattern matching expression' if @index instanceof Value
    @range   = @source instanceof Value and @source.base instanceof Range and not @source.properties.length
    @pattern = @name instanceof Value
    @index.error 'indexes do not apply to range loops' if @range and @index
    @name.error 'cannot pattern match over range loops' if @range and @pattern
    @name.error 'cannot use own with for-in' if @own and not @object
    @returns = false

  children: ['body', 'source', 'guard', 'step', 'next']

  # Welcome to the hairiest method in all of CoffeeScript. Handles the inner
  # loop, filtering, stepping, and result saving for array, object, and range
  # comprehensions. Some of the generated code can be shared in common, and
  # some cannot.
  compileNode: (o) ->
    $flows.push $flows.clone({continue:null,break:null}) unless @async
    flow = $flows.last()
    info = {}

    body      = Block.wrap [@body]
    lastJumps = last(body.expressions)?.jumps()
    @returns  = no if lastJumps and lastJumps instanceof Return
    if @results_id?
      @returns  = false
    source    = if @range then @source.base else @source
    rscope     = flow.scope
    scope     = o.scope
    name      = @name  and (@name.compile o, LEVEL_LIST) if not @pattern
    index     = @index and (@index.compile o, LEVEL_LIST)
    rscope.find(name)  if name and not @pattern
    rscope.find(index) if index
    rvar      = scope.freeVariable 'results' if @returns
    ivar      = (@object and index) or scope.freeVariable 'i'
    kvar      = (@range and name) or index or ivar
    kvarAssign = if kvar isnt ivar then "#{kvar} = " else ""
    if @step and not @range
      [step, stepVar] = @cacheToCodeFragments @step.cache o, LEVEL_LIST
      stepNum = stepVar.match NUMBER
    name      = ivar if @pattern
    varPart   = ''
    guardPart = ''
    defPart   = ''
    idt1      = @tab + TAB
    if @range
      forPartFragments = source.compileToFragments merge(o, {index: ivar, name, @step})
      info.initPart = new Literal forPartFragments.initPart
      info.condPart = new Literal forPartFragments.condPart
      info.stepPart = new Literal forPartFragments.stepPart
    else
      svar    = @source.compile o, LEVEL_LIST
      if (name or @own) and not IDENTIFIER.test svar
        defPart    += "#{@tab}#{ref = scope.freeVariable 'ref'} = #{svar};\n"
        svar       = ref
      if name and not @pattern
        namePart   = "#{name} = #{svar}[#{kvar}]"
      if not @object
        defPart += "#{@tab}#{step};\n" if step isnt stepVar
        lvar = scope.freeVariable 'len' unless @step and stepNum and down = (parseNum(stepNum[0]) < 0)
        declare = "#{kvarAssign}#{ivar} = 0, #{lvar} = #{svar}.length"
        declareDown = "#{kvarAssign}#{ivar} = #{svar}.length - 1"
        compare = "#{ivar} < #{lvar}"
        compareDown = "#{ivar} >= 0"
        if @step
          if stepNum
            if down
              compare = compareDown
              declare = declareDown
          else
            compare = "#{stepVar} > 0 ? #{compare} : #{compareDown}"
            declare = "(#{stepVar} > 0 ? (#{declare}) : #{declareDown})"
          increment = "#{ivar} += #{stepVar}"
        else
          increment = "#{if kvar isnt ivar then "++#{ivar}" else "#{ivar}++"}"
        forPartFragments  = [@makeCode("#{declare}; #{compare}; #{kvarAssign}#{increment}")]
        info.initPart = new Literal declare
        info.condPart = new Literal compare
        info.stepPart = new Literal "#{kvarAssign}#{increment}"

    if @returns
      resultPart   = "#{@tab}#{rvar} = [];\n"
      if next = flow.next
        returnResult = "\n#{@tab}return #{next}(#{rvar});"
      else
        returnResult = "\n#{@tab}return #{rvar};"
      body.makeReturn rvar

    if @guard
      if body.expressions.length > 1
        body.expressions.unshift(ifPart = new If (new Parens @guard).invert(), new Literal "continue")
      else
        body = Block.wrap [ifPart = new If @guard, body] if @guard
        if @async
          ifPart.async = @async
          ifPart.elseBody ?= new Block()
          ifPart.elseBody.async = true
    if @pattern
      body.expressions.unshift new Assign @name, new Literal "#{svar}[#{kvar}]"
    unless @async
      defPartFragments = [].concat @makeCode(defPart), @pluckDirectCall(o, body)
    varPart = "\n#{idt1}#{namePart};" if namePart
    if @object
      forPartFragments   = [@makeCode("#{kvar} in #{svar}")]
      guardPart = "\n#{idt1}if (!#{utility 'hasProp'}.call(#{svar}, #{kvar})) continue;" if @own
    info.body = body
    info.defPart = new Literal defPart.replace(/;\s*$/, '') if defPart
    info.varPart = new Literal varPart.trim().slice(0,-1) if varPart
    info.results = rvar
    return @asyncCompileNode(o, info) if @async
    bodyFragments = body.compileToFragments merge(o, indent: idt1), LEVEL_TOP
    if bodyFragments and (bodyFragments.length > 0)
      bodyFragments = [].concat @makeCode("\n"), bodyFragments, @makeCode("\n")
    answer = [].concat defPartFragments, @makeCode("#{resultPart or ''}#{@tab}for ("),
      forPartFragments, @makeCode(") {#{guardPart}#{varPart}"), bodyFragments,
      @makeCode("#{@tab}}#{returnResult or ''}")
    $flows.pop() unless @async
    answer


  pluckDirectCall: (o, body) ->
    defs = []
    for expr, idx in body.expressions
      expr = expr.unwrapAll()
      continue unless expr instanceof Call
      val = expr.variable?.unwrapAll()
      continue unless (val instanceof Code) or
                      (val instanceof Value and
                      val.base?.unwrapAll() instanceof Code and
                      val.properties.length is 1 and
                      val.properties[0].name?.value in ['call', 'apply'])
      fn    = val.base?.unwrapAll() or val
      ref   = new Literal o.scope.freeVariable 'fn'
      base  = new Value ref
      if val.base
        [val.base, base] = [base, val]
      body.expressions[idx] = new Call base, expr.args
      defs = defs.concat @makeCode(@tab), (new Assign(ref, fn).compileToFragments(o, LEVEL_TOP)), @makeCode(';\n')
    defs

  move: (dest, results) ->
    return @ if @moved
    @moved = true

    if @object
      # @name = v
      # @index = k
      # for own k, v of a.b
      #
      # to
      #
      # _ref = a.b
      # keys = for own k of _ref
      # for k in keys
      #   v = _ref[k]
      key_name = uid()
      orig_source = @source
      unless @source.base instanceof Literal && !@source.hasProperties()
        orig_source = Base.move(dest, orig_source)
      orig_name = @name
      orig_index = @index
      get_keys = new For(
        new Block([
          new Value new Literal(key_name)
        ]),
        {
          source: orig_source
          name: new Literal key_name
          @guard, @step, @own, @object
        }
      )
      keys = Base.move(dest, get_keys)
      @own = @object = @guard = @index = @step = null
      @source = keys
      @name = orig_index
      if orig_name
        @body.unshift(new Assign(
          orig_name, new Value(orig_source, [
            new Index(orig_index)
          ])
        ))
    @step  = @step.move(dest) if @step?.async
    # guard is part of body, should be in the body
    @error("Guard cannot be async") if @guard?.async
    @source = @source.move(dest) if @source?.async
    if @async && results
      @results_id = uid('res')
      @body.makeReturn(@results_id)
    else
      @results_id = false
    @body.move(results)
    @

#### Switch

# A JavaScript *switch* statement. Converts into a returnable expression on-demand.
exports.Switch = class Switch extends Base
  constructor: (@subject, @cases, @otherwise) ->

  children: ['subject', 'cases', 'otherwise']

  isStatement: YES

  jumps: (o = {block: yes}) ->
    for [conds, block] in @cases
      return jumpNode if jumpNode = block.jumps o
    @otherwise?.jumps o

  makeReturn: (res) ->
    pair[1].makeReturn res for pair in @cases
    @otherwise or= new Block [new Literal 'void 0'] if res
    @otherwise?.makeReturn res
    this

  compileNode: (o) ->
    flow = $flows.last()

    idt1 = o.indent + TAB
    idt2 = o.indent = idt1 + TAB
    fragments = [].concat @makeCode(@tab + "switch ("),
      (if @subject then @subject.compileToFragments(o, LEVEL_PAREN) else @makeCode "false"),
      @makeCode(") {\n")
    for [conditions, block], i in @cases
      for cond in flatten [conditions]
        cond  = cond.invert() unless @subject
        fragments = fragments.concat @makeCode(idt1 + "case "), cond.compileToFragments(o, LEVEL_PAREN), @makeCode(":\n")
      fragments = fragments.concat body, @makeCode('\n') if (body = block.compileToFragments o, LEVEL_TOP).length > 0
      break if i is @cases.length - 1 and not @otherwise
      expr = @lastNonComment block.expressions
      continue if (expr instanceof Return && !flow.next) or (expr instanceof Literal and expr.jumps() and expr.value isnt 'debugger')

      fragments.push cond.makeCode(idt2 + 'break;\n')
    if @otherwise and @otherwise.expressions.length
      fragments.push @makeCode(idt1 + "default:\n"), (@otherwise.compileToFragments o, LEVEL_TOP)..., @makeCode("\n")
    fragments.push @makeCode @tab + '}'
    fragments

  move: (dest) ->
    return @ if @moved
    @moved = true
    @subject = @subject.move(dest)
    for [conditions, block], i in @cases
      @error('condition cannot be async') if conditions.async
      unless block.async
        # use return instead of break  if it isn't async
        block.makeReturn()
      else
        @otherwise or= new Block [new Literal 'void 0']
        block.move()
    if @otherwise && !@otherwise.async
      @otherwise.makeReturn()
    @otherwise?.move()
    @wrapped = true
    AsyncCall.wrap(@)

#### If

# *If/else* statements. Acts as an expression by pushing down requested returns
# to the last line of each clause.
#
# Single-expression **Ifs** are compiled into conditional operators if possible,
# because ternaries are already proper expressions, and don't need conversion.
exports.If = class If extends Base
  constructor: (condition, @body, options = {}) ->
    @condition = if options.type is 'unless' then condition.invert() else condition
    @elseBody  = null
    @isChain   = false
    {@soak}    = options

  children: ['condition', 'body', 'elseBody']

  bodyNode:     -> @body?.unwrap()
  elseBodyNode: -> @elseBody?.unwrap()

  # Rewrite a chain of **Ifs** to add a default case as the final *else*.
  addElse: (elseBody) ->
    if @isChain
      @elseBodyNode().addElse elseBody
    else
      @isChain  = elseBody instanceof If
      @elseBody = @ensureBlock elseBody
      @elseBody.updateLocationDataIfMissing elseBody.locationData
    this

  # The **If** only compiles into a statement if either of its bodies needs
  # to be a statement. Otherwise a conditional operator is safe.
  isStatement: (o) ->
    o?.level is LEVEL_TOP or
      @bodyNode().isStatement(o) or @elseBodyNode()?.isStatement(o)

  jumps: (o) -> @body.jumps(o) or @elseBody?.jumps(o)

  compileNode: (o) ->
    flow = $flows.clone(@flow)
    $flows.push flow
    @asyncCompileNode(o)
    answer = if @isStatement o then @compileStatement o else @compileExpression o
    $flows.pop()
    answer

  makeReturn: (res) ->
    @elseBody  or= Block.wrap [new Literal 'void 0'] if res
    @elseBody or= new Block([]) if !@elseBody && $flows.last().next
    @body     and= Block.wrap [@body.makeReturn res]
    @elseBody and= Block.wrap [@elseBody.makeReturn res]
    this

  ensureBlock: (node) ->
    if node instanceof Block then node else new Block [node]

  # Compile the `If` as a regular *if-else* statement. Flattened chains
  # force inner *else* bodies into statement form.
  compileStatement: (o) ->
    child    = del o, 'chainChild'
    exeq     = del o, 'isExistentialEquals'

    if exeq
      return new If(@condition.invert(), @elseBodyNode(), type: 'if').compileToFragments o

    indent   = o.indent + TAB
    cond     = @condition.compileToFragments o, LEVEL_PAREN
    body     = @ensureBlock(@body).compileToFragments merge o, {indent}
    ifPart   = [].concat @makeCode("if ("), cond, @makeCode(") {\n"), body, @makeCode("\n#{@tab}}")
    ifPart.unshift @makeCode @tab unless child
    return ifPart unless @elseBody
    answer = ifPart.concat @makeCode(' else ')
    if @isChain
      o.chainChild = yes
      answer = answer.concat @elseBody.unwrap().compileToFragments o, LEVEL_TOP
    else
      answer = answer.concat @makeCode("{\n"), @elseBody.compileToFragments(merge(o, {indent}), LEVEL_TOP), @makeCode("\n#{@tab}}")
    answer

  # Compile the `If` as a conditional operator.
  compileExpression: (o) ->
    cond = @condition.compileToFragments o, LEVEL_COND
    body = @bodyNode().compileToFragments o, LEVEL_LIST
    alt  = if @elseBodyNode() then @elseBodyNode().compileToFragments(o, LEVEL_LIST) else [@makeCode('void 0')]
    fragments = cond.concat @makeCode(" ? "), body, @makeCode(" : "), alt
    if o.level >= LEVEL_COND then @wrapInBraces fragments else fragments

  unfoldSoak: ->
    @soak and this

  asyncCompileNode: (o) ->
    @

  move: (dest, next_body = null) ->
    return @ unless @async
    if @autocb || next_body
      @elseBody ?= new Block()

    # unless @condition?.async return @
    @condition = Base.move(dest, @condition) if @condition?.async
    if next_body
      if next_body[0].can_forward
        next = next_body[0].variable
      else
        next = Base.move_code dest, next_body
        next_fn = dest.pop()

      @flow = {next: next.base.value}
      for body in [@body, @elseBody]
        call = new Call(next)
        call.can_forward = true
        call.omit_return = true
        body.push call

    @body.move()
    @elseBody?.move()

    @async = false
    if next_fn
      next_fn.omit_return = true
      dest.push @
      dest.push next_fn
      null
    else
      @


exports.FlowBlock = class FlowBlock extends Base
  constructor: (@body, @flow) ->

  children: ['body']

  compileNode: (o) ->
    $flows.push $flows.clone(@flow) if @flow
    answer = @body.compileNode(o)
    $flows.pop()
    answer

exports.AsyncCall = class AsyncCall extends Call
  constructor: (variable, @args = [], @soak) ->
    super
    @next = null
    @async = true

  children: ['variable', 'args', 'assign']

  compileNode: (o) ->
    @error "All AsyncCall should be transformed."

  transform: (next_body) ->
    # convert AsyncCall to Call
    params = []
    if @assign
      if @assign.moved
        # moved assignment is temporary, could use param of callback
        params = [new Param @assign.variable.base]
      else
        next_body.unshift(@assign)
    else if next_body.isEmpty()
      id = new Literal uid()
      params = [new Param id]
      next_body.unshift(id)
    cb_code = new Code(params, next_body, '=>')
    cb_code.cross = true
    async = false
    if @variable.base instanceof Code
      for node in @variable.base.body.expressions
        if node.async || node instanceof AsyncCall
          async = true
          break
    if async && @variable.base instanceof Code
      body = new FlowBlock(@variable.base.body, @variable.base.flow)
      next_name = body.flow.next
      named_func = new Assign(new Value(new Literal(next_name)), cb_code)
      named_func.forceNamedFunction = true
      named_func.omit_return = true
      node = new Block([
        body,
        named_func
      ])
      node
    else
      @args.push cb_code
      node = new Call(@variable, @args, @soak)
    node.omit_return = true
    node.transform()
    node

  move: (dest) ->
    return @ if @moved
    @moved = true
    Base.move_arr(dest, @args)
    Base.move(dest, @)

  move_args: (dest) ->
    Base.move_arr(dest, @args)
    @async = false
    @

  # wrap node to `((autocb) -> node)!`
  # returns the the call
  # will trigger `move`
  @wrap: (node, cross = true) ->
    # create function body
    code_body = new Block([node.unwrapAll()])
    next = uid('cb')
    code = new Code([new Param new Literal next], code_body, '=>')
    code.autocb = true
    code.flow = {next: next, args: null}
    code_body.move()
    code.cross = cross

    # call the function
    call = new AsyncCall(new Value code)


class Flows
  constructor: (scope) ->
    @flows = [{scope}]

  push: (flow = {}) ->
    @flows.push flow
    flow

  pop: ->
    @flows.pop()

  clone: (override = null) ->
    flow = extend({}, last(@flows))
    if override
      extend(flow, override)
    flow

  last: ->
    last(@flows)


# Faux-Nodes
# ----------
# Faux-nodes are never created by the grammar, but are used during code
# generation to generate other combinations of nodes.

#### Closure

# A faux-node used to wrap an expressions body in a closure.
Closure =

  # Wrap the expressions body, unless it contains a pure statement,
  # in which case, no dice. If the body mentions `this` or `arguments`,
  # then make sure that the closure wrapper preserves the original values.
  wrap: (expressions, statement, noReturn) ->
    return expressions if expressions.jumps()
    func = new Code [], Block.wrap [expressions]
    args = []
    argumentsNode = expressions.contains @isLiteralArguments
    if argumentsNode and expressions.classBody
      argumentsNode.error "Class bodies shouldn't reference arguments"
    if argumentsNode or expressions.contains @isLiteralThis
      meth = new Literal if argumentsNode then 'apply' else 'call'
      args = [new Literal 'this']
      args.push new Literal 'arguments' if argumentsNode
      func = new Value func, [new Access meth]
    func.noReturn = noReturn
    call = new Call func, args
    if statement then Block.wrap [call] else call

  isLiteralArguments: (node) ->
    node instanceof Literal and node.value is 'arguments' and not node.asKey

  isLiteralThis: (node) ->
    (node instanceof Literal and node.value is 'this' and not node.asKey) or
      (node instanceof Code and node.bound) or
      (node instanceof Call and node.isSuper)

# Unfold a node's child if soak, then tuck the node under created `If`
unfoldSoak = (o, parent, name) ->
  return unless ifn = parent[name].unfoldSoak o
  parent[name] = ifn.body
  ifn.body = new Value parent
  ifn

# Constants
# ---------

exports.UTILITIES = UTILITIES =

  # Correctly set up a prototype chain for inheritance, including a reference
  # to the superclass for `super()` calls, and copies of any static properties.
  extends: -> "
    function(child, parent) {
      for (var key in parent) {
        if (#{utility 'hasProp'}.call(parent, key)) child[key] = parent[key];
      }
      function ctor() {
        this.constructor = child;
      }
      ctor.prototype = parent.prototype;
      child.prototype = new ctor();
      child.__super__ = parent.prototype;
      return child;
    }
  "

  # Create a function bound to the current value of "this".
  bind: -> '
    function(fn, me){
      return function(){
        return fn.apply(me, arguments);
      };
    }
  '

  # Discover if an item is in an array.
  indexOf: -> "
    [].indexOf || function(item) {
      for (var i = 0, l = this.length; i < l; i++) {
        if (i in this && this[i] === item) return i;
      }
      return -1;
    }
  "

  modulo: -> """
    function(a, b) { return (+a % (b = +b) + b) % b; }
  """

  # Shortcuts to speed up the lookup time for native functions.
  hasProp: -> '{}.hasOwnProperty'
  slice  : -> '[].slice'

# Levels indicate a node's position in the AST. Useful for knowing if
# parens are necessary or superfluous.
LEVEL_TOP    = 1  # ...;
LEVEL_PAREN  = 2  # (...)
LEVEL_LIST   = 3  # [...]
LEVEL_COND   = 4  # ... ? x : y
LEVEL_OP     = 5  # !...
LEVEL_ACCESS = 6  # ...[0]

# Tabs are two spaces for pretty printing.
TAB = '  '

IDENTIFIER_STR = "[$A-Za-z_\\x7f-\\uffff][$\\w\\x7f-\\uffff]*"
IDENTIFIER = /// ^ #{IDENTIFIER_STR} $ ///
SIMPLENUM  = /^[+-]?\d+$/
HEXNUM = /^[+-]?0x[\da-f]+/i
NUMBER    = ///^[+-]?(?:
  0x[\da-f]+ |              # hex
  \d*\.?\d+ (?:e[+-]?\d+)?  # decimal
)$///i

METHOD_DEF = /// ^
  (#{IDENTIFIER_STR})
  (\.prototype)?
  (?: \.(#{IDENTIFIER_STR})
    | \[("(?:[^\\"\r\n]|\\.)*"|'(?:[^\\'\r\n]|\\.)*')\]
    | \[(0x[\da-fA-F]+ | \d*\.?\d+ (?:[eE][+-]?\d+)?)\]
  )
$ ///

# Is a literal value a string/regex?
IS_STRING = /^['"]/
IS_REGEX = /^\//

# Helper Functions
# ----------------

# Helper for ensuring that utility functions are assigned at the top level.
exports.utility = utility = (name) ->
  ref = "__#{name}"
  Scope.root.assign ref, UTILITIES[name]()
  ref

multident = (code, tab) ->
  code = code.replace /\n/g, '$&' + tab
  code.replace /\s+$/, ''

# ToffeeScript extended
# =====================
Code.autocb = new Param(new Literal 'autocb')

# Parse a number (+- decimal/hexadecimal)
# Examples: 0, -1, 1, 2e3, 2e-3, -0xfe, 0xfe
parseNum = (x) ->
  if not x?
    0
  else if x.match HEXNUM
    parseInt x, 16
  else
    parseFloat x

isLiteralArguments = (node) ->
  node instanceof Literal and node.value is 'arguments' and not node.asKey

isLiteralThis = (node) ->
  (node instanceof Literal and node.value is 'this' and not node.asKey) or
    (node instanceof Code and node.bound) or
    (node instanceof Call and node.isSuper)

# Unfold a node's child if soak, then tuck the node under created `If`
unfoldSoak = (o, parent, name) ->
  return unless ifn = parent[name].unfoldSoak o
  parent[name] = ifn.body
  ifn.body = new Value parent
  ifn

# Compatibility method (IE < 10)
createObject = Object.create
if typeof createObject != 'function'
  createObject = (proto) ->
    f = ->
    f.prototype = proto
    new f

# Deep copy a (part of the) AST. Actually, this is just a pretty generic
# ECMAScript 3 expression cloner. (Browser special cases are not supported.)
cloneNode = (src) ->
  return src if typeof src != 'object' || src==null
  return (cloneNode(x) for x in src) if src instanceof Array

  srcV = src.valueOf()
  if srcV != src
    # It's a standard object wrapper for a native type, like String.
    ret = src.constructor srcV
  else
    # It's an object, find the prototype and construct an object with it.
    ret = createObject (Object.getPrototypeOf?(src) || src.__proto__  || src.constructor.prototype)

  # And finish by deep copying all own properties.
  ret[key] = cloneNode(val) for own key,val of src
  ret

# Recursively calls `visit` for every child of `node`. When `visit` returns
# `false`, the node is removed from the tree (or replaced by `undefined` if
# that is not possible). When a node is returned, it is used to replace the
# original node, and `visit` is called again for the replacing node.
exports.walk = walk = (node, visit) ->
  for name in node.children||[] when child = node[name]
    if child instanceof Array
      walkArray child, visit
    else
      while (res = visit walk(child,visit)) instanceof exports.Base # replace (and walk it again)
        res.updateLocationDataIfMissing child.locationData
        child = node[name] = res
      if res==false # delete (but some node is required)
        node[name] = new exports.Undefined()
      # else keep
  node

# Helper method for `walk`.
walkArray = (array, visit) ->
  i = 0
  while item = array[i++]
    if item instanceof Array
      walkArray item, visit
    else
      res = visit walk(item, visit)
      if res instanceof exports.Base # replace (and walk it again)
        res.updateLocationDataIfMissing array[--i].locationData
        array[i] = res
      else if res==false # delete
        array.splice --i, 1
      # else keep
  return
<|MERGE_RESOLUTION|>--- conflicted
+++ resolved
@@ -671,12 +671,8 @@
 # A `return` is a *pureStatement* -- wrapping it in a closure wouldn't
 # make sense.
 exports.Return = class Return extends Base
-<<<<<<< HEAD
   constructor: (expr) ->
     @expression = expr ? []
-=======
-  constructor: (@expression) ->
->>>>>>> 158ca0d8
 
   children: ['expression']
 
@@ -721,15 +717,12 @@
     answer.push @makeCode ";"
     return answer
 
-<<<<<<< HEAD
   move: (dest) ->
     return @ unless @async
     Base.move_arr(dest, @expression)
     @async = false
     @
 
-=======
->>>>>>> 158ca0d8
 #### Value
 
 # A value, variable or literal or parenthesized, indexed or dotted into,
@@ -1725,7 +1718,6 @@
 # When for the purposes of walking the contents of a function body, the Code
 # has no *children* -- they're within the inner scope.
 exports.Code = class Code extends Base
-<<<<<<< HEAD
   constructor: (params, body, tag, @flow) ->
     @params  = params or []
     @body    = body or new Block
@@ -1733,6 +1725,8 @@
     @bound   = tag in ['=>', '!=>'] # MERGE: or ...
     @context = '_this' if @bound
     @body.isCodeBlock = true
+    @isGenerator = @body.contains (node) ->
+      node instanceof Op and node.operator in ['yield', 'yield*']
 
     @autocb = false
     @autocbArgs = []
@@ -1744,15 +1738,6 @@
       @flow = {next: 'autocb', return: 'autocb', args: param.args, autocbargs: param.args}
       break
     @
-=======
-  constructor: (params, body, tag) ->
-    @params      = params or []
-    @body        = body or new Block
-    @bound       = tag is 'boundfunc'
-    @isGenerator = @body.contains (node) ->
-      node instanceof Op and node.operator in ['yield', 'yield*']
-
->>>>>>> 158ca0d8
   children: ['params', 'body']
 
   isStatement: -> !!@ctor
@@ -1828,7 +1813,7 @@
     @eachParamName (name, node) ->
       node.error "multiple parameters named '#{name}'" if name in uniqs
       uniqs.push name
-<<<<<<< HEAD
+    # MERGE: Needs to stay, see if 0 above
     @body.makeReturn() unless (wasEmpty or @noReturn) && !$flows.last().next
     if @bound
       if o.scope.parent.method?.bound
@@ -1839,13 +1824,6 @@
     code  = 'function'
     code  += ' ' + @name if @ctor or @isNamedFunction
     code  += '('
-=======
-    @body.makeReturn() unless wasEmpty or @noReturn
-    code = 'function'
-    code += '*' if @isGenerator
-    code += ' ' + @name if @ctor
-    code += '('
->>>>>>> 158ca0d8
     answer = [@makeCode(code)]
     for p, i in params
       if i then answer.push @makeCode ", "
@@ -2301,11 +2279,8 @@
       @error 'delete operand may not be argument or var'
     if @operator in ['--', '++'] and @first.unwrapAll().value in STRICT_PROSCRIBED
       @error "cannot increment/decrement \"#{@first.unwrapAll().value}\""
-<<<<<<< HEAD
     return @compileRegexp    o if @operator == '=~'
-=======
     return @compileYield     o if @isYield()
->>>>>>> 158ca0d8
     return @compileUnary     o if @isUnary()
     return @compileChain     o if isChain
     switch @operator
@@ -2360,7 +2335,6 @@
     parts.reverse() if @flip
     @joinFragmentArrays parts, ''
 
-<<<<<<< HEAD
   compileRegexp: (o) ->
     Scope.root.find '__matches'
     new Assign(
@@ -2373,7 +2347,7 @@
         [@second]
       )
     ).compileNode o
-=======
+
   compileYield: (o) ->
     parts = []
     op = @operator
@@ -2387,7 +2361,6 @@
       parts.push [@makeCode ")"] 
     @joinFragmentArrays parts, ''
 
->>>>>>> 158ca0d8
   compilePower: (o) ->
     # Make a Math.pow call
     pow = new Value new Literal('Math'), [new Access new Literal 'pow']
