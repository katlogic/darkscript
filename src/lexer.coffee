# The CoffeeScript Lexer. Uses a series of token-matching regexes to attempt
# matches against the beginning of the source code. When a match is found,
# a token is produced, we consume the match, and start again. Tokens are in the
# form:
#
#     [tag, value, locationData]
#
# where locationData is {first_line, first_column, last_line, last_column}, which is a
# format that can be fed directly into [Jison](http://github.com/zaach/jison).  These
# are read by jison in the `parser.lexer` function defined in coffee-script.coffee.

{Rewriter, INVERSES} = require './rewriter'

# Import the helpers we need.
{count, starts, compact, last, invertLiterate, locationDataToString, 
throwSyntaxError} = require './helpers'

# The Lexer Class
# ---------------

# The Lexer class reads a stream of CoffeeScript and divvies it up into tagged
# tokens. Some potential ambiguity in the grammar has been avoided by
# pushing some extra smarts into the Lexer.
exports.Lexer = class Lexer

  # **tokenize** is the Lexer's main method. Scan by attempting to match tokens
  # one at a time, using a regular expression anchored at the start of the
  # remaining code, or a custom recursive token-matching method
  # (for interpolations). When the next token has been recorded, we move forward
  # within the code past the token, and begin again.
  #
  # Each tokenizing method is responsible for returning the number of characters
  # it has consumed.
  #
  # Before returning the token stream, run it through the [Rewriter](rewriter.html)
  # unless explicitly asked not to.
  tokenize: (code, opts = {}) ->
    @literate = opts.literate  # Are we lexing literate CoffeeScript?
    @indent   = 0              # The current indentation level.
    @indebt   = 0              # The over-indentation at the current level.
    @outdebt  = 0              # The under-outdentation at the current level.
    @indents  = []             # The stack of all current indentation levels.
    @ends     = []             # The stack for pairing up tokens.
    @tokens   = []             # Stream of parsed tokens in the form `['TYPE', value, location data]`.

    @chunkLine =
        opts.line or 0         # The start line for the current @chunk.
    @chunkColumn =
        opts.column or 0       # The start column of the current @chunk.
    code = @clean code         # The stripped, cleaned original source code.

    # At every position, run through this list of attempted matches,
    # short-circuiting if any of them succeed. Their order determines precedence:
    # `@literalToken` is the fallback catch-all.
    i = 0
    while @chunk = code[i..]
<<<<<<< HEAD
      i += @identifierToken() or
           @asyncEndToken()   or
=======
      consumed = \
           @identifierToken() or
>>>>>>> 3911f31b
           @commentToken()    or
           @whitespaceToken() or
           @lineToken()       or
           @heredocToken()    or
           @stringToken()     or
           @numberToken()     or
           @regexToken()      or
           @jsToken()         or
           @literalToken()

      # Update position
      [@chunkLine, @chunkColumn] = @getLineAndColumnFromChunk consumed

      i += consumed

    @closeIndentation()
    @error "missing #{tag}" if tag = @ends.pop()
    return @tokens if opts.rewrite is off
    (new Rewriter).rewrite @tokens

  # Preprocess the code to remove leading and trailing whitespace, carriage
  # returns, etc. If we're lexing literate CoffeeScript, strip external Markdown
  # by removing all lines that aren't indented by at least four spaces or a tab.
  clean: (code) ->
    code = code.slice(1) if code.charCodeAt(0) is BOM
    code = code.replace(/\r/g, '').replace TRAILING_SPACES, ''
    if WHITESPACE.test code
        code = "\n#{code}"
        @chunkLine--
    code = invertLiterate code if @literate
    code

  # Tokenizers
  # ----------

  # Matches identifying literals: variables, keywords, method names, etc.
  # Check to ensure that JavaScript reserved words aren't being used as
  # identifiers. Because CoffeeScript reserves a handful of keywords that are
  # allowed in JavaScript, we're careful not to tag them as keywords when
  # referenced as property names here, so you can still do `jQuery.is()` even
  # though `is` means `===` otherwise.
  identifierToken: ->
    return 0 unless match = IDENTIFIER.exec @chunk
    [input, id, colon] = match
<<<<<<< HEAD
    
=======

    # Preserve length of id for location data
    idLength = id.length
    poppedToken = undefined

>>>>>>> 3911f31b
    if id is 'own' and @tag() is 'FOR'
      @token 'OWN', id
      return id.length
    forcedIdentifier = colon or
      (prev = last @tokens) and (prev[0] in ['.', '?.', '::', '?::'] or
      not prev.spaced and prev[0] is '@')
    tag = 'IDENTIFIER'

    if not forcedIdentifier and (id in JS_KEYWORDS or id in COFFEE_KEYWORDS)
      tag = id.toUpperCase()
      if tag is 'WHEN' and @tag() in LINE_BREAK
        tag = 'LEADING_WHEN'
      else if tag is 'FOR'
        @seenFor = yes
      else if tag is 'UNLESS'
        tag = 'IF'
      else if tag in UNARY
        tag = 'UNARY'
      else if tag in RELATION
        if tag isnt 'INSTANCEOF' and @seenFor
          tag = 'FOR' + tag
          @seenFor = no
        else
          tag = 'RELATION'
          if @value() is '!'
            poppedToken = @tokens.pop()
            id = '!' + id

    if id in JS_FORBIDDEN
      if forcedIdentifier
        tag = 'IDENTIFIER'
        id  = new String id
        id.reserved = yes
      else if id in RESERVED
        @error "reserved word \"#{id}\""

    unless forcedIdentifier
      id  = COFFEE_ALIAS_MAP[id] if id in COFFEE_ALIASES
      tag = switch id
        when '!'                 then 'UNARY'
        when '==', '!=', '=~'    then 'COMPARE'
        when '&&', '||'          then 'LOGIC'
        when 'true', 'false'     then 'BOOL'
        when 'break', 'continue' then 'STATEMENT'
        else  tag

<<<<<<< HEAD
    if matches = id.match REGEX_MAGIC_IDENTIFIER
      @token 'IDENTIFIER', '__matches'
      if matches[1] == '&' || submatch = matches[1].match /([1-9])/
        index = if matches[1] == '&' then 0 else submatch[1]
        @token 'INDEX_START', '['
        @token 'NUMBER', index
        @token ']', ']'
    #else if tag == 'IDENTIFIER' and m = id.match(/(.+)!$/)
      #@token tag, m[1]
      #@token 'ASYNC', '!'
    else
      @token tag, id
    @token ':', ':' if colon
=======
    tagToken = @token tag, id, 0, idLength
    if poppedToken
      [tagToken[2].first_line, tagToken[2].first_column] =
        [poppedToken[2].first_line, poppedToken[2].first_column]
    if colon
      colonOffset = input.lastIndexOf ':'
      @token ':', ':', colonOffset, colon.length

>>>>>>> 3911f31b
    input.length

  asyncEndToken: ->
    if @tag() is 'TERMINATOR' and m = @chunk.match ASYNC_END_IDENTIFIER
      @token 'IDENTIFIER', '__async_end'
      @token 'TERMINATOR', "\n"
      m[1].length
    else
      0

  # Matches numbers, including decimals, hex, and exponential notation.
  # Be careful not to interfere with ranges-in-progress.
  numberToken: ->
    return 0 unless match = NUMBER.exec @chunk
    number = match[0]
    if /^0[BOX]/.test number
      @error "radix prefix '#{number}' must be lowercase"
    else if /E/.test(number) and not /^0x/.test number
      @error "exponential notation '#{number}' must be indicated with a lowercase 'e'"
    else if /^0\d*[89]/.test number
      @error "decimal literal '#{number}' must not be prefixed with '0'"
    else if /^0\d+/.test number
      @error "octal literal '#{number}' must be prefixed with '0o'"
    lexedLength = number.length
    if octalLiteral = /^0o([0-7]+)/.exec number
      number = '0x' + (parseInt octalLiteral[1], 8).toString 16
    if binaryLiteral = /^0b([01]+)/.exec number
      number = '0x' + (parseInt binaryLiteral[1], 2).toString 16
    @token 'NUMBER', number, 0, lexedLength
    lexedLength

  # Matches strings, including multi-line strings. Ensures that quotation marks
  # are balanced within the string's contents, and within nested interpolations.
  stringToken: ->
    length = 0
    switch @chunk.charAt 0
      when "'"
        return 0 unless match = SIMPLESTR.exec @chunk
<<<<<<< HEAD
        @token 'STRING', (string = match[0]).replace MULTILINER, '\\\n'
        length = string.length
=======
        string = match[0]
        @token 'STRING', string.replace(MULTILINER, '\\\n'), 0, string.length
>>>>>>> 3911f31b
      when '"'
        return 0 unless string = @balancedString @chunk, '"'
        if 0 < string.indexOf '#{', 1
          @interpolateString string[1...-1], strOffset: 1, lexedLength: string.length
        else
<<<<<<< HEAD
          @token 'STRING', @escapeLines string
        length = string.length
      when ":"
        return 0 unless match = SYMBOLSTR.exec @chunk
        @token 'STRING', (string = "'#{match[1]}'")
        length = string.length - 1
=======
          @token 'STRING', @escapeLines string, 0, string.length
>>>>>>> 3911f31b
      else
        return 0
    if octalEsc = /^(?:\\.|[^\\])*\\(?:0[0-7]|[1-7])/.test string
      @error "octal escape sequences #{string} are not allowed"
<<<<<<< HEAD
    @line += count string, '\n'
    length
=======
    string.length
>>>>>>> 3911f31b

  # Matches heredocs, adjusting indentation to the correct level, as heredocs
  # preserve whitespace, but ignore indentation to the left.
  heredocToken: ->
    return 0 unless match = HEREDOC.exec @chunk
    heredoc = match[0]
    quote = heredoc.charAt 0
    doc = @sanitizeHeredoc match[2], quote: quote, indent: null
    if quote is '"' and 0 <= doc.indexOf '#{'
      @interpolateString doc, heredoc: yes, strOffset: 3, lexedLength: heredoc.length
    else
      @token 'STRING', @makeString(doc, quote, yes), 0, heredoc.length
    heredoc.length

  # Matches and consumes comments.
  commentToken: ->
    return 0 unless match = @chunk.match COMMENT
    [comment, here] = match
    length = comment.length
    if here
<<<<<<< HEAD
      @token 'HERECOMMENT', @sanitizeHeredoc here,
        herecomment: true, indent: Array(@indent + 1).join(' ')
    @line += count comment, '\n'
    length
=======
      @token 'HERECOMMENT',
        (@sanitizeHeredoc here,
          herecomment: true, indent: Array(@indent + 1).join(' ')),
        0, comment.length
    comment.length
>>>>>>> 3911f31b

  # Matches JavaScript interpolated directly into the source via backticks.
  jsToken: ->
    return 0 unless @chunk.charAt(0) is '`' and match = JSTOKEN.exec @chunk
    @token 'JS', (script = match[0])[1...-1], 0, script.length
    script.length

  # Matches regular expression literals. Lexing regular expressions is difficult
  # to distinguish from division, so we borrow some basic heuristics from
  # JavaScript and Ruby.
  regexToken: ->
    return 0 if @chunk.charAt(0) isnt '/'
    if match = HEREGEX.exec @chunk
      length = @heregexToken match
      return length

    prev = last @tokens
    return 0 if prev and (prev[0] in (if prev.spaced then NOT_REGEX else NOT_SPACED_REGEX))
    return 0 unless match = REGEX.exec @chunk
    [match, regex, flags] = match
    if regex[..1] is '/*' then @error 'regular expressions cannot begin with `*`'
    if regex is '//' then regex = '/(?:)/'
    @token 'REGEX', "#{regex}#{flags}", 0, match.length
    match.length

  # Matches multiline extended regular expressions.
  heregexToken: (match) ->
    [heregex, body, flags] = match
    if 0 > body.indexOf '#{'
      re = body.replace(HEREGEX_OMIT, '').replace(/\//g, '\\/')
      if re.match /^\*/ then @error 'regular expressions cannot begin with `*`'
      @token 'REGEX', "/#{ re or '(?:)' }/#{flags}", 0, heregex.length
      return heregex.length
    @token 'IDENTIFIER', 'RegExp', 0, 0
    @token 'CALL_START', '(', 0, 0
    tokens = []
    for token in @interpolateString(body, regex: yes)
      [tag, value] = token
      if tag is 'TOKENS'
        tokens.push value...
      else if tag is 'NEOSTRING'
        continue unless value = value.replace HEREGEX_OMIT, ''
        # Convert NEOSTRING into STRING
        value = value.replace /\\/g, '\\\\'
        token[0] = 'STRING'
        token[1] = @makeString(value, '"', yes)
        tokens.push token
      else
        @error "Unexpected #{tag}"

      prev = last @tokens
      plusToken = ['+', '+']
      plusToken[2] = prev[2] # Copy location data
      tokens.push plusToken

    # Remove the extra "+"
    tokens.pop()

    unless tokens[0]?[0] is 'STRING'
      @token 'STRING', '""', 0, 0
      @token '+', '+', 0, 0
    @tokens.push tokens...

    if flags
      # Find the flags in the heregex
      flagsOffset = heregex.lastIndexOf flags
      @token ',', ',', flagsOffset, 0
      @token 'STRING', '"' + flags + '"', flagsOffset, flags.length

    @token ')', ')', heregex.length-1, 0
    heregex.length

  # Matches newlines, indents, and outdents, and determines which is which.
  # If we can detect that the current line is continued onto the the next line,
  # then the newline is suppressed:
  #
  #     elements
  #       .each( ... )
  #       .map( ... )
  #
  # Keeps track of the level of indentation, because a single outdent token
  # can close multiple indents, so we need to know how far in we happen to be.
  lineToken: ->
    return 0 unless match = MULTI_DENT.exec @chunk
    indent = match[0]
    @seenFor = no
    size = indent.length - 1 - indent.lastIndexOf '\n'
    noNewlines = @unfinished()
    if size - @indebt is @indent
      if noNewlines then @suppressNewlines() else @newlineToken 0
      return indent.length

    if size > @indent
      if noNewlines
        @indebt = size - @indent
        @suppressNewlines()
        return indent.length
      diff = size - @indent + @outdebt
      @token 'INDENT', diff, indent.length - size, size
      @indents.push diff
      @ends.push 'OUTDENT'
      @outdebt = @indebt = 0
    else
      @indebt = 0
      @outdentToken @indent - size, noNewlines, indent.length
    @indent = size
    indent.length

  # Record an outdent token or multiple tokens, if we happen to be moving back
  # inwards past several recorded indents.
  outdentToken: (moveOut, noNewlines, outdentLength) ->
    while moveOut > 0
      len = @indents.length - 1
      if @indents[len] is undefined
        moveOut = 0
      else if @indents[len] is @outdebt
        moveOut -= @outdebt
        @outdebt = 0
      else if @indents[len] < @outdebt
        @outdebt -= @indents[len]
        moveOut  -= @indents[len]
      else
        dent = @indents.pop() + @outdebt
        moveOut -= dent
        @outdebt = 0
        @pair 'OUTDENT'
        @token 'OUTDENT', dent, 0, outdentLength
    @outdebt -= moveOut if dent
    @tokens.pop() while @value() is ';'

    @token 'TERMINATOR', '\n', outdentLength, 0 unless @tag() is 'TERMINATOR' or noNewlines
    this

  # Matches and consumes non-meaningful whitespace. Tag the previous token
  # as being "spaced", because there are some cases where it makes a difference.
  whitespaceToken: ->
    return 0 unless (match = WHITESPACE.exec @chunk) or
                    (nline = @chunk.charAt(0) is '\n')
    prev = last @tokens
    prev[if match then 'spaced' else 'newLine'] = true if prev
    if match then match[0].length else 0

  # Generate a newline token. Consecutive newlines get merged together.
  newlineToken: (offset) ->
    @tokens.pop() while @value() is ';'
    @token 'TERMINATOR', '\n', offset, 0 unless @tag() is 'TERMINATOR'
    this

  # Use a `\` at a line-ending to suppress the newline.
  # The slash is removed here once its job is done.
  suppressNewlines: ->
    @tokens.pop() if @value() is '\\'
    this

  # We treat all other single characters as a token. E.g.: `( ) , . !`
  # Multi-character operators are also literal tokens, so that Jison can assign
  # the proper order of operations. There are some symbols that we tag specially
  # here. `;` and newlines are both treated as a `TERMINATOR`, we distinguish
  # parentheses that indicate a method call from regular parentheses, and so on.
  literalToken: ->
    if match = OPERATOR.exec @chunk
      [value] = match
      @tagParameters() if CODE.test value
    else
      value = @chunk.charAt 0
    tag  = value
    prev = last @tokens
    if value is '=' and prev
      if not prev[1].reserved and prev[1] in JS_FORBIDDEN
        @error "reserved word \"#{@value()}\" can't be assigned"
      if prev[1] in ['||', '&&']
        prev[0] = 'COMPOUND_ASSIGN'
        prev[1] += '='
        return value.length
    if value is ';'
      @seenFor = no
      tag = 'TERMINATOR'
    else if value == '!' && prev && !prev.spaced && prev[0] in CALLABLE
      tag = 'ASYNC'
    else if value in MATH            then tag = 'MATH'
    else if value in COMPARE         then tag = 'COMPARE'
    else if value in COMPOUND_ASSIGN then tag = 'COMPOUND_ASSIGN'
    else if value in UNARY           then tag = 'UNARY'
    else if value in SHIFT           then tag = 'SHIFT'
    else if value in LOGIC or value is '?' and prev?.spaced then tag = 'LOGIC'
    else if prev and not prev.spaced
      if value is '(' and prev[0] in CALLABLE
        prev[0] = 'FUNC_EXIST' if prev[0] is '?'
        tag = 'CALL_START'
      else if value is '[' and prev[0] in INDEXABLE
        tag = 'INDEX_START'
        switch prev[0]
          when '?'  then prev[0] = 'INDEX_SOAK'
    switch value
      when '(', '{', '[' then @ends.push INVERSES[value]
      when ')', '}', ']' then @pair value
    @token tag, value
    value.length

  # Token Manipulators
  # ------------------

  # Sanitize a heredoc or herecomment by
  # erasing all external indentation on the left-hand side.
  sanitizeHeredoc: (doc, options) ->
    {indent, herecomment} = options
    if herecomment
      if HEREDOC_ILLEGAL.test doc
        @error "block comment cannot contain \"*/\", starting"
      return doc if doc.indexOf('\n') < 0
    else
      while match = HEREDOC_INDENT.exec doc
        attempt = match[1]
        indent = attempt if indent is null or 0 < attempt.length < indent.length
    doc = doc.replace /// \n #{indent} ///g, '\n' if indent
    doc = doc.replace /^\n/, '' unless herecomment
    doc

  # A source of ambiguity in our grammar used to be parameter lists in function
  # definitions versus argument lists in function calls. Walk backwards, tagging
  # parameters specially in order to make things easier for the parser.
  tagParameters: ->
    return this if @tag() isnt ')'
    stack = []
    {tokens} = this
    i = tokens.length
    tokens[--i][0] = 'PARAM_END'
    while tok = tokens[--i]
      switch tok[0]
        when ')'
          stack.push tok
        when '(', 'CALL_START'
          if stack.length then stack.pop()
          else if tok[0] is '('
            tok[0] = 'PARAM_START'
            return this
          else return this
    this

  # Close up all remaining open blocks at the end of the file.
  closeIndentation: ->
    @outdentToken @indent

  # Matches a balanced group such as a single or double-quoted string. Pass in
  # a series of delimiters, all of which must be nested correctly within the
  # contents of the string. This method allows us to have strings within
  # interpolations within strings, ad infinitum.
  balancedString: (str, end) ->
    continueCount = 0
    stack = [end]
    for i in [1...str.length]
      if continueCount
        --continueCount
        continue
      switch letter = str.charAt i
        when '\\'
          ++continueCount
          continue
        when end
          stack.pop()
          unless stack.length
            return str[0..i]
          end = stack[stack.length - 1]
          continue
      if end is '}' and letter in ['"', "'"]
        stack.push end = letter
      else if end is '}' and letter is '/' and match = (HEREGEX.exec(str[i..]) or REGEX.exec(str[i..]))
        continueCount += match[0].length - 1
      else if end is '}' and letter is '{'
        stack.push end = '}'
      else if end is '"' and prev is '#' and letter is '{'
        stack.push end = '}'
      prev = letter
    @error "missing #{ stack.pop() }, starting"

  # Expand variables and expressions inside double-quoted strings using
  # Ruby-like notation for substitution of arbitrary expressions.
  #
  #     "Hello #{name.capitalize()}."
  #
  # If it encounters an interpolation, this method will recursively create a
  # new Lexer, tokenize the interpolated contents, and merge them into the
  # token stream.
  #
  #  - `str` is the start of the string contents (IE with the " or """ stripped
  #    off.)
  #  - `options.offsetInChunk` is the start of the interpolated string in the
  #    current chunk, including the " or """, etc...  If not provided, this is
  #    assumed to be 0.  `options.lexedLength` is the length of the
  #    interpolated string, including both the start and end quotes.  Both of these
  #    values are ignored if `options.regex` is true.
  #  - `options.strOffset` is the offset of str, relative to the start of the
  #    current chunk.
  interpolateString: (str, options = {}) ->
    {heredoc, regex, offsetInChunk, strOffset, lexedLength} = options
    offsetInChunk = offsetInChunk || 0
    strOffset = strOffset || 0
    lexedLength = lexedLength || str.length

    # Clip leading \n from heredoc
    if heredoc and str.length > 0 and str[0] == '\n'
      str = str[1...]
      strOffset++

    # Parse the string.
    tokens = []
    pi = 0
    i  = -1
    while letter = str.charAt i += 1
      if letter is '\\'
        i += 1
        continue
      unless letter is '#' and str.charAt(i+1) is '{' and
             (expr = @balancedString str[i + 1..], '}')
        continue
      # NEOSTRING is a fake token.  This will be converted to a string below.
      tokens.push @makeToken('NEOSTRING', str[pi...i], strOffset + pi) if pi < i
      inner = expr[1...-1]
      if inner.length
        [line, column] = @getLineAndColumnFromChunk(strOffset + i + 1)
        nested = new Lexer().tokenize inner, line: line, column: column, rewrite: off
        popped = nested.pop()
        popped = nested.shift() if nested[0]?[0] is 'TERMINATOR'
        if len = nested.length
          if len > 1
            nested.unshift @makeToken '(', '(', strOffset + i + 1, 0
            nested.push    @makeToken ')', ')', strOffset + i + 1 + inner.length, 0
          # Push a fake 'TOKENS' token, which will get turned into real tokens below.
          tokens.push ['TOKENS', nested]
      i += expr.length
      pi = i + 1
    tokens.push @makeToken('NEOSTRING', str[pi..], strOffset + pi) if i > pi < str.length

    # If regex, then return now and let the regex code deal with all these fake tokens
    return tokens if regex

    # If we didn't find any tokens, then just return an empty string.
    return @token 'STRING', '""', offsetInChunk, lexedLength unless tokens.length

    # If the first token is not a string, add a fake empty string to the beginning.
    tokens.unshift @makeToken('NEOSTRING', '', offsetInChunk) unless tokens[0][0] is 'NEOSTRING'

    @token '(', '(', offsetInChunk, 0 if interpolated = tokens.length > 1
    # Push all the tokens
    for token, i in tokens
      [tag, value] = token
      if i
        # Create a 0-length "+" token.
        plusToken = @token '+', '+' if i
        locationToken = if tag == 'TOKENS' then value[0] else token
        plusToken[2] =
          first_line: locationToken[2].first_line
          first_column: locationToken[2].first_column
          last_line: locationToken[2].first_line
          last_column: locationToken[2].first_column
      if tag is 'TOKENS'
        # Push all the tokens in the fake 'TOKENS' token.  These already have
        # sane location data.
        @tokens.push value...
      else if tag is 'NEOSTRING'
        # Convert NEOSTRING into STRING
        token[0] = 'STRING'
        token[1] = @makeString value, '"', heredoc
        @tokens.push token
      else
        @error "Unexpected #{tag}"
    if interpolated
      rparen = @makeToken ')', ')', offsetInChunk + lexedLength, 0
      rparen.stringEnd = true
      @tokens.push rparen
    tokens

  # Pairs up a closing token, ensuring that all listed pairs of tokens are
  # correctly balanced throughout the course of the token stream.
  pair: (tag) ->
    unless tag is wanted = last @ends
      @error "unmatched #{tag}" unless 'OUTDENT' is wanted
      # Auto-close INDENT to support syntax like this:
      #
      #     el.click((event) ->
      #       el.hide())
      #
      @indent -= size = last @indents
      @outdentToken size, true
      return @pair tag
    @ends.pop()

  # Helpers
  # -------

  # Returns the line and column number from an offset into the current chunk.
  #
  # `offset` is a number of characters into @chunk.
  getLineAndColumnFromChunk: (offset) ->
    if offset is 0
      return [@chunkLine, @chunkColumn]

    if offset >= @chunk.length
      string = @chunk
    else
      string = @chunk[..offset-1]

    lineCount = count string, '\n'

    column = @chunkColumn
    if lineCount > 0
      lines = string.split '\n'
      column = (last lines).length
    else
      column += string.length

    [@chunkLine + lineCount, column]

  # Same as "token", exception this just returns the token without adding it
  # to the results.
  makeToken: (tag, value, offsetInChunk = 0, length = value.length) ->
    locationData = {}
    [locationData.first_line, locationData.first_column] =
      @getLineAndColumnFromChunk offsetInChunk

    # Use length - 1 for the final offset - we're supplying the last_line and the last_column,
    # so if last_column == first_column, then we're looking at a character of length 1.
    lastCharacter = Math.max 0, length - 1
    [locationData.last_line, locationData.last_column] =
      @getLineAndColumnFromChunk offsetInChunk + (lastCharacter)

    token = [tag, value, locationData]

    token

  # Add a token to the results.
  # `offset` is the offset into the current @chunk where the token starts.
  # `length` is the length of the token in the @chunk, after the offset.  If
  # not specified, the length of `value` will be used.
  #
  # Returns the new token.
  token: (tag, value, offsetInChunk, length) ->
    token = @makeToken tag, value, offsetInChunk, length
    @tokens.push token
    token

  # Peek at a tag in the current token stream.
  tag: (index, tag) ->
    (tok = last @tokens, index) and if tag then tok[0] = tag else tok[0]

  # Peek at a value in the current token stream.
  value: (index, val) ->
    (tok = last @tokens, index) and if val then tok[1] = val else tok[1]

  # Are we in the midst of an unfinished expression?
  unfinished: ->
    LINE_CONTINUER.test(@chunk) or
    @tag() in ['\\', '.', '?.', '?::', 'UNARY', 'MATH', '+', '-', 'SHIFT', 'RELATION'
               'COMPARE', 'LOGIC', 'THROW', 'EXTENDS']

  # Converts newlines for string literals.
  escapeLines: (str, heredoc) ->
    str.replace MULTILINER, if heredoc then '\\n' else ''

  # Constructs a string token by escaping quotes and newlines.
  makeString: (body, quote, heredoc) ->
    return quote + quote unless body
    body = body.replace /\\([\s\S])/g, (match, contents) ->
      if contents in ['\n', quote] then contents else match
    body = body.replace /// #{quote} ///g, '\\$&'
    quote + @escapeLines(body, heredoc) + quote

  # Throws a compiler error on the current position.
  error: (message) ->
    # TODO: Are there some cases we could improve the error line number by
    # passing the offset in the chunk where the error happened?
    throwSyntaxError message, first_line: @chunkLine, first_column: @chunkColumn

  getStringUntil: (string, pattern)->
    match = string.split pattern
    match[0]
  getStringUntilLevel: (string, level = null) ->
    level ?= @indent
    indentPattern = new RegExp("\\n {0,#{level}}\\S")
    @getStringUntil string, indentPattern

# Constants
# ---------

# Keywords that CoffeeScript shares in common with JavaScript.
JS_KEYWORDS = [
  'true', 'false', 'null', 'this'
  'new', 'delete', 'typeof', 'in', 'instanceof'
  'return', 'throw', 'break', 'continue', 'debugger'
  'if', 'else', 'switch', 'for', 'while', 'do', 'try', 'catch', 'finally'
  'class', 'extends', 'super'
]

# CoffeeScript-only keywords.
COFFEE_KEYWORDS = ['undefined', 'then', 'unless', 'until', 'loop', 'of', 'by', 'when', 'await', 'defer']

COFFEE_ALIAS_MAP =
  and  : '&&'
  or   : '||'
  is   : '=='
  isnt : '!='
  not  : '!'
  yes  : 'true'
  no   : 'false'
  on   : 'true'
  off  : 'false'

COFFEE_ALIASES  = (key for key of COFFEE_ALIAS_MAP)
COFFEE_KEYWORDS = COFFEE_KEYWORDS.concat COFFEE_ALIASES

# The list of keywords that are reserved by JavaScript, but not used, or are
# used by CoffeeScript internally. We throw an error when these are encountered,
# to avoid having a JavaScript error at runtime.
RESERVED = [
  'case', 'default', 'function', 'var', 'void', 'with', 'const', 'let', 'enum'
  'export', 'import', 'native', '__hasProp', '__extends', '__slice', '__bind'
  '__indexOf', 'implements', 'interface', 'package', 'private', 'protected'
  'public', 'static', 'yield',
  '__matches', '__async_end',
]

STRICT_PROSCRIBED = ['arguments', 'eval']

# The superset of both JavaScript keywords and reserved words, none of which may
# be used as identifiers or properties.
JS_FORBIDDEN = JS_KEYWORDS.concat(RESERVED).concat(STRICT_PROSCRIBED)

exports.RESERVED = RESERVED.concat(JS_KEYWORDS).concat(COFFEE_KEYWORDS).concat(STRICT_PROSCRIBED)
exports.STRICT_PROSCRIBED = STRICT_PROSCRIBED

# The character code of the nasty Microsoft madness otherwise known as the BOM.
BOM = 65279

# Token matching regexes.
IDENTIFIER = /// ^
<<<<<<< HEAD
  ( \\[&~1-9] | [$A-Za-z_\x7f-\uffff][$\w\x7f-\uffff!]* )
  (   : (?!:)
    | [^\n\S]* : (?!:|\w|[\x7f-\uffff])
  )?
=======
  ( [$A-Za-z_\x7f-\uffff][$\w\x7f-\uffff]*!? )
  ( [^\n\S]* : (?!:) )?  # Is this a property name?
>>>>>>> 3911f31b
///

REGEX_MAGIC_IDENTIFIER = ///^ \\(&|~|[1-9]) $///
ASYNC_END_IDENTIFIER   = /^([\-]{2,3})(\n|$)/
REDO_IDENTIFIER = 'redo!'


NUMBER     = ///
  ^ 0b[01]+    |              # binary
  ^ 0o[0-7]+   |              # octal
  ^ 0x[\da-f]+ |              # hex
  ^ \d*\.?\d+ (?:e[+-]?\d+)?  # decimal
///i

HEREDOC    = /// ^ ("""|''') ([\s\S]*?) (?:\n[^\n\S]*)? \1 ///

OPERATOR   = /// ^ (
  ?: [-=]>             # function
   | [-+*/%<>&|^!?=]=  # compound assign / compare
   | >>>=?             # zero-fill right shift
   | ([-+:])\1         # doubles
   | ([&|<>])\2=?      # logic / shift
<<<<<<< HEAD
   | =~                # regexp
   | \?\.              # soak access
=======
   | \?(\.|::)         # soak access
>>>>>>> 3911f31b
   | \.{2,3}           # range or splat
) ///

WHITESPACE = /^[^\n\S]+/

COMMENT    = /^###([^#][\s\S]*?)(?:###[^\n\S]*|(?:###)$)|^(?:\s*#(?!##[^#]).*)+/

CODE       = /^[-=]>/

MULTI_DENT = /^(?:\n[^\n\S]*)+/

SIMPLESTR  = /^'[^\\']*(?:\\.[^\\']*)*'/

SYMBOLSTR  = /^\:((?:\\.|\w|-|[\x7f-\uffff])+)/
#SYMBOLSTR  = /^\:([^:\s](?:\\.|\S)*)/

JSTOKEN    = /^`[^\\`]*(?:\\.[^\\`]*)*`/

# Regex-matching-regexes.
REGEX = /// ^
  (/ (?! [\s=] )   # disallow leading whitespace or equals signs
  [^ [ / \n \\ ]*  # every other thing
  (?:
    (?: \\[\s\S]   # anything escaped
      | \[         # character class
           [^ \] \n \\ ]*
           (?: \\[\s\S] [^ \] \n \\ ]* )*
         ]
    ) [^ [ / \n \\ ]*
  )*
  /) ([imgy]{0,4}) (?!\w)
///

HEREGEX      = /// ^ /{3} ([\s\S]+?) /{3} ([imgy]{0,4}) (?!\w) ///

HEREGEX_OMIT = /\s+(?:#.*)?/g

# Token cleaning regexes.
MULTILINER      = /\n/g

HEREDOC_INDENT  = /\n+([^\n\S]*)/g

HEREDOC_ILLEGAL = /\*\//

LINE_CONTINUER  = /// ^ \s* (?: , | \??\.(?![.\d]) | :: ) ///

TRAILING_SPACES = /\s+$/

# Compound assignment tokens.
COMPOUND_ASSIGN = [
  '-=', '+=', '/=', '*=', '%=', '||=', '&&=', '?=', '<<=', '>>=', '>>>=', '&=', '^=', '|='
]

# Unary tokens.
UNARY   = ['!', '~', 'NEW', 'TYPEOF', 'DELETE', 'DO']

# Logical tokens.
LOGIC   = ['&&', '||', '&', '|', '^']

# Bit-shifting tokens.
SHIFT   = ['<<', '>>', '>>>']

# Comparison tokens.
COMPARE = ['==', '!=', '<', '>', '<=', '>=', '=~']

# Mathematical tokens.
MATH    = ['*', '/', '%']

# Relational tokens that are negatable with `not` prefix.
RELATION = ['IN', 'OF', 'INSTANCEOF']

# Boolean tokens.
BOOL = ['TRUE', 'FALSE']

# Tokens which a regular expression will never immediately follow, but which
# a division operator might.
#
# See: http://www.mozilla.org/js/language/js20-2002-04/rationale/syntax.html#regular-expressions
#
# Our list is shorter, due to sans-parentheses method calls.
NOT_REGEX = ['NUMBER', 'REGEX', 'BOOL', 'NULL', 'UNDEFINED', '++', '--', ']']

# If the previous token is not spaced, there are more preceding tokens that
# force a division parse:
NOT_SPACED_REGEX = NOT_REGEX.concat ')', '}', 'THIS', 'IDENTIFIER', 'STRING'

# Tokens which could legitimately be invoked or indexed. An opening
# parentheses or bracket following these tokens will be recorded as the start
# of a function invocation or indexing operation.
CALLABLE  = ['IDENTIFIER', 'STRING', 'REGEX', ')', ']', '}', '?', '::', '@', 'THIS', 'SUPER', 'RETURN', 'DEFER', 'ASYNC']
INDEXABLE = CALLABLE.concat 'NUMBER', 'BOOL', 'NULL', 'UNDEFINED'

# Tokens that, when immediately preceding a `WHEN`, indicate that the `WHEN`
# occurs at the start of a line. We disambiguate these from trailing whens to
# avoid an ambiguity in the grammar.
LINE_BREAK = ['INDENT', 'OUTDENT', 'TERMINATOR']<|MERGE_RESOLUTION|>--- conflicted
+++ resolved
@@ -54,13 +54,8 @@
     # `@literalToken` is the fallback catch-all.
     i = 0
     while @chunk = code[i..]
-<<<<<<< HEAD
-      i += @identifierToken() or
-           @asyncEndToken()   or
-=======
       consumed = \
            @identifierToken() or
->>>>>>> 3911f31b
            @commentToken()    or
            @whitespaceToken() or
            @lineToken()       or
@@ -105,15 +100,11 @@
   identifierToken: ->
     return 0 unless match = IDENTIFIER.exec @chunk
     [input, id, colon] = match
-<<<<<<< HEAD
-    
-=======
 
     # Preserve length of id for location data
     idLength = id.length
     poppedToken = undefined
 
->>>>>>> 3911f31b
     if id is 'own' and @tag() is 'FOR'
       @token 'OWN', id
       return id.length
@@ -154,27 +145,12 @@
       id  = COFFEE_ALIAS_MAP[id] if id in COFFEE_ALIASES
       tag = switch id
         when '!'                 then 'UNARY'
-        when '==', '!=', '=~'    then 'COMPARE'
+        when '==', '!='          then 'COMPARE'
         when '&&', '||'          then 'LOGIC'
         when 'true', 'false'     then 'BOOL'
         when 'break', 'continue' then 'STATEMENT'
         else  tag
 
-<<<<<<< HEAD
-    if matches = id.match REGEX_MAGIC_IDENTIFIER
-      @token 'IDENTIFIER', '__matches'
-      if matches[1] == '&' || submatch = matches[1].match /([1-9])/
-        index = if matches[1] == '&' then 0 else submatch[1]
-        @token 'INDEX_START', '['
-        @token 'NUMBER', index
-        @token ']', ']'
-    #else if tag == 'IDENTIFIER' and m = id.match(/(.+)!$/)
-      #@token tag, m[1]
-      #@token 'ASYNC', '!'
-    else
-      @token tag, id
-    @token ':', ':' if colon
-=======
     tagToken = @token tag, id, 0, idLength
     if poppedToken
       [tagToken[2].first_line, tagToken[2].first_column] =
@@ -183,16 +159,7 @@
       colonOffset = input.lastIndexOf ':'
       @token ':', ':', colonOffset, colon.length
 
->>>>>>> 3911f31b
     input.length
-
-  asyncEndToken: ->
-    if @tag() is 'TERMINATOR' and m = @chunk.match ASYNC_END_IDENTIFIER
-      @token 'IDENTIFIER', '__async_end'
-      @token 'TERMINATOR', "\n"
-      m[1].length
-    else
-      0
 
   # Matches numbers, including decimals, hex, and exponential notation.
   # Be careful not to interfere with ranges-in-progress.
@@ -218,42 +185,22 @@
   # Matches strings, including multi-line strings. Ensures that quotation marks
   # are balanced within the string's contents, and within nested interpolations.
   stringToken: ->
-    length = 0
     switch @chunk.charAt 0
       when "'"
         return 0 unless match = SIMPLESTR.exec @chunk
-<<<<<<< HEAD
-        @token 'STRING', (string = match[0]).replace MULTILINER, '\\\n'
-        length = string.length
-=======
         string = match[0]
         @token 'STRING', string.replace(MULTILINER, '\\\n'), 0, string.length
->>>>>>> 3911f31b
       when '"'
         return 0 unless string = @balancedString @chunk, '"'
         if 0 < string.indexOf '#{', 1
           @interpolateString string[1...-1], strOffset: 1, lexedLength: string.length
         else
-<<<<<<< HEAD
-          @token 'STRING', @escapeLines string
-        length = string.length
-      when ":"
-        return 0 unless match = SYMBOLSTR.exec @chunk
-        @token 'STRING', (string = "'#{match[1]}'")
-        length = string.length - 1
-=======
           @token 'STRING', @escapeLines string, 0, string.length
->>>>>>> 3911f31b
       else
         return 0
     if octalEsc = /^(?:\\.|[^\\])*\\(?:0[0-7]|[1-7])/.test string
       @error "octal escape sequences #{string} are not allowed"
-<<<<<<< HEAD
-    @line += count string, '\n'
-    length
-=======
     string.length
->>>>>>> 3911f31b
 
   # Matches heredocs, adjusting indentation to the correct level, as heredocs
   # preserve whitespace, but ignore indentation to the left.
@@ -272,20 +219,12 @@
   commentToken: ->
     return 0 unless match = @chunk.match COMMENT
     [comment, here] = match
-    length = comment.length
     if here
-<<<<<<< HEAD
-      @token 'HERECOMMENT', @sanitizeHeredoc here,
-        herecomment: true, indent: Array(@indent + 1).join(' ')
-    @line += count comment, '\n'
-    length
-=======
       @token 'HERECOMMENT',
         (@sanitizeHeredoc here,
           herecomment: true, indent: Array(@indent + 1).join(' ')),
         0, comment.length
     comment.length
->>>>>>> 3911f31b
 
   # Matches JavaScript interpolated directly into the source via backticks.
   jsToken: ->
@@ -759,14 +698,6 @@
     # passing the offset in the chunk where the error happened?
     throwSyntaxError message, first_line: @chunkLine, first_column: @chunkColumn
 
-  getStringUntil: (string, pattern)->
-    match = string.split pattern
-    match[0]
-  getStringUntilLevel: (string, level = null) ->
-    level ?= @indent
-    indentPattern = new RegExp("\\n {0,#{level}}\\S")
-    @getStringUntil string, indentPattern
-
 # Constants
 # ---------
 
@@ -803,8 +734,7 @@
   'case', 'default', 'function', 'var', 'void', 'with', 'const', 'let', 'enum'
   'export', 'import', 'native', '__hasProp', '__extends', '__slice', '__bind'
   '__indexOf', 'implements', 'interface', 'package', 'private', 'protected'
-  'public', 'static', 'yield',
-  '__matches', '__async_end',
+  'public', 'static', 'yield'
 ]
 
 STRICT_PROSCRIBED = ['arguments', 'eval']
@@ -821,21 +751,9 @@
 
 # Token matching regexes.
 IDENTIFIER = /// ^
-<<<<<<< HEAD
-  ( \\[&~1-9] | [$A-Za-z_\x7f-\uffff][$\w\x7f-\uffff!]* )
-  (   : (?!:)
-    | [^\n\S]* : (?!:|\w|[\x7f-\uffff])
-  )?
-=======
   ( [$A-Za-z_\x7f-\uffff][$\w\x7f-\uffff]*!? )
   ( [^\n\S]* : (?!:) )?  # Is this a property name?
->>>>>>> 3911f31b
 ///
-
-REGEX_MAGIC_IDENTIFIER = ///^ \\(&|~|[1-9]) $///
-ASYNC_END_IDENTIFIER   = /^([\-]{2,3})(\n|$)/
-REDO_IDENTIFIER = 'redo!'
-
 
 NUMBER     = ///
   ^ 0b[01]+    |              # binary
@@ -852,12 +770,7 @@
    | >>>=?             # zero-fill right shift
    | ([-+:])\1         # doubles
    | ([&|<>])\2=?      # logic / shift
-<<<<<<< HEAD
-   | =~                # regexp
-   | \?\.              # soak access
-=======
    | \?(\.|::)         # soak access
->>>>>>> 3911f31b
    | \.{2,3}           # range or splat
 ) ///
 
@@ -870,9 +783,6 @@
 MULTI_DENT = /^(?:\n[^\n\S]*)+/
 
 SIMPLESTR  = /^'[^\\']*(?:\\.[^\\']*)*'/
-
-SYMBOLSTR  = /^\:((?:\\.|\w|-|[\x7f-\uffff])+)/
-#SYMBOLSTR  = /^\:([^:\s](?:\\.|\S)*)/
 
 JSTOKEN    = /^`[^\\`]*(?:\\.[^\\`]*)*`/
 
@@ -921,7 +831,7 @@
 SHIFT   = ['<<', '>>', '>>>']
 
 # Comparison tokens.
-COMPARE = ['==', '!=', '<', '>', '<=', '>=', '=~']
+COMPARE = ['==', '!=', '<', '>', '<=', '>=']
 
 # Mathematical tokens.
 MATH    = ['*', '/', '%']
