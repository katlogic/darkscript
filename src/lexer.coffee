--- conflicted
+++ resolved
@@ -12,11 +12,8 @@
 {Rewriter, INVERSES} = require './rewriter'
 
 # Import the helpers we need.
-<<<<<<< HEAD
-{count, starts, compact, last, locationDataToString, throwSyntaxError} = require './helpers'
-=======
-{count, starts, compact, last, invertLiterate, locationDataToString} = require './helpers'
->>>>>>> 838e5e11
+{count, starts, compact, last, invertLiterate, locationDataToString, 
+throwSyntaxError} = require './helpers'
 
 # The Lexer Class
 # ---------------
