--- conflicted
+++ resolved
@@ -613,19 +613,11 @@
 # used by CoffeeScript internally. We throw an error when these are encountered,
 # to avoid having a JavaScript error at runtime.
 RESERVED = [
-<<<<<<< HEAD
-  'case', 'default', 'function', 'var', 'void', 'with'
-  'const', 'let', 'enum', 'export', 'import', 'native'
-  '__matches', '__async_end',
-  '__hasProp', '__extends', '__slice', '__bind', '__indexOf',
-  'implements', 'interface', 'let', 'package',
-  'private', 'protected', 'public', 'static', 'yield'
-=======
   'case', 'default', 'function', 'var', 'void', 'with', 'const', 'let', 'enum'
   'export', 'import', 'native', '__hasProp', '__extends', '__slice', '__bind'
   '__indexOf', 'implements', 'interface', 'package', 'private', 'protected'
-  'public', 'static', 'yield'
->>>>>>> 35787ef7
+  'public', 'static', 'yield',
+  '__matches', '__async_end',
 ]
 
 STRICT_PROSCRIBED = ['arguments', 'eval']
