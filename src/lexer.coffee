# The CoffeeScript Lexer. Uses a series of token-matching regexes to attempt
# matches against the beginning of the source code. When a match is found,
# a token is produced, we consume the match, and start again. Tokens are in the
# form:
#
#     [tag, value, locationData]
#
# where locationData is {first_line, first_column, last_line, last_column}, which is a
# format that can be fed directly into [Jison](http://github.com/zaach/jison).  These
# are read by jison in the `parser.lexer` function defined in coffee-script.coffee.

{Rewriter, INVERSES} = require './rewriter'

# Import the helpers we need.
{count, starts, compact, last, repeat, invertLiterate,
locationDataToString,  throwSyntaxError} = require './helpers'

# The Lexer Class
# ---------------

# The Lexer class reads a stream of CoffeeScript and divvies it up into tagged
# tokens. Some potential ambiguity in the grammar has been avoided by
# pushing some extra smarts into the Lexer.
exports.Lexer = class Lexer

  # **tokenize** is the Lexer's main method. Scan by attempting to match tokens
  # one at a time, using a regular expression anchored at the start of the
  # remaining code, or a custom recursive token-matching method
  # (for interpolations). When the next token has been recorded, we move forward
  # within the code past the token, and begin again.
  #
  # Each tokenizing method is responsible for returning the number of characters
  # it has consumed.
  #
  # Before returning the token stream, run it through the [Rewriter](rewriter.html)
  # unless explicitly asked not to.
  tokenize: (code, opts = {}) ->
    @literate   = opts.literate  # Are we lexing literate CoffeeScript?
    @indent     = 0              # The current indentation level.
    @baseIndent = 0              # The overall minimum indentation level
    @indebt     = 0              # The over-indentation at the current level.
    @outdebt    = 0              # The under-outdentation at the current level.
    @indents    = []             # The stack of all current indentation levels.
    @ends       = []             # The stack for pairing up tokens.
    @tokens     = []             # Stream of parsed tokens in the form `['TYPE', value, location data]`.

    @chunkLine =
      opts.line or 0         # The start line for the current @chunk.
    @chunkColumn =
      opts.column or 0       # The start column of the current @chunk.
    code = @clean code         # The stripped, cleaned original source code.

    # At every position, run through this list of attempted matches,
    # short-circuiting if any of them succeed. Their order determines precedence:
    # `@literalToken` is the fallback catch-all.
    i = 0
    while @chunk = code[i..]
      consumed = \
           @identifierToken() or
           @commentToken()    or
           @whitespaceToken() or
           @lineToken()       or
           @heredocToken()    or
           @stringToken()     or
           @numberToken()     or
           @regexToken()      or
           @jsToken()         or
           @literalToken()

      # Update position
      [@chunkLine, @chunkColumn] = @getLineAndColumnFromChunk consumed

      i += consumed

    @closeIndentation()
    @error "missing #{tag}" if tag = @ends.pop()
    return @tokens if opts.rewrite is off
    (new Rewriter).rewrite @tokens

  # Preprocess the code to remove leading and trailing whitespace, carriage
  # returns, etc. If we're lexing literate CoffeeScript, strip external Markdown
  # by removing all lines that aren't indented by at least four spaces or a tab.
  clean: (code) ->
    code = code.slice(1) if code.charCodeAt(0) is BOM
    code = code.replace(/\r/g, '').replace TRAILING_SPACES, ''
    if WHITESPACE.test code
      code = "\n#{code}"
      @chunkLine--
    code = invertLiterate code if @literate
    code

  # Tokenizers
  # ----------

  # Matches identifying literals: variables, keywords, method names, etc.
  # Check to ensure that JavaScript reserved words aren't being used as
  # identifiers. Because CoffeeScript reserves a handful of keywords that are
  # allowed in JavaScript, we're careful not to tag them as keywords when
  # referenced as property names here, so you can still do `jQuery.is()` even
  # though `is` means `===` otherwise.
  identifierToken: ->
    return 0 unless match = /^yield\*/.exec(@chunk) or IDENTIFIER.exec @chunk
    [input, id, colon] = match
    if input is 'yield*' then id = 'yield*'

    # Preserve length of id for location data
    idLength = id.length
    poppedToken = undefined

    if id is 'own' and @tag() is 'FOR'
      @token 'OWN', id
      return id.length
    forcedIdentifier = colon or
      (prev = last @tokens) and (prev[0] in ['.', '?.', '::', '?::'] or
      not prev.spaced and prev[0] is '@')
    tag = 'IDENTIFIER'

    if not forcedIdentifier and (id in JS_KEYWORDS or id in COFFEE_KEYWORDS)
      tag = id.toUpperCase()
      if tag is 'WHEN' and @tag() in LINE_BREAK
        tag = 'LEADING_WHEN'
      else if tag is 'FOR'
        @seenFor = yes
      else if tag is 'UNLESS'
        tag = 'IF'
      else if tag in UNARY
        tag = 'UNARY'
      else if tag in RELATION
        if tag isnt 'INSTANCEOF' and @seenFor
          tag = 'FOR' + tag
          @seenFor = no
        else
          tag = 'RELATION'
          if @value() is '!'
            poppedToken = @tokens.pop()
            id = '!' + id

    if id in JS_FORBIDDEN
      if forcedIdentifier
        tag = 'IDENTIFIER'
        id  = new String id
        id.reserved = yes
      else if id in RESERVED
        @error "reserved word \"#{id}\""

    unless forcedIdentifier
      id  = COFFEE_ALIAS_MAP[id] if id in COFFEE_ALIASES
      tag = switch id
        when '!'                 then 'UNARY'
        when '==', '!='          then 'COMPARE'
        when '&&', '||'          then 'LOGIC'
        when 'true', 'false'     then 'BOOL'
        when 'break', 'continue' then 'STATEMENT'
        else  tag

    tagToken = @token tag, id, 0, idLength
    if poppedToken
      [tagToken[2].first_line, tagToken[2].first_column] =
        [poppedToken[2].first_line, poppedToken[2].first_column]
    if colon
      colonOffset = input.lastIndexOf ':'
      @token ':', ':', colonOffset, colon.length

    input.length

  # Matches numbers, including decimals, hex, and exponential notation.
  # Be careful not to interfere with ranges-in-progress.
  numberToken: ->
    return 0 unless match = NUMBER.exec @chunk
    number = match[0]
    if /^0[BOX]/.test number
      @error "radix prefix '#{number}' must be lowercase"
    else if /E/.test(number) and not /^0x/.test number
      @error "exponential notation '#{number}' must be indicated with a lowercase 'e'"
    else if /^0\d*[89]/.test number
      @error "decimal literal '#{number}' must not be prefixed with '0'"
    else if /^0\d+/.test number
      @error "octal literal '#{number}' must be prefixed with '0o'"
    lexedLength = number.length
    if octalLiteral = /^0o([0-7]+)/.exec number
      number = '0x' + parseInt(octalLiteral[1], 8).toString 16
    if binaryLiteral = /^0b([01]+)/.exec number
      number = '0x' + parseInt(binaryLiteral[1], 2).toString 16
    @token 'NUMBER', number, 0, lexedLength
    lexedLength

  # Matches strings, including multi-line strings. Ensures that quotation marks
  # are balanced within the string's contents, and within nested interpolations.
  stringToken: ->
    switch quote = @chunk.charAt 0
      when "'" then [string] = SIMPLESTR.exec @chunk
      when '"' then string = @balancedString @chunk, '"'
    return 0 unless string
    trimmed = @removeNewlines string[1...-1]
    if quote is '"' and 0 < string.indexOf '#{', 1
      @interpolateString trimmed, strOffset: 1, lexedLength: string.length
    else
      @token 'STRING', quote + @escapeLines(trimmed) + quote, 0, string.length
    if octalEsc = /^(?:\\.|[^\\])*\\(?:0[0-7]|[1-7])/.test string
      @error "octal escape sequences #{string} are not allowed"
    string.length

  # Matches heredocs, adjusting indentation to the correct level, as heredocs
  # preserve whitespace, but ignore indentation to the left.
  heredocToken: ->
    return 0 unless match = HEREDOC.exec @chunk
    heredoc = match[0]
    quote = heredoc.charAt 0
    doc = @sanitizeHeredoc match[2], quote: quote, indent: null
    if quote is '"' and 0 <= doc.indexOf '#{'
      @interpolateString doc, heredoc: yes, strOffset: 3, lexedLength: heredoc.length
    else
      @token 'STRING', @makeString(doc, quote, yes), 0, heredoc.length
    heredoc.length

  # Matches and consumes comments.
  commentToken: ->
    return 0 unless match = @chunk.match COMMENT
    [comment, here] = match
    if here
      @token 'HERECOMMENT',
        (@sanitizeHeredoc here,
          herecomment: true, indent: repeat ' ', @indent),
        0, comment.length
    comment.length

  # Matches JavaScript interpolated directly into the source via backticks.
  jsToken: ->
    return 0 unless @chunk.charAt(0) is '`' and match = JSTOKEN.exec @chunk
    @token 'JS', (script = match[0])[1...-1], 0, script.length
    script.length

  # Matches regular expression literals. Lexing regular expressions is difficult
  # to distinguish from division, so we borrow some basic heuristics from
  # JavaScript and Ruby.
  regexToken: ->
    return 0 if @chunk.charAt(0) isnt '/'
    return length if length = @heregexToken()

    prev = last @tokens
    return 0 if prev and (prev[0] in (if prev.spaced then NOT_REGEX else NOT_SPACED_REGEX))
    return 0 unless match = REGEX.exec @chunk
    [match, regex, flags] = match
    # Avoid conflicts with floor division operator.
    return 0 if regex is '//'
    if regex[..1] is '/*' then @error 'regular expressions cannot begin with `*`'
    @token 'REGEX', "#{regex}#{flags}", 0, match.length
    match.length

  # Matches multiline extended regular expressions.
  heregexToken: ->
    return 0 unless match = HEREGEX.exec @chunk
    [heregex, body, flags] = match
    if 0 > body.indexOf '#{'
      re = @escapeLines body.replace(HEREGEX_OMIT, '$1$2').replace(/\//g, '\\/'), yes
      if re.match /^\*/ then @error 'regular expressions cannot begin with `*`'
      @token 'REGEX', "/#{ re or '(?:)' }/#{flags}", 0, heregex.length
      return heregex.length
    @token 'IDENTIFIER', 'RegExp', 0, 0
    @token 'CALL_START', '(', 0, 0
    tokens = []
    for token in @interpolateString(body, regex: yes)
      [tag, value] = token
      if tag is 'TOKENS'
        tokens.push value...
      else if tag is 'NEOSTRING'
        continue unless value = value.replace HEREGEX_OMIT, '$1$2'
        # Convert NEOSTRING into STRING
        value = value.replace /\\/g, '\\\\'
        token[0] = 'STRING'
        token[1] = @makeString(value, '"', yes)
        tokens.push token
      else
        @error "Unexpected #{tag}"

      prev = last @tokens
      plusToken = ['+', '+']
      plusToken[2] = prev[2] # Copy location data
      tokens.push plusToken

    # Remove the extra "+"
    tokens.pop()

    unless tokens[0]?[0] is 'STRING'
      @token 'STRING', '""', 0, 0
      @token '+', '+', 0, 0
    @tokens.push tokens...

    if flags
      # Find the flags in the heregex
      flagsOffset = heregex.lastIndexOf flags
      @token ',', ',', flagsOffset, 0
      @token 'STRING', '"' + flags + '"', flagsOffset, flags.length

    @token ')', ')', heregex.length-1, 0
    heregex.length

  # Matches newlines, indents, and outdents, and determines which is which.
  # If we can detect that the current line is continued onto the the next line,
  # then the newline is suppressed:
  #
  #     elements
  #       .each( ... )
  #       .map( ... )
  #
  # Keeps track of the level of indentation, because a single outdent token
  # can close multiple indents, so we need to know how far in we happen to be.
  lineToken: ->
    return 0 unless match = MULTI_DENT.exec @chunk
    indent = match[0]
    @seenFor = no
    size = indent.length - 1 - indent.lastIndexOf '\n'
    noNewlines = @unfinished()
    if size - @indebt is @indent
      if noNewlines then @suppressNewlines() else @newlineToken 0
      return indent.length

    if size > @indent
      if noNewlines
        @indebt = size - @indent
        @suppressNewlines()
        return indent.length
      unless @tokens.length
        @baseIndent = @indent = size
        return indent.length
      diff = size - @indent + @outdebt
      @token 'INDENT', diff, indent.length - size, size
      @indents.push diff
      @ends.push 'OUTDENT'
      @outdebt = @indebt = 0
      @indent = size
    else if size < @baseIndent
      @error 'missing indentation', indent.length
    else
      @indebt = 0
      @outdentToken @indent - size, noNewlines, indent.length
    indent.length

  # Record an outdent token or multiple tokens, if we happen to be moving back
  # inwards past several recorded indents. Sets new @indent value.
  outdentToken: (moveOut, noNewlines, outdentLength) ->
    decreasedIndent = @indent - moveOut
    while moveOut > 0
      lastIndent = @indents[@indents.length - 1]
      if not lastIndent
        moveOut = 0
      else if lastIndent is @outdebt
        moveOut -= @outdebt
        @outdebt = 0
      else if lastIndent < @outdebt
        @outdebt -= lastIndent
        moveOut  -= lastIndent
      else
        dent = @indents.pop() + @outdebt
        if outdentLength and @chunk[outdentLength] in INDENTABLE_CLOSERS
          decreasedIndent -= dent - moveOut
          moveOut = dent
        @outdebt = 0
        # pair might call outdentToken, so preserve decreasedIndent
        @pair 'OUTDENT'
        @token 'OUTDENT', moveOut, 0, outdentLength
        moveOut -= dent
    @outdebt -= moveOut if dent
    @tokens.pop() while @value() is ';'

    @token 'TERMINATOR', '\n', outdentLength, 0 unless @tag() is 'TERMINATOR' or noNewlines
    @indent = decreasedIndent
    this

  # Matches and consumes non-meaningful whitespace. Tag the previous token
  # as being "spaced", because there are some cases where it makes a difference.
  whitespaceToken: ->
    return 0 unless (match = WHITESPACE.exec @chunk) or
                    (nline = @chunk.charAt(0) is '\n')
    prev = last @tokens
    prev[if match then 'spaced' else 'newLine'] = true if prev
    if match then match[0].length else 0

  # Generate a newline token. Consecutive newlines get merged together.
  newlineToken: (offset) ->
    @tokens.pop() while @value() is ';'
    @token 'TERMINATOR', '\n', offset, 0 unless @tag() is 'TERMINATOR'
    this

  # Use a `\` at a line-ending to suppress the newline.
  # The slash is removed here once its job is done.
  suppressNewlines: ->
    @tokens.pop() if @value() is '\\'
    this

  # We treat all other single characters as a token. E.g.: `( ) , . !`
  # Multi-character operators are also literal tokens, so that Jison can assign
  # the proper order of operations. There are some symbols that we tag specially
  # here. `;` and newlines are both treated as a `TERMINATOR`, we distinguish
  # parentheses that indicate a method call from regular parentheses, and so on.
  literalToken: ->
    if match = OPERATOR.exec @chunk
      [value] = match
      @tagParameters() if CODE.test value
    else
      value = @chunk.charAt 0
    tag  = value
    prev = last @tokens
    if value is '=' and prev
      if not prev[1].reserved and prev[1] in JS_FORBIDDEN
        @error "reserved word \"#{@value()}\" can't be assigned"
      if prev[1] in ['||', '&&']
        prev[0] = 'COMPOUND_ASSIGN'
        prev[1] += '='
        return value.length
    if value is ';'
      @seenFor = no
      tag = 'TERMINATOR'
    else if value in MATH            then tag = 'MATH'
    else if value in COMPARE         then tag = 'COMPARE'
    else if value in COMPOUND_ASSIGN then tag = 'COMPOUND_ASSIGN'
    else if value in UNARY           then tag = 'UNARY'
    else if value in UNARY_MATH      then tag = 'UNARY_MATH'
    else if value in SHIFT           then tag = 'SHIFT'
    else if value in LOGIC or value is '?' and prev?.spaced then tag = 'LOGIC'
    else if prev and not prev.spaced
      if value is '(' and prev[0] in CALLABLE
        prev[0] = 'FUNC_EXIST' if prev[0] is '?'
        tag = 'CALL_START'
      else if value is '[' and prev[0] in INDEXABLE
        tag = 'INDEX_START'
        switch prev[0]
          when '?'  then prev[0] = 'INDEX_SOAK'
    switch value
      when '(', '{', '[' then @ends.push INVERSES[value]
      when ')', '}', ']' then @pair value
    @token tag, value
    value.length

  # Token Manipulators
  # ------------------

  # Sanitize a heredoc or herecomment by
  # erasing all external indentation on the left-hand side.
  sanitizeHeredoc: (doc, options) ->
    {indent, herecomment} = options
    if herecomment
      if HEREDOC_ILLEGAL.test doc
        @error "block comment cannot contain \"*/\", starting"
      return doc if doc.indexOf('\n') < 0
    else
      while match = HEREDOC_INDENT.exec doc
        attempt = match[1]
        indent = attempt if indent is null or 0 < attempt.length < indent.length
    doc = doc.replace /// \n #{indent} ///g, '\n' if indent
    doc = doc.replace /^\n/, '' unless herecomment
    doc

  # A source of ambiguity in our grammar used to be parameter lists in function
  # definitions versus argument lists in function calls. Walk backwards, tagging
  # parameters specially in order to make things easier for the parser.
  tagParameters: ->
    return this if @tag() isnt ')'
    stack = []
    {tokens} = this
    i = tokens.length
    tokens[--i][0] = 'PARAM_END'
    while tok = tokens[--i]
      switch tok[0]
        when ')'
          stack.push tok
        when '(', 'CALL_START'
          if stack.length then stack.pop()
          else if tok[0] is '('
            tok[0] = 'PARAM_START'
            return this
          else return this
    this

  # Close up all remaining open blocks at the end of the file.
  closeIndentation: ->
    @outdentToken @indent

  # Matches a balanced group such as a single or double-quoted string. Pass in
  # a series of delimiters, all of which must be nested correctly within the
  # contents of the string. This method allows us to have strings within
  # interpolations within strings, ad infinitum.
  balancedString: (str, end) ->
    continueCount = 0
    stack = [end]
    for i in [1...str.length]
      if continueCount
        --continueCount
        continue
      switch letter = str.charAt i
        when '\\'
          ++continueCount
          continue
        when end
          stack.pop()
          unless stack.length
            return str[0..i]
          end = stack[stack.length - 1]
          continue
      if end is '}' and letter in ['"', "'"]
        stack.push end = letter
      else if end is '}' and letter is '/' and match = (HEREGEX.exec(str[i..]) or REGEX.exec(str[i..]))
        continueCount += match[0].length - 1
      else if end is '}' and letter is '{'
        stack.push end = '}'
      else if end is '"' and prev is '#' and letter is '{'
        stack.push end = '}'
      prev = letter
    @error "missing #{ stack.pop() }, starting"

  # Expand variables and expressions inside double-quoted strings using
  # Ruby-like notation for substitution of arbitrary expressions.
  #
  #     "Hello #{name.capitalize()}."
  #
  # If it encounters an interpolation, this method will recursively create a
  # new Lexer, tokenize the interpolated contents, and merge them into the
  # token stream.
  #
  #  - `str` is the start of the string contents (IE with the " or """ stripped
  #    off.)
  #  - `options.offsetInChunk` is the start of the interpolated string in the
  #    current chunk, including the " or """, etc...  If not provided, this is
  #    assumed to be 0.  `options.lexedLength` is the length of the
  #    interpolated string, including both the start and end quotes.  Both of these
  #    values are ignored if `options.regex` is true.
  #  - `options.strOffset` is the offset of str, relative to the start of the
  #    current chunk.
  interpolateString: (str, options = {}) ->
    {heredoc, regex, offsetInChunk, strOffset, lexedLength} = options
    offsetInChunk ||= 0
    strOffset ||= 0
    lexedLength ||= str.length

    # Parse the string.
    tokens = []
    pi = 0
    i  = -1
    while letter = str.charAt i += 1
      if letter is '\\'
        i += 1
        continue
      unless letter is '#' and str.charAt(i+1) is '{' and
             (expr = @balancedString str[i + 1..], '}')
        continue
      # NEOSTRING is a fake token.  This will be converted to a string below.
      tokens.push @makeToken('NEOSTRING', str[pi...i], strOffset + pi) if pi < i
      unless errorToken
        errorToken = @makeToken '', 'string interpolation', offsetInChunk + i + 1, 2
      inner = expr[1...-1]
      if inner.length
        [line, column] = @getLineAndColumnFromChunk(strOffset + i + 1)
        nested = new Lexer().tokenize inner, line: line, column: column, rewrite: off
        popped = nested.pop()
        popped = nested.shift() if nested[0]?[0] is 'TERMINATOR'
        if len = nested.length
          if len > 1
            nested.unshift @makeToken '(', '(', strOffset + i + 1, 0
            nested.push    @makeToken ')', ')', strOffset + i + 1 + inner.length, 0
          # Push a fake 'TOKENS' token, which will get turned into real tokens below.
          tokens.push ['TOKENS', nested]
      i += expr.length
      pi = i + 1
    tokens.push @makeToken('NEOSTRING', str[pi..], strOffset + pi) if i > pi < str.length

    # If regex, then return now and let the regex code deal with all these fake tokens
    return tokens if regex

    # If we didn't find any tokens, then just return an empty string.
    return @token 'STRING', '""', offsetInChunk, lexedLength unless tokens.length

    # If the first token is not a string, add a fake empty string to the beginning.
    tokens.unshift @makeToken('NEOSTRING', '', offsetInChunk) unless tokens[0][0] is 'NEOSTRING'

    if interpolated = tokens.length > 1
      @token '(', '(', offsetInChunk, 0, errorToken

    # Push all the tokens
    for token, i in tokens
      [tag, value] = token
      if i
        # Create a 0-length "+" token.
        plusToken = @token '+', '+' if i
        locationToken = if tag == 'TOKENS' then value[0] else token
        plusToken[2] =
          first_line: locationToken[2].first_line
          first_column: locationToken[2].first_column
          last_line: locationToken[2].first_line
          last_column: locationToken[2].first_column
      if tag is 'TOKENS'
        # Push all the tokens in the fake 'TOKENS' token.  These already have
        # sane location data.
        @tokens.push value...
      else if tag is 'NEOSTRING'
        # Convert NEOSTRING into STRING
        token[0] = 'STRING'
        token[1] = @makeString value, '"', heredoc
        @tokens.push token
      else
        @error "Unexpected #{tag}"
    if interpolated
      rparen = @makeToken ')', ')', offsetInChunk + lexedLength, 0
      rparen.stringEnd = true
      @tokens.push rparen
    tokens

  # Pairs up a closing token, ensuring that all listed pairs of tokens are
  # correctly balanced throughout the course of the token stream.
  pair: (tag) ->
    unless tag is wanted = last @ends
      @error "unmatched #{tag}" unless 'OUTDENT' is wanted
      # Auto-close INDENT to support syntax like this:
      #
      #     el.click((event) ->
      #       el.hide())
      #
      @outdentToken last(@indents), true
      return @pair tag
    @ends.pop()

  # Helpers
  # -------

  # Returns the line and column number from an offset into the current chunk.
  #
  # `offset` is a number of characters into @chunk.
  getLineAndColumnFromChunk: (offset) ->
    if offset is 0
      return [@chunkLine, @chunkColumn]

    if offset >= @chunk.length
      string = @chunk
    else
      string = @chunk[..offset-1]

    lineCount = count string, '\n'

    column = @chunkColumn
    if lineCount > 0
      lines = string.split '\n'
      column = last(lines).length
    else
      column += string.length

    [@chunkLine + lineCount, column]

  # Same as "token", exception this just returns the token without adding it
  # to the results.
  makeToken: (tag, value, offsetInChunk = 0, length = value.length) ->
    locationData = {}
    [locationData.first_line, locationData.first_column] =
      @getLineAndColumnFromChunk offsetInChunk

    # Use length - 1 for the final offset - we're supplying the last_line and the last_column,
    # so if last_column == first_column, then we're looking at a character of length 1.
    lastCharacter = Math.max 0, length - 1
    [locationData.last_line, locationData.last_column] =
      @getLineAndColumnFromChunk offsetInChunk + lastCharacter

    token = [tag, value, locationData]

    token

  # Add a token to the results.
  # `offset` is the offset into the current @chunk where the token starts.
  # `length` is the length of the token in the @chunk, after the offset.  If
  # not specified, the length of `value` will be used.
  #
  # Returns the new token.
  token: (tag, value, offsetInChunk, length, origin) ->
    token = @makeToken tag, value, offsetInChunk, length
    token.origin = origin if origin
    @tokens.push token
    token

  # Peek at a tag in the current token stream.
  tag: (index, tag) ->
    (tok = last @tokens, index) and if tag then tok[0] = tag else tok[0]

  # Peek at a value in the current token stream.
  value: (index, val) ->
    (tok = last @tokens, index) and if val then tok[1] = val else tok[1]

  # Are we in the midst of an unfinished expression?
  unfinished: ->
    LINE_CONTINUER.test(@chunk) or
    @tag() in ['\\', '.', '?.', '?::', 'UNARY', 'MATH', 'UNARY_MATH', '+', '-',
               '**', 'SHIFT', 'RELATION', 'COMPARE', 'LOGIC', 'THROW', 'EXTENDS']

  # Remove newlines from beginning and (non escaped) from end of string literals.
  removeNewlines: (str) ->
    str.replace(/^\s*\n\s*/, '')
       .replace(/([^\\]|\\\\)\s*\n\s*$/, '$1')

  # Converts newlines for string literals.
  escapeLines: (str, heredoc) ->
    # Ignore escaped backslashes and remove escaped newlines
    str = str.replace /\\[^\S\n]*(\n|\\)\s*/g, (escaped, character) ->
      if character is '\n' then '' else escaped
    if heredoc
      str.replace MULTILINER, '\\n'
    else
      str.replace /\s*\n\s*/g, ' '

  # Constructs a string token by escaping quotes and newlines.
  makeString: (body, quote, heredoc) ->
    return quote + quote unless body
    # Ignore escaped backslashes and unescape quotes
    body = body.replace /// \\( #{quote} | \\ ) ///g, (match, contents) ->
      if contents is quote then contents else match
    body = body.replace /// #{quote} ///g, '\\$&'
    quote + @escapeLines(body, heredoc) + quote

  # Throws a compiler error on the current position.
  error: (message, offset = 0) ->
    # TODO: Are there some cases we could improve the error line number by
    # passing the offset in the chunk where the error happened?
    [first_line, first_column] = @getLineAndColumnFromChunk offset
    throwSyntaxError message, {first_line, first_column}

# Constants
# ---------

# Keywords that CoffeeScript shares in common with JavaScript.
JS_KEYWORDS = [
  'true', 'false', 'null', 'this'
  'new', 'delete', 'typeof', 'in', 'instanceof'
  'return', 'throw', 'break', 'continue', 'debugger', 'yield', 'yield*'
  'if', 'else', 'switch', 'for', 'while', 'do', 'try', 'catch', 'finally'
  'class', 'extends', 'super'
]

# CoffeeScript-only keywords.
COFFEE_KEYWORDS = ['undefined', 'then', 'unless', 'until', 'loop', 'of', 'by', 'when']

COFFEE_ALIAS_MAP =
  and  : '&&'
  or   : '||'
  is   : '=='
  isnt : '!='
  not  : '!'
  yes  : 'true'
  no   : 'false'
  on   : 'true'
  off  : 'false'

COFFEE_ALIASES  = (key for key of COFFEE_ALIAS_MAP)
COFFEE_KEYWORDS = COFFEE_KEYWORDS.concat COFFEE_ALIASES

# The list of keywords that are reserved by JavaScript, but not used, or are
# used by CoffeeScript internally. We throw an error when these are encountered,
# to avoid having a JavaScript error at runtime.
RESERVED = [
  'case', 'default', 'function', 'var', 'void', 'with', 'const', 'let', 'enum'
  'export', 'import', 'native', '__hasProp', '__extends', '__slice', '__bind'
  '__indexOf', 'implements', 'interface', 'package', 'private', 'protected'
  'public', 'static'
]

STRICT_PROSCRIBED = ['arguments', 'eval']

# The superset of both JavaScript keywords and reserved words, none of which may
# be used as identifiers or properties.
JS_FORBIDDEN = JS_KEYWORDS.concat(RESERVED).concat(STRICT_PROSCRIBED)

exports.RESERVED = RESERVED.concat(JS_KEYWORDS).concat(COFFEE_KEYWORDS).concat(STRICT_PROSCRIBED)
exports.STRICT_PROSCRIBED = STRICT_PROSCRIBED

# The character code of the nasty Microsoft madness otherwise known as the BOM.
BOM = 65279

# Token matching regexes.
IDENTIFIER = /// ^
  ( [$A-Za-z_\x7f-\uffff][$\w\x7f-\uffff]* )
  ( [^\n\S]* : (?!:) )?  # Is this a property name?
///

NUMBER     = ///
  ^ 0b[01]+    |              # binary
  ^ 0o[0-7]+   |              # octal
  ^ 0x[\da-f]+ |              # hex
  ^ \d*\.?\d+ (?:e[+-]?\d+)?  # decimal
///i

HEREDOC    = /// ^ ("""|''') ((?: \\[\s\S] | [^\\] )*?) (?:\n[^\n\S]*)? \1 ///

OPERATOR   = /// ^ (
  ?: [-=]>\*?          # function / generator
   | [-+*/%<>&|^!?=]=  # compound assign / compare
   | >>>=?             # zero-fill right shift
   | ([-+:])\1         # doubles
   | ([&|<>*/%])\2=?   # logic / shift / power / floor division / modulo
   | \?(\.|::)         # soak access
   | \.{2,3}           # range or splat
) ///

WHITESPACE = /^[^\n\S]+/

COMMENT    = /^###([^#][\s\S]*?)(?:###[^\n\S]*|###$)|^(?:\s*#(?!##[^#]).*)+/

CODE       = /^[-=]>\*?/

MULTI_DENT = /^(?:\n[^\n\S]*)+/

SIMPLESTR  = /^'[^\\']*(?:\\[\s\S][^\\']*)*'/

JSTOKEN    = /^`[^\\`]*(?:\\.[^\\`]*)*`/

# Regex-matching-regexes.
REGEX = /// ^
  (/ (?! [\s=] )   # disallow leading whitespace or equals signs
  [^ [ / \n \\ ]*  # every other thing
  (?:
    (?: \\[\s\S]   # anything escaped
      | \[         # character class
           [^ \] \n \\ ]*
           (?: \\[\s\S] [^ \] \n \\ ]* )*
         ]
    ) [^ [ / \n \\ ]*
  )*
  /) ([imgy]{0,4}) (?!\w)
///

HEREGEX      = /// ^ /{3} ((?:\\?[\s\S])+?) /{3} ([imgy]{0,4}) (?!\w) ///

HEREGEX_OMIT = ///
    ((?:\\\\)+)     # consume (and preserve) an even number of backslashes
  | \\(\s|/)        # preserve escaped whitespace and "de-escape" slashes
  | \s+(?:#.*)?     # remove whitespace and comments
///g

# Token cleaning regexes.
MULTILINER      = /\n/g

HEREDOC_INDENT  = /\n+([^\n\S]*)/g

HEREDOC_ILLEGAL = /\*\//

LINE_CONTINUER  = /// ^ \s* (?: , | \??\.(?![.\d]) | :: ) ///

TRAILING_SPACES = /\s+$/

# Compound assignment tokens.
COMPOUND_ASSIGN = [
  '-=', '+=', '/=', '*=', '%=', '||=', '&&=', '?=', '<<=', '>>=', '>>>='
  '&=', '^=', '|=', '**=', '//=', '%%='
]

# Unary tokens.
<<<<<<< HEAD
UNARY   = ['!', '~', 'NEW', 'TYPEOF', 'DELETE', 'DO', 'YIELD', 'YIELD*']
=======
UNARY = ['NEW', 'TYPEOF', 'DELETE', 'DO']

UNARY_MATH = ['!', '~']
>>>>>>> d687d52f

# Logical tokens.
LOGIC = ['&&', '||', '&', '|', '^']

# Bit-shifting tokens.
SHIFT = ['<<', '>>', '>>>']

# Comparison tokens.
COMPARE = ['==', '!=', '<', '>', '<=', '>=']

# Mathematical tokens.
MATH = ['*', '/', '%', '//', '%%']

# Relational tokens that are negatable with `not` prefix.
RELATION = ['IN', 'OF', 'INSTANCEOF']

# Boolean tokens.
BOOL = ['TRUE', 'FALSE']

# Tokens which a regular expression will never immediately follow, but which
# a division operator might.
#
# See: http://www.mozilla.org/js/language/js20-2002-04/rationale/syntax.html#regular-expressions
#
# Our list is shorter, due to sans-parentheses method calls.
NOT_REGEX = ['NUMBER', 'REGEX', 'BOOL', 'NULL', 'UNDEFINED', '++', '--']

# If the previous token is not spaced, there are more preceding tokens that
# force a division parse:
NOT_SPACED_REGEX = NOT_REGEX.concat ')', '}', 'THIS', 'IDENTIFIER', 'STRING', ']'

# Tokens which could legitimately be invoked or indexed. An opening
# parentheses or bracket following these tokens will be recorded as the start
# of a function invocation or indexing operation.
CALLABLE  = ['IDENTIFIER', 'STRING', 'REGEX', ')', ']', '}', '?', '::', '@', 'THIS', 'SUPER']
INDEXABLE = CALLABLE.concat 'NUMBER', 'BOOL', 'NULL', 'UNDEFINED'

# Tokens that, when immediately preceding a `WHEN`, indicate that the `WHEN`
# occurs at the start of a line. We disambiguate these from trailing whens to
# avoid an ambiguity in the grammar.
LINE_BREAK = ['INDENT', 'OUTDENT', 'TERMINATOR']

# Additional indent in front of these is ignored.
INDENTABLE_CLOSERS = [')', '}', ']']<|MERGE_RESOLUTION|>--- conflicted
+++ resolved
@@ -847,13 +847,9 @@
 ]
 
 # Unary tokens.
-<<<<<<< HEAD
-UNARY   = ['!', '~', 'NEW', 'TYPEOF', 'DELETE', 'DO', 'YIELD', 'YIELD*']
-=======
-UNARY = ['NEW', 'TYPEOF', 'DELETE', 'DO']
+UNARY = ['NEW', 'TYPEOF', 'DELETE', 'DO', 'YIELD', 'YIELD*']
 
 UNARY_MATH = ['!', '~']
->>>>>>> d687d52f
 
 # Logical tokens.
 LOGIC = ['&&', '||', '&', '|', '^']
