--- conflicted
+++ resolved
@@ -118,19 +118,11 @@
     unless forcedIdentifier
       id  = COFFEE_ALIAS_MAP[id] if id in COFFEE_ALIASES
       tag = switch id
-<<<<<<< HEAD
-        when '!'                                  then 'UNARY'
-        when '==', '!=', '=~'                     then 'COMPARE'
-        when '&&', '||'                           then 'LOGIC'
-        when 'true', 'false', 'null', 'undefined' then 'BOOL'
-        when 'break', 'continue'                  then 'STATEMENT'
-=======
         when '!'                 then 'UNARY'
-        when '==', '!='          then 'COMPARE'
+        when '==', '!=', '=~'    then 'COMPARE'
         when '&&', '||'          then 'LOGIC'
         when 'true', 'false'     then 'BOOL'
         when 'break', 'continue' then 'STATEMENT'
->>>>>>> ed705403
         else  tag
 
     if matches = id.match REGEX_MAGIC_IDENTIFIER
