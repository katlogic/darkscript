# The CoffeeScript Lexer. Uses a series of token-matching regexes to attempt
# matches against the beginning of the source code. When a match is found,
# a token is produced, we consume the match, and start again. Tokens are in the
# form:
#
#     [tag, value, locationData]
#
# where locationData is {first_line, first_column, last_line, last_column}, which is a
# format that can be fed directly into [Jison](http://github.com/zaach/jison).  These
# are read by jison in the `parser.lexer` function defined in coffee-script.coffee.

{Rewriter, INVERSES} = require './rewriter'

# Import the helpers we need.
{starts, compact, last, repeat, invertLiterate, throwSyntaxError} = require './helpers'

# The Lexer Class
# ---------------

# The Lexer class reads a stream of CoffeeScript and divvies it up into tagged
# tokens. Some potential ambiguity in the grammar has been avoided by
# pushing some extra smarts into the Lexer.
exports.Lexer = class Lexer

  # **tokenize** is the Lexer's main method. Scan by attempting to match tokens
  # one at a time, using a regular expression anchored at the start of the
  # remaining code, or a custom recursive token-matching method
  # (for interpolations). When the next token has been recorded, we move forward
  # within the code past the token, and begin again.
  #
  # Each tokenizing method is responsible for returning the number of characters
  # it has consumed.
  #
  # Before returning the token stream, run it through the [Rewriter](rewriter.html)
  # unless explicitly asked not to.
  tokenize: (code, opts = {}) ->
    @literate   = opts.literate  # Are we lexing literate CoffeeScript?
    @indent     = 0              # The current indentation level.
    @baseIndent = 0              # The overall minimum indentation level
    @indebt     = 0              # The over-indentation at the current level.
    @outdebt    = 0              # The under-outdentation at the current level.
    @indents    = []             # The stack of all current indentation levels.
    @ends       = []             # The stack for pairing up tokens.
    @tokens     = []             # Stream of parsed tokens in the form `['TYPE', value, location data]`.

    @chunkLine =
      opts.line or 0         # The start line for the current @chunk.
    @chunkColumn =
      opts.column or 0       # The start column of the current @chunk.
    code = @clean code         # The stripped, cleaned original source code.

    # At every position, run through this list of attempted matches,
    # short-circuiting if any of them succeed. Their order determines precedence:
    # `@literalToken` is the fallback catch-all.
    i = 0
    while @chunk = code[i..]
      consumed = \
           @identifierToken() or
           @regexpToken()     or
           @commentToken()    or
           @whitespaceToken() or
           @lineToken()       or
           @heredocToken()    or
           @stringToken()     or
           @numberToken()     or
           @regexToken()      or
           @jsToken()         or
           @literalToken()

      # Update position
      [@chunkLine, @chunkColumn] = @getLineAndColumnFromChunk consumed

      i += consumed

    @closeIndentation()
    @error "missing #{tag}" if tag = @ends.pop()
    return @tokens if opts.rewrite is off
    (new Rewriter).rewrite @tokens

  # Preprocess the code to remove leading and trailing whitespace, carriage
  # returns, etc. If we're lexing literate CoffeeScript, strip external Markdown
  # by removing all lines that aren't indented by at least four spaces or a tab.
  clean: (code) ->
    code = code.slice(1) if code.charCodeAt(0) is BOM
    code = code.replace(/\r/g, '').replace TRAILING_SPACES, ''
    if WHITESPACE.test code
      code = "\n#{code}"
      @chunkLine--
    code = invertLiterate code if @literate
    code

  # Tokenizers
  # ----------

  # Matches identifying literals: variables, keywords, method names, etc.
  # Check to ensure that JavaScript reserved words aren't being used as
  # identifiers. Because CoffeeScript reserves a handful of keywords that are
  # allowed in JavaScript, we're careful not to tag them as keywords when
  # referenced as property names here, so you can still do `jQuery.is()` even
  # though `is` means `===` otherwise.
  identifierToken: ->
    return 0 unless match = IDENTIFIER.exec @chunk
    [input, id, colon] = match

    # Preserve length of id for location data
    idLength = id.length
    poppedToken = undefined

    if id is 'own' and @tag() is 'FOR'
      @token 'OWN', id
      return id.length
    forcedIdentifier = colon or
      (prev = last @tokens) and (prev[0] in ['.', '?.', '::', '?::'] or
      not prev.spaced and prev[0] is '@')
    tag = 'IDENTIFIER'

    if not forcedIdentifier and (id in JS_KEYWORDS or id in COFFEE_KEYWORDS)
      tag = id.toUpperCase()
      if tag is 'WHEN' and @tag() in LINE_BREAK
        tag = 'LEADING_WHEN'
      else if tag is 'FOR'
        @seenFor = yes
      else if tag is 'UNLESS'
        tag = 'IF'
      else if tag in UNARY
        tag = 'UNARY'
      else if tag in RELATION
        if tag isnt 'INSTANCEOF' and @seenFor
          tag = 'FOR' + tag
          @seenFor = no
        else
          tag = 'RELATION'
          if @value() is '!'
            poppedToken = @tokens.pop()
            id = '!' + id

    if id in JS_FORBIDDEN
      if forcedIdentifier
        tag = 'IDENTIFIER'
        id  = new String id
        id.reserved = yes
      else if id in RESERVED
        @error "reserved word \"#{id}\""

    unless forcedIdentifier
      id  = COFFEE_ALIAS_MAP[id] if id in COFFEE_ALIASES
      tag = switch id
        when '!'                 then 'UNARY'
        when '==', '!='          then 'COMPARE'
        when '&&', '||'          then 'LOGIC'
        when 'true', 'false'     then 'BOOL'
        when 'break', 'continue' then 'STATEMENT'
        else  tag

    tagToken = @token tag, id, 0, idLength
    if poppedToken
      [tagToken[2].first_line, tagToken[2].first_column] =
        [poppedToken[2].first_line, poppedToken[2].first_column]
    if colon
      colonOffset = input.lastIndexOf ':'
      @token ':', ':', colonOffset, colon.length

    input.length

  # Matches numbers, including decimals, hex, and exponential notation.
  # Be careful not to interfere with ranges-in-progress.
  numberToken: ->
    return 0 unless match = NUMBER.exec @chunk
    number = match[0]
    if /^0[BOX]/.test number
      @error "radix prefix '#{number}' must be lowercase"
    else if /E/.test(number) and not /^0x/.test number
      @error "exponential notation '#{number}' must be indicated with a lowercase 'e'"
    else if /^0\d*[89]/.test number
      @error "decimal literal '#{number}' must not be prefixed with '0'"
    else if /^0\d+/.test number
      @error "octal literal '#{number}' must be prefixed with '0o'"
    lexedLength = number.length
    if octalLiteral = /^0o([0-7]+)/.exec number
      number = '0x' + parseInt(octalLiteral[1], 8).toString 16
    if binaryLiteral = /^0b([01]+)/.exec number
      number = '0x' + parseInt(binaryLiteral[1], 2).toString 16
    @token 'NUMBER', number, 0, lexedLength
    lexedLength

  # Matches strings, including multi-line strings. Ensures that quotation marks
  # are balanced within the string's contents, and within nested interpolations.
  stringToken: ->
    switch quote = @chunk.charAt 0
      when "'" then [string] = SIMPLESTR.exec(@chunk) || []
      when '"' then string = @balancedString @chunk, '"'
    return 0 unless string
    trimmed = @removeNewlines string[1...-1]
    if quote is '"' and 0 < string.indexOf '#{', 1
      @interpolateString trimmed, strOffset: 1, lexedLength: string.length
    else
      @token 'STRING', quote + @escapeLines(trimmed) + quote, 0, string.length
    if octalEsc = /^(?:\\.|[^\\])*\\(?:0[0-7]|[1-7])/.test string
      @error "octal escape sequences #{string} are not allowed"
    string.length

  # Matches heredocs, adjusting indentation to the correct level, as heredocs
  # preserve whitespace, but ignore indentation to the left.
  heredocToken: ->
    return 0 unless match = HEREDOC.exec @chunk
    heredoc = match[0]
    quote = heredoc.charAt 0
    doc = @sanitizeHeredoc match[2], quote: quote, indent: null
    if quote is '"' and 0 <= doc.indexOf '#{'
      @interpolateString doc, heredoc: yes, strOffset: 3, lexedLength: heredoc.length
    else
      @token 'STRING', @makeString(doc, quote, yes), 0, heredoc.length
    heredoc.length

  # Matches and consumes comments.
  commentToken: ->
    return 0 unless match = @chunk.match COMMENT
    [comment, here] = match
    if here
      @token 'HERECOMMENT',
        (@sanitizeHeredoc here,
          herecomment: true, indent: repeat ' ', @indent),
        0, comment.length
    comment.length

  # Matches JavaScript interpolated directly into the source via backticks.
  jsToken: ->
    return 0 unless @chunk.charAt(0) is '`' and match = JSTOKEN.exec @chunk
    @token 'JS', (script = match[0])[1...-1], 0, script.length
    script.length

  # Matches regular expression literals. Lexing regular expressions is difficult
  # to distinguish from division, so we borrow some basic heuristics from
  # JavaScript and Ruby.
  regexToken: ->
    return 0 if @chunk.charAt(0) isnt '/'
    return length if length = @heregexToken()

    prev = last @tokens
    return 0 if prev and (prev[0] in (if prev.spaced then NOT_REGEX else NOT_SPACED_REGEX))
    return 0 unless match = REGEX.exec @chunk
    [match, regex, flags] = match
    # Avoid conflicts with floor division operator.
    return 0 if regex is '//'
    if regex[..1] is '/*' then @error 'regular expressions cannot begin with `*`'
    @token 'REGEX', "#{regex}#{flags}", 0, match.length
    match.length

  # Matches multiline extended regular expressions.
  heregexToken: ->
    return 0 unless match = HEREGEX.exec @chunk
    [heregex, body, flags] = match
    if 0 > body.indexOf '#{'
      re = @escapeLines body.replace(HEREGEX_OMIT, '$1$2').replace(/\//g, '\\/'), yes
      if re.match /^\*/ then @error 'regular expressions cannot begin with `*`'
      @token 'REGEX', "/#{ re or '(?:)' }/#{flags}", 0, heregex.length
      return heregex.length
    @token 'IDENTIFIER', 'RegExp', 0, 0
    @token 'CALL_START', '(', 0, 0
    tokens = []
    for token in @interpolateString(body, regex: yes)
      [tag, value] = token
      if tag is 'TOKENS'
        tokens.push value...
      else if tag is 'NEOSTRING'
        continue unless value = value.replace HEREGEX_OMIT, '$1$2'
        # Convert NEOSTRING into STRING
        value = value.replace /\\/g, '\\\\'
        token[0] = 'STRING'
        token[1] = @makeString(value, '"', yes)
        tokens.push token
      else
        @error "Unexpected #{tag}"

      prev = last @tokens
      plusToken = ['+', '+']
      plusToken[2] = prev[2] # Copy location data
      tokens.push plusToken

    # Remove the extra "+"
    tokens.pop()

    unless tokens[0]?[0] is 'STRING'
      @token 'STRING', '""', 0, 0
      @token '+', '+', 0, 0
    @tokens.push tokens...

    if flags
      # Find the flags in the heregex
      flagsOffset = heregex.lastIndexOf flags
      @token ',', ',', flagsOffset, 0
      @token 'STRING', '"' + flags + '"', flagsOffset, flags.length

    @token ')', ')', heregex.length-1, 0
    heregex.length

  # Matches newlines, indents, and outdents, and determines which is which.
  # If we can detect that the current line is continued onto the the next line,
  # then the newline is suppressed:
  #
  #     elements
  #       .each( ... )
  #       .map( ... )
  #
  # Keeps track of the level of indentation, because a single outdent token
  # can close multiple indents, so we need to know how far in we happen to be.
  lineToken: ->
    return 0 unless match = MULTI_DENT.exec @chunk
    indent = match[0]
    @seenFor = no
    size = indent.length - 1 - indent.lastIndexOf '\n'
    noNewlines = @unfinished()
    if size - @indebt is @indent
      if noNewlines then @suppressNewlines() else @newlineToken 0
      return indent.length

    if size > @indent
      if noNewlines
        @indebt = size - @indent
        @suppressNewlines()
        return indent.length
      unless @tokens.length
        @baseIndent = @indent = size
        return indent.length
      diff = size - @indent + @outdebt
      @token 'INDENT', diff, indent.length - size, size
      @indents.push diff
      @ends.push 'OUTDENT'
      @outdebt = @indebt = 0
      @indent = size
    else if size < @baseIndent
      @error 'missing indentation', indent.length
    else
      @indebt = 0
      @outdentToken @indent - size, noNewlines, indent.length
    indent.length

  # Record an outdent token or multiple tokens, if we happen to be moving back
  # inwards past several recorded indents. Sets new @indent value.
  outdentToken: (moveOut, noNewlines, outdentLength) ->
    decreasedIndent = @indent - moveOut
    while moveOut > 0
      lastIndent = @indents[@indents.length - 1]
      if not lastIndent
        moveOut = 0
      else if lastIndent is @outdebt
        moveOut -= @outdebt
        @outdebt = 0
      else if lastIndent < @outdebt
        @outdebt -= lastIndent
        moveOut  -= lastIndent
      else
        dent = @indents.pop() + @outdebt
        if outdentLength and @chunk[outdentLength] in INDENTABLE_CLOSERS
          decreasedIndent -= dent - moveOut
          moveOut = dent
        @outdebt = 0
        # pair might call outdentToken, so preserve decreasedIndent
        @pair 'OUTDENT'
        @token 'OUTDENT', moveOut, 0, outdentLength
        moveOut -= dent
    @outdebt -= moveOut if dent
    @tokens.pop() while @value() is ';'

    @token 'TERMINATOR', '\n', outdentLength, 0 unless @tag() is 'TERMINATOR' or noNewlines
    @indent = decreasedIndent
    this

  # Matches and consumes non-meaningful whitespace. Tag the previous token
  # as being "spaced", because there are some cases where it makes a difference.
  whitespaceToken: ->
    return 0 unless (match = WHITESPACE.exec @chunk) or
                    (nline = @chunk.charAt(0) is '\n')
    prev = last @tokens
    prev[if match then 'spaced' else 'newLine'] = true if prev
    if match then match[0].length else 0

  # Generate a newline token. Consecutive newlines get merged together.
  newlineToken: (offset) ->
    @tokens.pop() while @value() is ';'
    @token 'TERMINATOR', '\n', offset, 0 unless @tag() is 'TERMINATOR'
    this

  # Use a `\` at a line-ending to suppress the newline.
  # The slash is removed here once its job is done.
  suppressNewlines: ->
    @tokens.pop() if @value() is '\\'
    this

  # We treat all other single characters as a token. E.g.: `( ) , . !`
  # Multi-character operators are also literal tokens, so that Jison can assign
  # the proper order of operations. There are some symbols that we tag specially
  # here. `;` and newlines are both treated as a `TERMINATOR`, we distinguish
  # parentheses that indicate a method call from regular parentheses, and so on.
  literalToken: ->
    if match = OPERATOR.exec @chunk
      [value] = match
      @tagParameters() if CODE.test value
    else
      value = @chunk.charAt 0
    tag  = value
    prev = last @tokens
    if value is '=' and prev
      if not prev[1].reserved and prev[1] in JS_FORBIDDEN
        @error "reserved word \"#{@value()}\" can't be assigned"
      if prev[1] in ['||', '&&']
        prev[0] = 'COMPOUND_ASSIGN'
        prev[1] += '='
        return value.length
    if value is ';'
      @seenFor = no
      tag = 'TERMINATOR'
    else if value == '!' && prev && !prev.spaced && prev[0] in CALLABLE
      tag = 'ASYNC'
    else if value in MATH            then tag = 'MATH'
    else if value in COMPARE         then tag = 'COMPARE'
    else if value in COMPOUND_ASSIGN then tag = 'COMPOUND_ASSIGN'
    else if value in UNARY           then tag = 'UNARY'
    else if value in UNARY_MATH      then tag = 'UNARY_MATH'
    else if value in SHIFT           then tag = 'SHIFT'
    else if value in LOGIC or value is '?' and prev?.spaced then tag = 'LOGIC'
    else if prev and not prev.spaced
      if value is '(' and prev[0] in CALLABLE
        prev[0] = 'FUNC_EXIST' if prev[0] is '?'
        tag = 'CALL_START'
      else if value is '[' and prev[0] in INDEXABLE
        tag = 'INDEX_START'
        switch prev[0]
          when '?'  then prev[0] = 'INDEX_SOAK'
    switch value
      when '(', '{', '[' then @ends.push INVERSES[value]
      when ')', '}', ']' then @pair value
    @token tag, value
    value.length

  regexpToken: ->
    return 0 unless m = REGEXP_MATCHES.exec @chunk
    [input, _, id] = m
    id = switch id
      when '~'
        '__matches'
      when '&'
        "__matches[0]"
      else
        "__matches[#{id}]"
    tagToken = @token 'IDENTIFIER', id, 0, id.length
    input.length


  # Token Manipulators
  # ------------------

  # Sanitize a heredoc or herecomment by
  # erasing all external indentation on the left-hand side.
  sanitizeHeredoc: (doc, options) ->
    {indent, herecomment} = options
    if herecomment
      if HEREDOC_ILLEGAL.test doc
        @error "block comment cannot contain \"*/\", starting"
      return doc if doc.indexOf('\n') < 0
    else
      while match = HEREDOC_INDENT.exec doc
        attempt = match[1]
        indent = attempt if indent is null or 0 < attempt.length < indent.length
    doc = doc.replace /// \n #{indent} ///g, '\n' if indent
    doc = doc.replace /^\n/, '' unless herecomment
    doc

  # A source of ambiguity in our grammar used to be parameter lists in function
  # definitions versus argument lists in function calls. Walk backwards, tagging
  # parameters specially in order to make things easier for the parser.
  tagParameters: ->
    return this if @tag() isnt ')'
    stack = []
    {tokens} = this
    i = tokens.length
    tokens[--i][0] = 'PARAM_END'
    while tok = tokens[--i]
      switch tok[0]
        when ')'
          stack.push tok
        when '(', 'CALL_START'
          if stack.length then stack.pop()
          else if tok[0] is '('
            tok[0] = 'PARAM_START'
            return this
          else return this
    this

  # Close up all remaining open blocks at the end of the file.
  closeIndentation: ->
    @outdentToken @indent

  # Matches a balanced group such as a single or double-quoted string. Pass in
  # a series of delimiters, all of which must be nested correctly within the
  # contents of the string. This method allows us to have strings within
  # interpolations within strings, ad infinitum.
  balancedString: (str, end) ->
    continueCount = 0
    stack = [end]
    for i in [1...str.length]
      if continueCount
        --continueCount
        continue
      switch letter = str.charAt i
        when '\\'
          ++continueCount
          continue
        when end
          stack.pop()
          unless stack.length
            return str[0..i]
          end = stack[stack.length - 1]
          continue
      if end is '}' and letter in ['"', "'"]
        stack.push end = letter
      else if end is '}' and letter is '/' and match = (HEREGEX.exec(str[i..]) or REGEX.exec(str[i..]))
        continueCount += match[0].length - 1
      else if end is '}' and letter is '{'
        stack.push end = '}'
      else if end is '"' and prev is '#' and letter is '{'
        stack.push end = '}'
      prev = letter
    @error "missing #{ stack.pop() }, starting"

  # Expand variables and expressions inside double-quoted strings using
  # Ruby-like notation for substitution of arbitrary expressions.
  #
  #     "Hello #{name.capitalize()}."
  #
  # If it encounters an interpolation, this method will recursively create a
  # new Lexer, tokenize the interpolated contents, and merge them into the
  # token stream.
  #
  #  - `str` is the start of the string contents (IE with the " or """ stripped
  #    off.)
  #  - `options.offsetInChunk` is the start of the interpolated string in the
  #    current chunk, including the " or """, etc...  If not provided, this is
  #    assumed to be 0.  `options.lexedLength` is the length of the
  #    interpolated string, including both the start and end quotes.  Both of these
  #    values are ignored if `options.regex` is true.
  #  - `options.strOffset` is the offset of str, relative to the start of the
  #    current chunk.
  interpolateString: (str, options = {}) ->
    {heredoc, regex, offsetInChunk, strOffset, lexedLength} = options
    offsetInChunk ||= 0
    strOffset ||= 0
    lexedLength ||= str.length

    # Parse the string.
    tokens = []
    pi = 0
    i  = -1
    while letter = str.charAt i += 1
      if letter is '\\'
        i += 1
        continue
      unless letter is '#' and str.charAt(i+1) is '{' and
             (expr = @balancedString str[i + 1..], '}')
        continue
      # NEOSTRING is a fake token.  This will be converted to a string below.
      tokens.push @makeToken('NEOSTRING', str[pi...i], strOffset + pi) if pi < i
      unless errorToken
        errorToken = @makeToken '', 'string interpolation', offsetInChunk + i + 1, 2
      inner = expr[1...-1]
      if inner.length
        [line, column] = @getLineAndColumnFromChunk(strOffset + i + 1)
        nested = new Lexer().tokenize inner, line: line, column: column, rewrite: off
        popped = nested.pop()
        popped = nested.shift() if nested[0]?[0] is 'TERMINATOR'
        if len = nested.length
          if len > 1
            nested.unshift @makeToken '(', '(', strOffset + i + 1, 0
            nested.push    @makeToken ')', ')', strOffset + i + 1 + inner.length, 0
          # Push a fake 'TOKENS' token, which will get turned into real tokens below.
          tokens.push ['TOKENS', nested]
      i += expr.length
      pi = i + 1
    tokens.push @makeToken('NEOSTRING', str[pi..], strOffset + pi) if i > pi < str.length

    # If regex, then return now and let the regex code deal with all these fake tokens
    return tokens if regex

    # If we didn't find any tokens, then just return an empty string.
    return @token 'STRING', '""', offsetInChunk, lexedLength unless tokens.length

    # If the first token is not a string, add a fake empty string to the beginning.
    tokens.unshift @makeToken('NEOSTRING', '', offsetInChunk) unless tokens[0][0] is 'NEOSTRING'

    if interpolated = tokens.length > 1
      @token '(', '(', offsetInChunk, 0, errorToken

    # Push all the tokens
    for token, i in tokens
      [tag, value] = token
      if i
        # Create a 0-length "+" token.
        plusToken = @token '+', '+' if i
        locationToken = if tag == 'TOKENS' then value[0] else token
        plusToken[2] =
          first_line: locationToken[2].first_line
          first_column: locationToken[2].first_column
          last_line: locationToken[2].first_line
          last_column: locationToken[2].first_column
      if tag is 'TOKENS'
        # Push all the tokens in the fake 'TOKENS' token.  These already have
        # sane location data.
        @tokens.push value...
      else if tag is 'NEOSTRING'
        # Convert NEOSTRING into STRING
        token[0] = 'STRING'
        token[1] = @makeString value, '"', heredoc
        @tokens.push token
      else
        @error "Unexpected #{tag}"
    if interpolated
      rparen = @makeToken ')', ')', offsetInChunk + lexedLength, 0
      rparen.stringEnd = true
      @tokens.push rparen
    tokens

  # Pairs up a closing token, ensuring that all listed pairs of tokens are
  # correctly balanced throughout the course of the token stream.
  pair: (tag) ->
    unless tag is wanted = last @ends
      @error "unmatched #{tag}" unless 'OUTDENT' is wanted
      # Auto-close INDENT to support syntax like this:
      #
      #     el.click((event) ->
      #       el.hide())
      #
      @outdentToken last(@indents), true
      return @pair tag
    @ends.pop()

  # Helpers
  # -------

  # Returns the line and column number from an offset into the current chunk.
  #
  # `offset` is a number of characters into @chunk.
  getLineAndColumnFromChunk: (offset) ->
    if offset is 0
      return [@chunkLine, @chunkColumn]

    if offset >= @chunk.length
      string = @chunk
    else
      string = @chunk[..offset-1]

    lineCount = pos = 0
    lineCount++ while pos = 1 + string.indexOf "\n", pos

    column = @chunkColumn
    if lineCount > 0
      lines = string.split '\n'
      column = last(lines).length
    else
      column += string.length

    [@chunkLine + lineCount, column]

  # Same as "token", exception this just returns the token without adding it
  # to the results.
  makeToken: (tag, value, offsetInChunk = 0, length = value.length) ->
    locationData = {}
    [locationData.first_line, locationData.first_column] =
      @getLineAndColumnFromChunk offsetInChunk

    # Use length - 1 for the final offset - we're supplying the last_line and the last_column,
    # so if last_column == first_column, then we're looking at a character of length 1.
    lastCharacter = Math.max 0, length - 1
    [locationData.last_line, locationData.last_column] =
      @getLineAndColumnFromChunk offsetInChunk + lastCharacter

    token = [tag, value, locationData]

    token

  # Add a token to the results.
  # `offset` is the offset into the current @chunk where the token starts.
  # `length` is the length of the token in the @chunk, after the offset.  If
  # not specified, the length of `value` will be used.
  #
  # Returns the new token.
  token: (tag, value, offsetInChunk, length, origin) ->
    token = @makeToken tag, value, offsetInChunk, length
    token.origin = origin if origin
    @tokens.push token
    token

  # Peek at a tag in the current token stream.
  tag: (index, tag) ->
    (tok = last @tokens, index) and if tag then tok[0] = tag else tok[0]

  # Peek at a value in the current token stream.
  value: (index, val) ->
    (tok = last @tokens, index) and if val then tok[1] = val else tok[1]

  # Are we in the midst of an unfinished expression?
  unfinished: ->
    LINE_CONTINUER.test(@chunk) or
    @tag() in ['\\', '.', '?.', '?::', 'UNARY', 'MATH', 'UNARY_MATH', '+', '-',
               '**', 'SHIFT', 'RELATION', 'COMPARE', 'LOGIC', 'THROW', 'EXTENDS']

  # Remove newlines from beginning and (non escaped) from end of string literals.
  removeNewlines: (str) ->
    str.replace(/^\s*\n\s*/, '')
       .replace(/([^\\]|\\\\)\s*\n\s*$/, '$1')

  # Converts newlines for string literals.
  escapeLines: (str, heredoc) ->
    # Ignore escaped backslashes and remove escaped newlines
    str = str.replace /\\[^\S\n]*(\n|\\)\s*/g, (escaped, character) ->
      if character is '\n' then '' else escaped
    if heredoc
      str.replace MULTILINER, '\\n'
    else
      str.replace /\s*\n\s*/g, ' '

  # Constructs a string token by escaping quotes and newlines.
  makeString: (body, quote, heredoc) ->
    return quote + quote unless body
    # Ignore escaped backslashes and unescape quotes
    body = body.replace /// \\( #{quote} | \\ ) ///g, (match, contents) ->
      if contents is quote then contents else match
    body = body.replace /// #{quote} ///g, '\\$&'
    quote + @escapeLines(body, heredoc) + quote

  # Throws a compiler error on the current position.
  error: (message, offset = 0) ->
    # TODO: Are there some cases we could improve the error line number by
    # passing the offset in the chunk where the error happened?
    [first_line, first_column] = @getLineAndColumnFromChunk offset
    throwSyntaxError message, {first_line, first_column}

# Constants
# ---------

# Keywords that CoffeeScript shares in common with JavaScript.
JS_KEYWORDS = [
  'true', 'false', 'null', 'this'
  'new', 'delete', 'typeof', 'in', 'instanceof'
  'return', 'throw', 'break', 'continue', 'debugger'
  'if', 'else', 'switch', 'for', 'while', 'do', 'try', 'catch', 'finally'
  'class', 'extends', 'super'
]

# CoffeeScript-only keywords.
COFFEE_KEYWORDS = ['undefined', 'then', 'unless', 'until', 'loop', 'of', 'by', 'when', 'await', 'defer', 'autocb']

COFFEE_ALIAS_MAP =
  and  : '&&'
  or   : '||'
  is   : '=='
  isnt : '!='
  not  : '!'
  yes  : 'true'
  no   : 'false'
  on   : 'true'
  off  : 'false'

COFFEE_ALIASES  = (key for key of COFFEE_ALIAS_MAP)
COFFEE_KEYWORDS = COFFEE_KEYWORDS.concat COFFEE_ALIASES

# The list of keywords that are reserved by JavaScript, but not used, or are
# used by CoffeeScript internally. We throw an error when these are encountered,
# to avoid having a JavaScript error at runtime.
RESERVED = [
  'case', 'default', 'function', 'var', 'void', 'with', 'const', 'let', 'enum'
  'export', 'import', 'native', '__hasProp', '__extends', '__slice', '__bind'
  '__indexOf', 'implements', 'interface', 'package', 'private', 'protected'
  'public', 'static', 'yield'
]

STRICT_PROSCRIBED = ['arguments', 'eval']

# The superset of both JavaScript keywords and reserved words, none of which may
# be used as identifiers or properties.
JS_FORBIDDEN = JS_KEYWORDS.concat(RESERVED).concat(STRICT_PROSCRIBED)

exports.RESERVED = RESERVED.concat(JS_KEYWORDS).concat(COFFEE_KEYWORDS).concat(STRICT_PROSCRIBED)
exports.STRICT_PROSCRIBED = STRICT_PROSCRIBED

# The character code of the nasty Microsoft madness otherwise known as the BOM.
BOM = 65279

# Token matching regexes.
IDENTIFIER = /// ^
  ( [$A-Za-z_\x7f-\uffff][$\w\x7f-\uffff]*!? )
  ( [^\n\S]* : (?!:) )?  # Is this a property name?
///

REGEXP_MATCHES = /// ^
  ( \\(~|&|[0-9]))
///

NUMBER     = ///
  ^ 0b[01]+    |              # binary
  ^ 0o[0-7]+   |              # octal
  ^ 0x[\da-f]+ |              # hex
  ^ \d*\.?\d+ (?:e[+-]?\d+)?  # decimal
///i

HEREDOC    = /// ^ ("""|''') ((?: \\[\s\S] | [^\\] )*?) (?:\n[^\n\S]*)? \1 ///

OPERATOR   = /// ^ (
  ?: !?[-=]>           # function
   | [-+*/%<>&|^!?=]=  # compound assign / compare
   | >>>=?             # zero-fill right shift
   | ([-+:])\1         # doubles
<<<<<<< HEAD
   | ([&|<>])\2=?      # logic / shift
   | =~                # regexp
=======
   | ([&|<>*/%])\2=?   # logic / shift / power / floor division / modulo
>>>>>>> f0dcdc81
   | \?(\.|::)         # soak access
   | \.{2,3}           # range or splat
) ///

WHITESPACE = /^[^\n\S]+/

COMMENT    = /^###([^#][\s\S]*?)(?:###[^\n\S]*|###$)|^(?:\s*#(?!##[^#]).*)+/

CODE       = /^!?[-=]>/

MULTI_DENT = /^(?:\n[^\n\S]*)+/

SIMPLESTR  = /^'[^\\']*(?:\\[\s\S][^\\']*)*'/

JSTOKEN    = /^`[^\\`]*(?:\\.[^\\`]*)*`/

# Regex-matching-regexes.
REGEX = /// ^
  (/ (?! [\s=] )   # disallow leading whitespace or equals signs
  [^ [ / \n \\ ]*  # every other thing
  (?:
    (?: \\[\s\S]   # anything escaped
      | \[         # character class
           [^ \] \n \\ ]*
           (?: \\[\s\S] [^ \] \n \\ ]* )*
         ]
    ) [^ [ / \n \\ ]*
  )*
  /) ([imgy]{0,4}) (?!\w)
///

HEREGEX      = /// ^ /{3} ((?:\\?[\s\S])+?) /{3} ([imgy]{0,4}) (?!\w) ///

HEREGEX_OMIT = ///
    ((?:\\\\)+)     # consume (and preserve) an even number of backslashes
  | \\(\s|/)        # preserve escaped whitespace and "de-escape" slashes
  | \s+(?:#.*)?     # remove whitespace and comments
///g

# Token cleaning regexes.
MULTILINER      = /\n/g

HEREDOC_INDENT  = /\n+([^\n\S]*)/g

HEREDOC_ILLEGAL = /\*\//

LINE_CONTINUER  = /// ^ \s* (?: , | \??\.(?![.\d]) | :: ) ///

TRAILING_SPACES = /\s+$/

# Compound assignment tokens.
COMPOUND_ASSIGN = [
  '-=', '+=', '/=', '*=', '%=', '||=', '&&=', '?=', '<<=', '>>=', '>>>='
  '&=', '^=', '|=', '**=', '//=', '%%='
]

# Unary tokens.
UNARY = ['NEW', 'TYPEOF', 'DELETE', 'DO']

UNARY_MATH = ['!', '~']

# Logical tokens.
LOGIC = ['&&', '||', '&', '|', '^']

# Bit-shifting tokens.
SHIFT = ['<<', '>>', '>>>']

# Comparison tokens.
COMPARE = ['==', '!=', '<', '>', '<=', '>=', '=~']

# Mathematical tokens.
MATH = ['*', '/', '%', '//', '%%']

# Relational tokens that are negatable with `not` prefix.
RELATION = ['IN', 'OF', 'INSTANCEOF']

# Boolean tokens.
BOOL = ['TRUE', 'FALSE']

# Tokens which a regular expression will never immediately follow, but which
# a division operator might.
#
# See: http://www.mozilla.org/js/language/js20-2002-04/rationale/syntax.html#regular-expressions
#
# Our list is shorter, due to sans-parentheses method calls.
NOT_REGEX = ['NUMBER', 'REGEX', 'BOOL', 'NULL', 'UNDEFINED', '++', '--']

# If the previous token is not spaced, there are more preceding tokens that
# force a division parse:
NOT_SPACED_REGEX = NOT_REGEX.concat ')', '}', 'THIS', 'IDENTIFIER', 'STRING', ']'

# Tokens which could legitimately be invoked or indexed. An opening
# parentheses or bracket following these tokens will be recorded as the start
# of a function invocation or indexing operation.
CALLABLE  = ['IDENTIFIER', 'STRING', 'REGEX', ')', ']', '}', '?', '::', '@', 'THIS', 'SUPER', 'RETURN', 'DEFER', 'ASYNC', 'AUTOCB']
INDEXABLE = CALLABLE.concat 'NUMBER', 'BOOL', 'NULL', 'UNDEFINED'

# Tokens that, when immediately preceding a `WHEN`, indicate that the `WHEN`
# occurs at the start of a line. We disambiguate these from trailing whens to
# avoid an ambiguity in the grammar.
LINE_BREAK = ['INDENT', 'OUTDENT', 'TERMINATOR']

# Additional indent in front of these is ignored.
INDENTABLE_CLOSERS = [')', '}', ']']<|MERGE_RESOLUTION|>--- conflicted
+++ resolved
@@ -809,12 +809,8 @@
    | [-+*/%<>&|^!?=]=  # compound assign / compare
    | >>>=?             # zero-fill right shift
    | ([-+:])\1         # doubles
-<<<<<<< HEAD
-   | ([&|<>])\2=?      # logic / shift
+   | ([&|<>*/%])\2=?   # logic / shift / power / floor division / modulo
    | =~                # regexp
-=======
-   | ([&|<>*/%])\2=?   # logic / shift / power / floor division / modulo
->>>>>>> f0dcdc81
    | \?(\.|::)         # soak access
    | \.{2,3}           # range or splat
 ) ///
