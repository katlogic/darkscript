--- conflicted
+++ resolved
@@ -496,14 +496,9 @@
 # If preceded by an `IMPLICIT_FUNC`, indicates a function invocation.
 IMPLICIT_CALL    = [
   'IDENTIFIER', 'NUMBER', 'STRING', 'JS', 'REGEX', 'NEW', 'PARAM_START', 'CLASS'
-<<<<<<< HEAD
-  'IF', 'TRY', 'SWITCH', 'THIS', 'BOOL', 'NULL', 'UNDEFINED', 'UNARY',
+  'IF', 'TRY', 'SWITCH', 'THIS', 'BOOL', 'NULL', 'UNDEFINED', 'UNARY', 'YIELD'
   'UNARY_MATH', 'SUPER', 'THROW', '@', '->', '=>', '[', '(', '{', '--', '++',
   'DEFER', 'ASYNC', '!->', '!=>'
-=======
-  'IF', 'TRY', 'SWITCH', 'THIS', 'BOOL', 'NULL', 'UNDEFINED', 'UNARY', 'YIELD'
-  'UNARY_MATH', 'SUPER', 'THROW', '@', '->', '=>', '[', '(', '{', '--', '++'
->>>>>>> 158ca0d8
 ]
 
 IMPLICIT_UNSPACED_CALL = ['+', '-']
