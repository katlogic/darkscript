--- conflicted
+++ resolved
@@ -7,12 +7,8 @@
 # Require the **coffee-script** module to get access to the compiler.
 CoffeeScript = require './coffee-script'
 readline     = require 'readline'
-<<<<<<< HEAD
+{inspect}    = require 'util'
 {Script}     = require 'vm'
-=======
-{inspect}    = require 'util'
-Script       = process.binding('evals').Script
->>>>>>> d0f047df
 
 # REPL Setup
 
