--- conflicted
+++ resolved
@@ -18,12 +18,8 @@
 # REPL Setup
 
 # Config
-<<<<<<< HEAD
 REPL_PROMPT = 'toffee> '
-=======
-REPL_PROMPT = 'coffee> '
 REPL_PROMPT_MULTILINE = '------> '
->>>>>>> 233cd27d
 REPL_PROMPT_CONTINUATION = '......> '
 enableColours = no
 unless process.platform is 'win32'
