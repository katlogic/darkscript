fs = require 'fs'
path = require 'path'
vm = require 'vm'
nodeREPL = require 'repl'
CoffeeScript = require './coffee-script'
<<<<<<< HEAD
{merge, prettyErrorMessage} = require './helpers'
# Require AST nodes to do some AST manipulation.
{Block, Assign, Value, Literal} = require './nodes'
=======
{merge} = require './helpers'
>>>>>>> f0dcdc81

replDefaults =
  prompt: 'coffee> ',
  historyFile: path.join process.env.HOME, '.coffee_history' if process.env.HOME
  historyMaxInputSize: 10240
  eval: (input, context, filename, cb) ->
    # XXX: multiline hack.
    input = input.replace /\uFF00/g, '\n'
    # Node's REPL sends the input ending with a newline and then wrapped in
    # parens. Unwrap all that.
    input = input.replace /^\(([\s\S]*)\n\)$/m, '$1'

    try
      # Generate the AST of the clean input.
      ast = CoffeeScript.nodes input
      # Add assignment to `_` variable to force the input to be an expression.
      ast = new Block [
        new Assign (new Value new Literal '_'), ast, '='
      ]
      js = ast.compile bare: yes, locals: Object.keys(context)
      result = if context is global
        vm.runInThisContext js, filename 
      else
        vm.runInContext js, context, filename
      cb null, result
    catch err
      cb err

addMultilineHandler = (repl) ->
  {rli, inputStream, outputStream} = repl

  multiline =
    enabled: off
    initialPrompt: repl.prompt.replace /^[^> ]*/, (x) -> x.replace /./g, '-'
    prompt: repl.prompt.replace /^[^> ]*>?/, (x) -> x.replace /./g, '.'
    buffer: ''

  # Proxy node's line listener
  nodeLineListener = rli.listeners('line')[0]
  rli.removeListener 'line', nodeLineListener
  rli.on 'line', (cmd) ->
    if multiline.enabled
      multiline.buffer += "#{cmd}\n"
      rli.setPrompt multiline.prompt
      rli.prompt true
    else
      nodeLineListener cmd
    return

  # Handle Ctrl-v
  inputStream.on 'keypress', (char, key) ->
    return unless key and key.ctrl and not key.meta and not key.shift and key.name is 'v'
    if multiline.enabled
      # allow arbitrarily switching between modes any time before multiple lines are entered
      unless multiline.buffer.match /\n/
        multiline.enabled = not multiline.enabled
        rli.setPrompt repl.prompt
        rli.prompt true
        return
      # no-op unless the current line is empty
      return if rli.line? and not rli.line.match /^\s*$/
      # eval, print, loop
      multiline.enabled = not multiline.enabled
      rli.line = ''
      rli.cursor = 0
      rli.output.cursorTo 0
      rli.output.clearLine 1
      # XXX: multiline hack
      multiline.buffer = multiline.buffer.replace /\n/g, '\uFF00'
      rli.emit 'line', multiline.buffer
      multiline.buffer = ''
    else
      multiline.enabled = not multiline.enabled
      rli.setPrompt multiline.initialPrompt
      rli.prompt true
    return

# Store and load command history from a file
addHistory = (repl, filename, maxSize) ->
  lastLine = null
  try
    # Get file info and at most maxSize of command history
    stat = fs.statSync filename
    size = Math.min maxSize, stat.size
    # Read last `size` bytes from the file
    readFd = fs.openSync filename, 'r'
    buffer = new Buffer(size)
    fs.readSync readFd, buffer, 0, size, stat.size - size
    # Set the history on the interpreter
    repl.rli.history = buffer.toString().split('\n').reverse()
    # If the history file was truncated we should pop off a potential partial line
    repl.rli.history.pop() if stat.size > maxSize
    # Shift off the final blank newline
    repl.rli.history.shift() if repl.rli.history[0] is ''
    repl.rli.historyIndex = -1
    lastLine = repl.rli.history[0]

  fd = fs.openSync filename, 'a'

  repl.rli.addListener 'line', (code) ->
    if code and code.length and code isnt '.history' and lastLine isnt code
      # Save the latest command in the file
      fs.write fd, "#{code}\n"
      lastLine = code

  repl.rli.on 'exit', -> fs.close fd

  # Add a command to show the history stack
  repl.commands['.history'] =
    help: 'Show command history'
    action: ->
      repl.outputStream.write "#{repl.rli.history[..].reverse().join '\n'}\n"
      repl.displayPrompt()

module.exports =
  start: (opts = {}) ->
    [major, minor, build] = process.versions.node.split('.').map (n) -> parseInt(n)

    if major is 0 and minor < 8
      console.warn "Node 0.8.0+ required for CoffeeScript REPL"
      process.exit 1

    CoffeeScript.register()
    process.argv = ['coffee'].concat process.argv[2..]
    opts = merge replDefaults, opts
    repl = nodeREPL.start opts
    repl.on 'exit', -> repl.outputStream.write '\n'
    addMultilineHandler repl
    addHistory repl, opts.historyFile, opts.historyMaxInputSize if opts.historyFile
    repl<|MERGE_RESOLUTION|>--- conflicted
+++ resolved
@@ -3,13 +3,8 @@
 vm = require 'vm'
 nodeREPL = require 'repl'
 CoffeeScript = require './coffee-script'
-<<<<<<< HEAD
 {merge, prettyErrorMessage} = require './helpers'
-# Require AST nodes to do some AST manipulation.
 {Block, Assign, Value, Literal} = require './nodes'
-=======
-{merge} = require './helpers'
->>>>>>> f0dcdc81
 
 replDefaults =
   prompt: 'coffee> ',
