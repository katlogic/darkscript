fs = require 'fs'
path = require 'path'
vm = require 'vm'
nodeREPL = require 'repl'
CoffeeScript = require './coffee-script'
<<<<<<< HEAD
readline     = require 'readline'
{inspect}    = require 'util'
{Script}     = require 'vm'
Module       = require 'module'

# REPL Setup

# Config
REPL_PROMPT = 'toffee> '
REPL_PROMPT_MULTILINE = '------> '
REPL_PROMPT_CONTINUATION = '......> '
enableColours = no
unless process.platform is 'win32'
  enableColours = not process.env.NODE_DISABLE_COLORS

# Log an error.
error = (err) ->
  stdout.write (err.stack or err.toString()) + '\n'

## Autocompletion

# Regexes to match complete-able bits of text.
ACCESSOR  = /\s*([\w\.]+)(?:\.(\w*))$/
SIMPLEVAR = /(\w+)$/i

# Returns a list of completions, and the completed text.
autocomplete = (text) ->
  completeAttribute(text) or completeVariable(text) or [[], text]

# Attempt to autocomplete a chained dotted attribute: `one.two.three`.
completeAttribute = (text) ->
  if match = text.match ACCESSOR
    [all, obj, prefix] = match
    try obj = Script.runInThisContext obj
    catch e
      return
    return unless obj?
    obj = Object obj
    candidates = Object.getOwnPropertyNames obj
    while obj = Object.getPrototypeOf obj
      for key in Object.getOwnPropertyNames obj when key not in candidates
        candidates.push key
    completions = getCompletions prefix, candidates
    [completions, prefix]

# Attempt to autocomplete an in-scope free variable: `one`.
completeVariable = (text) ->
  free = text.match(SIMPLEVAR)?[1]
  free = "" if text is ""
  if free?
    vars = Script.runInThisContext 'Object.getOwnPropertyNames(Object(this))'
    keywords = (r for r in CoffeeScript.RESERVED when r[..1] isnt '__')
    candidates = vars
    for key in keywords when key not in candidates
      candidates.push key
    completions = getCompletions free, candidates
    [completions, free]

# Return elements of candidates for which `prefix` is a prefix.
getCompletions = (prefix, candidates) ->
  el for el in candidates when 0 is el.indexOf prefix

# Make sure that uncaught exceptions don't kill the REPL.
process.on 'uncaughtException', error

# The current backlog of multi-line code.
backlog = ''

# The main REPL function. **run** is called every time a line of code is entered.
# Attempt to evaluate the command. If there's an exception, print it out instead
# of exiting.
run = (buffer) ->
  # remove single-line comments
  buffer = buffer.replace /(^|[\r\n]+)(\s*)##?(?:[^#\r\n][^\r\n]*|)($|[\r\n])/, "$1$2$3"
  # remove trailing newlines
  buffer = buffer.replace /[\r\n]+$/, ""
  if multilineMode
    backlog += "#{buffer}\n"
    repl.setPrompt REPL_PROMPT_CONTINUATION
    repl.prompt()
    return
  if !buffer.toString().trim() and !backlog
    repl.prompt()
    return
  code = backlog += buffer
  if code[code.length - 1] is '\\'
    backlog = "#{backlog[...-1]}\n"
    repl.setPrompt REPL_PROMPT_CONTINUATION
    repl.prompt()
    return
  repl.setPrompt REPL_PROMPT
  backlog = ''
  try
    _ = global._
    returnValue = CoffeeScript.eval "_=(#{code}\n)", {
      filename: 'repl'
      modulename: 'repl'
    }
    if returnValue is undefined
      global._ = _
    repl.output.write "#{inspect returnValue, no, 2, enableColours}\n"
  catch err
    error err
  repl.prompt()

if stdin.readable and stdin.isRaw
  # handle piped input
  pipedInput = ''
  repl =
    prompt: -> stdout.write @_prompt
    setPrompt: (p) -> @_prompt = p
    input: stdin
    output: stdout
    on: ->
  stdin.on 'data', (chunk) ->
    pipedInput += chunk
    return unless /\n/.test pipedInput
    lines = pipedInput.split "\n"
    pipedInput = lines[lines.length - 1]
    for line in lines[...-1] when line
      stdout.write "#{line}\n"
      run line
=======
{merge, prettyErrorMessage} = require './helpers'

replDefaults =
  prompt: 'coffee> ',
  historyFile: path.join(process.env.HOME, '.coffee_history')
  historyMaxInputSize: 10240
  eval: (input, context, filename, cb) ->
    # XXX: multiline hack.
    input = input.replace /\uFF00/g, '\n'
    # Node's REPL sends the input ending with a newline and then wrapped in
    # parens. Unwrap all that.
    input = input.replace /^\(([\s\S]*)\n\)$/m, '$1'

    # Require AST nodes to do some AST manipulation.
    {Block, Assign, Value, Literal} = require './nodes'

    try
      # Generate the AST of the clean input.
      ast = CoffeeScript.nodes input
      # Add assignment to `_` variable to force the input to be an expression.
      ast = new Block [
        new Assign (new Value new Literal '_'), ast, '='
      ]
      js = ast.compile bare: yes, locals: Object.keys(context)
      cb null, vm.runInContext(js, context, filename)
    catch err
      cb prettyErrorMessage(err, filename, input, yes)

addMultilineHandler = (repl) ->
  {rli, inputStream, outputStream} = repl

  multiline =
    enabled: off
    initialPrompt: repl.prompt.replace(/^[^> ]*/, (x) -> x.replace /./g, '-')
    prompt: repl.prompt.replace(/^[^> ]*>?/, (x) -> x.replace /./g, '.')
    buffer: ''

  # Proxy node's line listener
  nodeLineListener = rli.listeners('line')[0]
  rli.removeListener 'line', nodeLineListener
  rli.on 'line', (cmd) ->
    if multiline.enabled
      multiline.buffer += "#{cmd}\n"
      rli.setPrompt multiline.prompt
      rli.prompt true
    else
      nodeLineListener cmd
>>>>>>> 3911f31b
    return

  # Handle Ctrl-v
  inputStream.on 'keypress', (char, key) ->
    return unless key and key.ctrl and not key.meta and not key.shift and key.name is 'v'
    if multiline.enabled
      # allow arbitrarily switching between modes any time before multiple lines are entered
      unless multiline.buffer.match /\n/
        multiline.enabled = not multiline.enabled
        rli.setPrompt repl.prompt
        rli.prompt true
        return
      # no-op unless the current line is empty
      return if rli.line? and not rli.line.match /^\s*$/
      # eval, print, loop
      multiline.enabled = not multiline.enabled
      rli.line = ''
      rli.cursor = 0
      rli.output.cursorTo 0
      rli.output.clearLine 1
      # XXX: multiline hack
      multiline.buffer = multiline.buffer.replace /\n/g, '\uFF00'
      rli.emit 'line', multiline.buffer
      multiline.buffer = ''
    else
      multiline.enabled = not multiline.enabled
      rli.setPrompt multiline.initialPrompt
      rli.prompt true
    return

# Store and load command history from a file
addHistory = (repl, filename, maxSize) ->
  try
    # Get file info and at most 10KB of command history
    stat = fs.statSync filename
    size = Math.min maxSize, stat.size
    # Read last `size` bytes from the file
    readFd = fs.openSync filename, 'r'
    buffer = new Buffer(size)
    fs.readSync readFd, buffer, 0, size, stat.size - size
    # Set the history on the interpreter
    repl.rli.history = buffer.toString().split('\n').reverse()
    # If the history file was truncated we should pop off a potential partial line
    repl.rli.history.pop() if size is maxSize
    # Shift off the final blank newline
    repl.rli.history.shift() if repl.rli.history[0] is ''
    repl.rli.historyIndex = -1

  fd = fs.openSync filename, 'a'

  repl.rli.addListener 'line', (code) ->
    if code and code.length and code isnt '.history'
      # Save the latest command in the file
      fs.write fd, "#{code}\n"

  process.on 'exit', ->
    fs.closeSync fd

  # Add a command to show the history stack
  repl.commands['.history'] =
    help: 'Show command history'
    action: ->
      history = (repl.rli.history[k] for k in Object.keys(repl.rli.history)).reverse()
      repl.outputStream.write "#{history.join '\n'}\n"
      repl.displayPrompt()

module.exports =
  start: (opts = {}) ->
    [major, minor, build] = process.versions.node.split('.').map (n) -> parseInt(n)

    if major is 0 and minor < 8
      console.warn "Node 0.8.0+ required for CoffeeScript REPL"
      process.exit 1

    opts = merge replDefaults, opts
    repl = nodeREPL.start opts
    repl.on 'exit', -> repl.outputStream.write '\n'
    addMultilineHandler repl
    addHistory repl, opts.historyFile, opts.historyMaxInputSize if opts.historyFile
    repl<|MERGE_RESOLUTION|>--- conflicted
+++ resolved
@@ -3,130 +3,6 @@
 vm = require 'vm'
 nodeREPL = require 'repl'
 CoffeeScript = require './coffee-script'
-<<<<<<< HEAD
-readline     = require 'readline'
-{inspect}    = require 'util'
-{Script}     = require 'vm'
-Module       = require 'module'
-
-# REPL Setup
-
-# Config
-REPL_PROMPT = 'toffee> '
-REPL_PROMPT_MULTILINE = '------> '
-REPL_PROMPT_CONTINUATION = '......> '
-enableColours = no
-unless process.platform is 'win32'
-  enableColours = not process.env.NODE_DISABLE_COLORS
-
-# Log an error.
-error = (err) ->
-  stdout.write (err.stack or err.toString()) + '\n'
-
-## Autocompletion
-
-# Regexes to match complete-able bits of text.
-ACCESSOR  = /\s*([\w\.]+)(?:\.(\w*))$/
-SIMPLEVAR = /(\w+)$/i
-
-# Returns a list of completions, and the completed text.
-autocomplete = (text) ->
-  completeAttribute(text) or completeVariable(text) or [[], text]
-
-# Attempt to autocomplete a chained dotted attribute: `one.two.three`.
-completeAttribute = (text) ->
-  if match = text.match ACCESSOR
-    [all, obj, prefix] = match
-    try obj = Script.runInThisContext obj
-    catch e
-      return
-    return unless obj?
-    obj = Object obj
-    candidates = Object.getOwnPropertyNames obj
-    while obj = Object.getPrototypeOf obj
-      for key in Object.getOwnPropertyNames obj when key not in candidates
-        candidates.push key
-    completions = getCompletions prefix, candidates
-    [completions, prefix]
-
-# Attempt to autocomplete an in-scope free variable: `one`.
-completeVariable = (text) ->
-  free = text.match(SIMPLEVAR)?[1]
-  free = "" if text is ""
-  if free?
-    vars = Script.runInThisContext 'Object.getOwnPropertyNames(Object(this))'
-    keywords = (r for r in CoffeeScript.RESERVED when r[..1] isnt '__')
-    candidates = vars
-    for key in keywords when key not in candidates
-      candidates.push key
-    completions = getCompletions free, candidates
-    [completions, free]
-
-# Return elements of candidates for which `prefix` is a prefix.
-getCompletions = (prefix, candidates) ->
-  el for el in candidates when 0 is el.indexOf prefix
-
-# Make sure that uncaught exceptions don't kill the REPL.
-process.on 'uncaughtException', error
-
-# The current backlog of multi-line code.
-backlog = ''
-
-# The main REPL function. **run** is called every time a line of code is entered.
-# Attempt to evaluate the command. If there's an exception, print it out instead
-# of exiting.
-run = (buffer) ->
-  # remove single-line comments
-  buffer = buffer.replace /(^|[\r\n]+)(\s*)##?(?:[^#\r\n][^\r\n]*|)($|[\r\n])/, "$1$2$3"
-  # remove trailing newlines
-  buffer = buffer.replace /[\r\n]+$/, ""
-  if multilineMode
-    backlog += "#{buffer}\n"
-    repl.setPrompt REPL_PROMPT_CONTINUATION
-    repl.prompt()
-    return
-  if !buffer.toString().trim() and !backlog
-    repl.prompt()
-    return
-  code = backlog += buffer
-  if code[code.length - 1] is '\\'
-    backlog = "#{backlog[...-1]}\n"
-    repl.setPrompt REPL_PROMPT_CONTINUATION
-    repl.prompt()
-    return
-  repl.setPrompt REPL_PROMPT
-  backlog = ''
-  try
-    _ = global._
-    returnValue = CoffeeScript.eval "_=(#{code}\n)", {
-      filename: 'repl'
-      modulename: 'repl'
-    }
-    if returnValue is undefined
-      global._ = _
-    repl.output.write "#{inspect returnValue, no, 2, enableColours}\n"
-  catch err
-    error err
-  repl.prompt()
-
-if stdin.readable and stdin.isRaw
-  # handle piped input
-  pipedInput = ''
-  repl =
-    prompt: -> stdout.write @_prompt
-    setPrompt: (p) -> @_prompt = p
-    input: stdin
-    output: stdout
-    on: ->
-  stdin.on 'data', (chunk) ->
-    pipedInput += chunk
-    return unless /\n/.test pipedInput
-    lines = pipedInput.split "\n"
-    pipedInput = lines[lines.length - 1]
-    for line in lines[...-1] when line
-      stdout.write "#{line}\n"
-      run line
-=======
 {merge, prettyErrorMessage} = require './helpers'
 
 replDefaults =
@@ -174,7 +50,6 @@
       rli.prompt true
     else
       nodeLineListener cmd
->>>>>>> 3911f31b
     return
 
   # Handle Ctrl-v
