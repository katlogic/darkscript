--- conflicted
+++ resolved
@@ -1,30 +1,16 @@
 (function() {
-<<<<<<< HEAD
-  var BANNER, CoffeeScript, EventEmitter, SWITCHES, _ref, _ref2, _ref3, compileOptions, compileScript, compileScripts, compileStdio, exec, fs, helpers, lint, optionParser, optparse, opts, parseOptions, path, printTokens, sources, spawn, usage, version, watch, writeJs;
-=======
-  var BANNER, CoffeeScript, EventEmitter, SWITCHES, _cache, compileOptions, compileScript, compileScripts, compileStdio, exec, fs, helpers, lint, optionParser, optparse, opts, parseOptions, path, printTokens, sources, spawn, usage, version, watch, writeJs;
->>>>>>> 99a06ce4
+  var BANNER, CoffeeScript, EventEmitter, SWITCHES, _ref, compileOptions, compileScript, compileScripts, compileStdio, exec, fs, helpers, lint, optionParser, optparse, opts, parseOptions, path, printTokens, sources, spawn, usage, version, watch, writeJs;
   fs = require('fs');
   path = require('path');
   optparse = require('./optparse');
   CoffeeScript = require('./coffee-script');
-<<<<<<< HEAD
   _ref = require('./helpers');
   helpers = _ref.helpers;
-  _ref2 = require('child_process');
-  spawn = _ref2.spawn;
-  exec = _ref2.exec;
-  _ref3 = require('events');
-  EventEmitter = _ref3.EventEmitter;
-=======
-  _cache = require('./helpers');
-  helpers = _cache.helpers;
-  _cache = require('child_process');
-  spawn = _cache.spawn;
-  exec = _cache.exec;
-  _cache = require('events');
-  EventEmitter = _cache.EventEmitter;
->>>>>>> 99a06ce4
+  _ref = require('child_process');
+  spawn = _ref.spawn;
+  exec = _ref.exec;
+  _ref = require('events');
+  EventEmitter = _ref.EventEmitter;
   helpers.extend(CoffeeScript, new EventEmitter());
   global.CoffeeScript = CoffeeScript;
   BANNER = 'coffee compiles CoffeeScript source files into JavaScript.\n\nUsage:\n  coffee path/to/script.coffee';
@@ -67,21 +53,12 @@
     return compileScripts();
   };
   compileScripts = function() {
-<<<<<<< HEAD
-    var _i, _l, _ref4, _result;
-    _result = []; _ref4 = sources;
-    for (_i = 0, _l = _ref4.length; _i < _l; _i++) {
+    var _i, _len, _ref2, _result;
+    _result = []; _ref2 = sources;
+    for (_i = 0, _len = _ref2.length; _i < _len; _i++) {
       (function() {
         var base, compile;
-        var source = _ref4[_i];
-=======
-    var _cache2, _index, _length, _result;
-    _result = []; _cache2 = sources;
-    for (_index = 0, _length = _cache2.length; _index < _length; _index++) {
-      (function() {
-        var base, compile;
-        var source = _cache2[_index];
->>>>>>> 99a06ce4
+        var source = _ref2[_i];
         return _result.push((function() {
           base = source;
           compile = function(source, topLevel) {
@@ -92,17 +69,10 @@
               return fs.stat(source, function(err, stats) {
                 if (stats.isDirectory()) {
                   return fs.readdir(source, function(err, files) {
-<<<<<<< HEAD
-                    var _i2, _l2, _ref5, _result2, file;
-                    _result2 = []; _ref5 = files;
-                    for (_i2 = 0, _l2 = _ref5.length; _i2 < _l2; _i2++) {
-                      file = _ref5[_i2];
-=======
-                    var _cache3, _index2, _length2, _result2, file;
-                    _result2 = []; _cache3 = files;
-                    for (_index2 = 0, _length2 = _cache3.length; _index2 < _length2; _index2++) {
-                      file = _cache3[_index2];
->>>>>>> 99a06ce4
+                    var _i2, _len2, _ref3, _result2, file;
+                    _result2 = []; _ref3 = files;
+                    for (_i2 = 0, _len2 = _ref3.length; _i2 < _len2; _i2++) {
+                      file = _ref3[_i2];
                       _result2.push(compile(path.join(source, file)));
                     }
                     return _result2;
@@ -125,23 +95,13 @@
     return _result;
   };
   compileScript = function(file, input, base) {
-<<<<<<< HEAD
-    var _i, _l, _ref4, o, options, req, t, task;
+    var _i, _len, _ref2, o, options, req, t, task;
     o = opts;
     options = compileOptions(file);
     if (o.require) {
-      _ref4 = o.require;
-      for (_i = 0, _l = _ref4.length; _i < _l; _i++) {
-        req = _ref4[_i];
-=======
-    var _cache2, _index, _length, o, options, req, t, task;
-    o = opts;
-    options = compileOptions(file);
-    if (o.require) {
-      _cache2 = o.require;
-      for (_index = 0, _length = _cache2.length; _index < _length; _index++) {
-        req = _cache2[_index];
->>>>>>> 99a06ce4
+      _ref2 = o.require;
+      for (_i = 0, _len = _ref2.length; _i < _len; _i++) {
+        req = _ref2[_i];
         require(helpers.starts(req, '.') ? fs.realpathSync(req) : req);
       }
     }
@@ -244,27 +204,15 @@
     return jsl.stdin.end();
   };
   printTokens = function(tokens) {
-<<<<<<< HEAD
-    var _i, _l, _ref4, _ref5, _result, strings, tag, token, value;
+    var _i, _len, _ref2, _ref3, _result, strings, tag, token, value;
     strings = (function() {
-      _result = []; _ref4 = tokens;
-      for (_i = 0, _l = _ref4.length; _i < _l; _i++) {
-        token = _ref4[_i];
+      _result = []; _ref2 = tokens;
+      for (_i = 0, _len = _ref2.length; _i < _len; _i++) {
+        token = _ref2[_i];
         _result.push((function() {
-          _ref5 = [token[0], token[1].toString().replace(/\n/, '\\n')];
-          tag = _ref5[0];
-          value = _ref5[1];
-=======
-    var _cache2, _cache3, _index, _length, _result, strings, tag, token, value;
-    strings = (function() {
-      _result = []; _cache2 = tokens;
-      for (_index = 0, _length = _cache2.length; _index < _length; _index++) {
-        token = _cache2[_index];
-        _result.push((function() {
-          _cache3 = [token[0], token[1].toString().replace(/\n/, '\\n')];
-          tag = _cache3[0];
-          value = _cache3[1];
->>>>>>> 99a06ce4
+          _ref3 = [token[0], token[1].toString().replace(/\n/, '\\n')];
+          tag = _ref3[0];
+          value = _ref3[1];
           return "[" + (tag) + " " + (value) + "]";
         })());
       }
