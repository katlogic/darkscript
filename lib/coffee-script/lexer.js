--- conflicted
+++ resolved
@@ -1,81 +1,11 @@
-<<<<<<< HEAD
-var ASSIGNED, BOOL, CALLABLE, CODE, COFFEE_ALIASES, COFFEE_ALIAS_MAP, COFFEE_KEYWORDS, COMMENT, COMPARE, COMPOUND_ASSIGN, HEREDOC, HEREDOC_ILLEGAL, HEREDOC_INDENT, HEREGEX, HEREGEX_OMIT, IDENTIFIER, INDEXABLE, JSTOKEN, JS_FORBIDDEN, JS_KEYWORDS, LINE_BREAK, LINE_CONTINUER, LOGIC, Lexer, MATH, MULTILINER, MULTI_DENT, NOT_REGEX, NOT_SPACED_REGEX, NO_NEWLINE, NUMBER, OPERATOR, REGEX, RELATION, RESERVED, Rewriter, SHIFT, SIMPLESTR, SYMBOLSTR, TRAILING_SPACES, UNARY, WHITESPACE, compact, count, key, last, starts, _ref;
-var __indexOf = Array.prototype.indexOf || function(item) {
-  for (var i = 0, l = this.length; i < l; i++) {
-    if (this[i] === item) return i;
-  }
-  return -1;
-};
-Rewriter = require('./rewriter').Rewriter;
-_ref = require('./helpers'), count = _ref.count, starts = _ref.starts, compact = _ref.compact, last = _ref.last;
-exports.Lexer = Lexer = (function() {
-  function Lexer() {}
-  Lexer.prototype.tokenize = function(code, opts) {
-    var i;
-    if (opts == null) {
-      opts = {};
-=======
 (function() {
-  var ASSIGNED, BOOL, CALLABLE, CODE, COFFEE_ALIASES, COFFEE_ALIAS_MAP, COFFEE_KEYWORDS, COMMENT, COMPARE, COMPOUND_ASSIGN, HEREDOC, HEREDOC_ILLEGAL, HEREDOC_INDENT, HEREGEX, HEREGEX_OMIT, IDENTIFIER, INDEXABLE, JSTOKEN, JS_FORBIDDEN, JS_KEYWORDS, LINE_BREAK, LINE_CONTINUER, LOGIC, Lexer, MATH, MULTILINER, MULTI_DENT, NOT_REGEX, NOT_SPACED_REGEX, NO_NEWLINE, NUMBER, OPERATOR, REGEX, REGEX_MATCH, RELATION, RESERVED, Rewriter, SHIFT, SIMPLESTR, TRAILING_SPACES, UNARY, WHITESPACE, compact, count, key, last, starts, _ref;
+  var ASSIGNED, BOOL, CALLABLE, CODE, COFFEE_ALIASES, COFFEE_ALIAS_MAP, COFFEE_KEYWORDS, COMMENT, COMPARE, COMPOUND_ASSIGN, HEREDOC, HEREDOC_ILLEGAL, HEREDOC_INDENT, HEREGEX, HEREGEX_OMIT, IDENTIFIER, INDEXABLE, JSTOKEN, JS_FORBIDDEN, JS_KEYWORDS, LINE_BREAK, LINE_CONTINUER, LOGIC, Lexer, MATH, MULTILINER, MULTI_DENT, NOT_REGEX, NOT_SPACED_REGEX, NO_NEWLINE, NUMBER, OPERATOR, REGEX, REGEX_MATCH, RELATION, RESERVED, Rewriter, SHIFT, SIMPLESTR, SYMBOLSTR, TRAILING_SPACES, UNARY, WHITESPACE, compact, count, key, last, starts, _ref;
   var __hasProp = Object.prototype.hasOwnProperty, __indexOf = Array.prototype.indexOf || function(item) {
     for (var i = 0, l = this.length; i < l; i++) {
       if (__hasProp.call(this, i) && this[i] === item) return i;
->>>>>>> f9a1e380
     }
-    if (WHITESPACE.test(code)) {
-      code = "\n" + code;
-    }
-    code = code.replace(/\r/g, '').replace(TRAILING_SPACES, '');
-    this.code = code;
-    this.line = opts.line || 0;
-    this.indent = 0;
-    this.indebt = 0;
-    this.outdebt = 0;
-    this.indents = [];
-    this.tokens = [];
-    i = 0;
-    while (this.chunk = code.slice(i)) {
-      i += this.identifierToken() || this.commentToken() || this.whitespaceToken() || this.lineToken() || this.heredocToken() || this.stringToken() || this.numberToken() || this.regexToken() || this.jsToken() || this.literalToken();
-    }
-    this.closeIndentation();
-    if (opts.rewrite === false) {
-      return this.tokens;
-    }
-    return (new Rewriter).rewrite(this.tokens);
+    return -1;
   };
-<<<<<<< HEAD
-  Lexer.prototype.identifierToken = function() {
-    var colon, forcedIdentifier, id, input, match, prev, tag, _ref2, _ref3;
-    if (!(match = IDENTIFIER.exec(this.chunk))) {
-      return 0;
-    }
-    input = match[0], id = match[1], colon = match[2];
-    if (id === 'own' && this.tag() === 'FOR') {
-      this.token('OWN', id);
-      return id.length;
-    }
-    forcedIdentifier = colon || (prev = last(this.tokens)) && (((_ref2 = prev[0]) === '.' || _ref2 === '?.' || _ref2 === '::') || !prev.spaced && prev[0] === '@');
-    tag = 'IDENTIFIER';
-    if (!forcedIdentifier && (__indexOf.call(JS_KEYWORDS, id) >= 0 || __indexOf.call(COFFEE_KEYWORDS, id) >= 0)) {
-      tag = id.toUpperCase();
-      if (tag === 'WHEN' && (_ref3 = this.tag(), __indexOf.call(LINE_BREAK, _ref3) >= 0)) {
-        tag = 'LEADING_WHEN';
-      } else if (tag === 'FOR') {
-        this.seenFor = true;
-      } else if (tag === 'UNLESS') {
-        tag = 'IF';
-      } else if (__indexOf.call(UNARY, tag) >= 0) {
-        tag = 'UNARY';
-      } else if (__indexOf.call(RELATION, tag) >= 0) {
-        if (tag !== 'INSTANCEOF' && this.seenFor) {
-          tag = 'FOR' + tag;
-          this.seenFor = false;
-        } else {
-          tag = 'RELATION';
-          if (this.value() === '!') {
-            this.tokens.pop();
-            id = '!' + id;
-=======
   Rewriter = require('./rewriter').Rewriter;
   _ref = require('./helpers'), count = _ref.count, starts = _ref.starts, compact = _ref.compact, last = _ref.last;
   exports.Lexer = Lexer = (function() {
@@ -130,71 +60,18 @@
               this.tokens.pop();
               id = '!' + id;
             }
->>>>>>> f9a1e380
-          }
-        }
-      }
-    }
-    if (__indexOf.call(['eval', 'arguments'].concat(JS_FORBIDDEN), id) >= 0) {
-      if (forcedIdentifier) {
-        tag = 'IDENTIFIER';
-        id = new String(id);
-        id.reserved = true;
-      } else if (__indexOf.call(RESERVED, id) >= 0) {
-        this.identifierError(id);
-      }
-<<<<<<< HEAD
-    }
-    if (!forcedIdentifier) {
-      if (__indexOf.call(COFFEE_ALIASES, id) >= 0) {
-        id = COFFEE_ALIAS_MAP[id];
-      }
-      tag = (function() {
-        switch (id) {
-          case '!':
-            return 'UNARY';
-          case '==':
-          case '!=':
-            return 'COMPARE';
-          case '&&':
-          case '||':
-            return 'LOGIC';
-          case 'true':
-          case 'false':
-          case 'null':
-          case 'undefined':
-            return 'BOOL';
-          case 'break':
-          case 'continue':
-          case 'debugger':
-            return 'STATEMENT';
-          default:
-            return tag;
-        }
-      })();
-    }
-    this.token(tag, id);
-    if (colon) {
-      this.token(':', ':');
-    }
-    return input.length;
-  };
-  Lexer.prototype.numberToken = function() {
-    var match, number;
-    if (!(match = NUMBER.exec(this.chunk))) {
-      return 0;
-    }
-    number = match[0];
-    this.token('NUMBER', number);
-    return number.length;
-  };
-  Lexer.prototype.stringToken = function() {
-    var i, indentString, length, match, string, _ref2;
-    length = 0;
-    switch (this.chunk.charAt(0)) {
-      case "'":
-        if (!(match = SIMPLESTR.exec(this.chunk))) {
-=======
+          }
+        }
+      }
+      if (__indexOf.call(['eval', 'arguments'].concat(JS_FORBIDDEN), id) >= 0) {
+        if (forcedIdentifier) {
+          tag = 'IDENTIFIER';
+          id = new String(id);
+          id.reserved = true;
+        } else if (__indexOf.call(RESERVED, id) >= 0) {
+          this.identifierError(id);
+        }
+      }
       if (!forcedIdentifier) {
         if (__indexOf.call(COFFEE_ALIASES, id) >= 0) id = COFFEE_ALIAS_MAP[id];
         tag = (function() {
@@ -244,11 +121,13 @@
       return number.length;
     };
     Lexer.prototype.stringToken = function() {
-      var match, string;
+      var i, indentString, length, match, string, _ref2;
+      length = 0;
       switch (this.chunk.charAt(0)) {
         case "'":
           if (!(match = SIMPLESTR.exec(this.chunk))) return 0;
           this.token('STRING', (string = match[0]).replace(MULTILINER, '\\\n'));
+          length = string.length;
           break;
         case '"':
           if (!(string = this.balancedString(this.chunk, '"'))) return 0;
@@ -257,598 +136,468 @@
           } else {
             this.token('STRING', this.escapeLines(string));
           }
+          length = string.length;
+          break;
+        case '<':
+          if (this.chunk.substr(0, 3) !== '<<<') return 0;
+          indentString = '';
+          for (i = 1, _ref2 = this.indent; 1 <= _ref2 ? i <= _ref2 : i >= _ref2; 1 <= _ref2 ? i++ : i--) {
+            indentString += ' ';
+          }
+          string = this.getStringUntilLevel(this.chunk.substr(3));
+          length = string.length + 3;
+          if (string.substr(0, 1 + indentString.length) === ("\n" + indentString)) {
+            string = string.substr(1 + indentString.length);
+          } else if (string[0] === " " || string[0] === "\n") {
+            string = string.substr(1);
+          }
+          string = string.replace(RegExp("\\n" + indentString, "g"), "\n");
+          if (-1 !== string.indexOf('#{')) {
+            string = string.replace(/\n/g, '\\n');
+            this.interpolateString(string);
+          } else {
+            string = string.replace(/\\(.)/g, '$1');
+            string = string.replace(/\n/g, '\\n');
+            string = string.replace(/"/g, '\\"');
+            string = "\"" + string + "\"";
+            this.token('STRING', string);
+          }
+          break;
+        case ":":
+          if (!(match = SYMBOLSTR.exec(this.chunk))) return 0;
+          this.token('STRING', (string = "'" + match[1] + "'"));
+          length = string.length - 1;
           break;
         default:
->>>>>>> f9a1e380
           return 0;
-        }
-        this.token('STRING', (string = match[0]).replace(MULTILINER, '\\\n'));
-        length = string.length;
-        break;
-      case '"':
-        if (!(string = this.balancedString(this.chunk, '"'))) {
-          return 0;
-        }
-        if (0 < string.indexOf('#{', 1)) {
-          this.interpolateString(string.slice(1, -1));
+      }
+      this.line += count(string, '\n');
+      return length;
+    };
+    Lexer.prototype.heredocToken = function() {
+      var doc, heredoc, match, quote;
+      if (!(match = HEREDOC.exec(this.chunk))) return 0;
+      heredoc = match[0];
+      quote = heredoc.charAt(0);
+      doc = this.sanitizeHeredoc(match[2], {
+        quote: quote,
+        indent: null
+      });
+      if (quote === '"' && 0 <= doc.indexOf('#{')) {
+        this.interpolateString(doc, {
+          heredoc: true
+        });
+      } else {
+        this.token('STRING', this.makeString(doc, quote, true));
+      }
+      this.line += count(heredoc, '\n');
+      return heredoc.length;
+    };
+    Lexer.prototype.commentToken = function() {
+      var comment, here, length, match;
+      if (!(match = this.chunk.match(COMMENT))) return 0;
+      comment = match[0], here = match[1];
+      length = comment.length;
+      if (here) {
+        this.token('HERECOMMENT', this.sanitizeHeredoc(here, {
+          herecomment: true,
+          indent: Array(this.indent + 1).join(' ')
+        }));
+        this.token('TERMINATOR', '\n');
+      } else {
+        /*
+              match = comment.match /^[^ ]*( *)#/
+              if match
+                indent = match[1].length
+                if indent >= @indent
+                  comment = @getStringUntilLevel @chunk.substr(length), indent
+                  length += comment.length
+        */
+
+      }
+      this.line += count(comment, '\n');
+      return length;
+    };
+    Lexer.prototype.jsToken = function() {
+      var match, script;
+      if (!(this.chunk.charAt(0) === '`' && (match = JSTOKEN.exec(this.chunk)))) {
+        return 0;
+      }
+      this.token('JS', (script = match[0]).slice(1, -1));
+      return script.length;
+    };
+    Lexer.prototype.regexToken = function() {
+      var length, match, prev, regex, _ref2;
+      if (this.chunk.charAt(0) !== '/') return 0;
+      if (match = HEREGEX.exec(this.chunk)) {
+        length = this.heregexToken(match);
+        this.line += count(match[0], '\n');
+        return length;
+      }
+      prev = last(this.tokens);
+      if (prev && (_ref2 = prev[0], __indexOf.call((prev.spaced ? NOT_REGEX : NOT_SPACED_REGEX), _ref2) >= 0)) {
+        return 0;
+      }
+      if (!(match = REGEX.exec(this.chunk))) return 0;
+      regex = match[0];
+      this.token('REGEX', regex === '//' ? '/(?:)/' : regex);
+      return regex.length;
+    };
+    Lexer.prototype.heregexToken = function(match) {
+      var body, flags, heregex, re, tag, tokens, value, _i, _len, _ref2, _ref3, _ref4, _ref5;
+      heregex = match[0], body = match[1], flags = match[2];
+      if (0 > body.indexOf('#{')) {
+        re = body.replace(HEREGEX_OMIT, '').replace(/\//g, '\\/');
+        this.token('REGEX', "/" + (re || '(?:)') + "/" + flags);
+        return heregex.length;
+      }
+      this.token('IDENTIFIER', 'RegExp');
+      this.tokens.push(['CALL_START', '(']);
+      tokens = [];
+      _ref2 = this.interpolateString(body, {
+        regex: true
+      });
+      for (_i = 0, _len = _ref2.length; _i < _len; _i++) {
+        _ref3 = _ref2[_i], tag = _ref3[0], value = _ref3[1];
+        if (tag === 'TOKENS') {
+          tokens.push.apply(tokens, value);
         } else {
-          this.token('STRING', this.escapeLines(string));
-        }
-        length = string.length;
-        break;
-      case '<':
-        if (this.chunk.substr(0, 3) !== '<<<') {
-          return 0;
-        }
-        indentString = '';
-        for (i = 1, _ref2 = this.indent; 1 <= _ref2 ? i <= _ref2 : i >= _ref2; 1 <= _ref2 ? i++ : i--) {
-          indentString += ' ';
-        }
-        string = this.getStringUntilLevel(this.chunk.substr(3));
-        length = string.length + 3;
-        if (string.substr(0, 1 + indentString.length) === ("\n" + indentString)) {
-          string = string.substr(1 + indentString.length);
-        } else if (string[0] === " " || string[0] === "\n") {
-          string = string.substr(1);
-        }
-        string = string.replace(RegExp("\\n" + indentString, "g"), "\n");
-        if (-1 !== string.indexOf('#{')) {
-          string = string.replace(/\n/g, '\\n');
-          this.interpolateString(string);
+          if (!(value = value.replace(HEREGEX_OMIT, ''))) continue;
+          value = value.replace(/\\/g, '\\\\');
+          tokens.push(['STRING', this.makeString(value, '"', true)]);
+        }
+        tokens.push(['+', '+']);
+      }
+      tokens.pop();
+      if (((_ref4 = tokens[0]) != null ? _ref4[0] : void 0) !== 'STRING') {
+        this.tokens.push(['STRING', '""'], ['+', '+']);
+      }
+      (_ref5 = this.tokens).push.apply(_ref5, tokens);
+      if (flags) this.tokens.push([',', ','], ['STRING', '"' + flags + '"']);
+      this.token(')', ')');
+      return heregex.length;
+    };
+    Lexer.prototype.lineToken = function() {
+      var diff, indent, match, noNewlines, prev, size;
+      if (!(match = MULTI_DENT.exec(this.chunk))) return 0;
+      indent = match[0];
+      this.line += count(indent, '\n');
+      prev = last(this.tokens, 1);
+      size = indent.length - 1 - indent.lastIndexOf('\n');
+      noNewlines = this.unfinished();
+      if (size - this.indebt === this.indent) {
+        if (noNewlines) {
+          this.suppressNewlines();
         } else {
-          string = string.replace(/\\(.)/g, '$1');
-          string = string.replace(/\n/g, '\\n');
-          string = string.replace(/"/g, '\\"');
-          string = "\"" + string + "\"";
-          this.token('STRING', string);
-        }
-        break;
-      case ":":
-        if (!(match = SYMBOLSTR.exec(this.chunk))) {
-          return 0;
-        }
-        this.token('STRING', (string = "'" + match[1] + "'"));
-        length = string.length - 1;
-        break;
-      default:
+          this.newlineToken();
+        }
+        return indent.length;
+      }
+      if (size > this.indent) {
+        if (noNewlines) {
+          this.indebt = size - this.indent;
+          this.suppressNewlines();
+          return indent.length;
+        }
+        diff = size - this.indent + this.outdebt;
+        this.token('INDENT', diff);
+        this.indents.push(diff);
+        this.outdebt = this.indebt = 0;
+      } else {
+        this.indebt = 0;
+        this.outdentToken(this.indent - size, noNewlines);
+      }
+      this.indent = size;
+      return indent.length;
+    };
+    Lexer.prototype.outdentToken = function(moveOut, noNewlines, close) {
+      var dent, len;
+      while (moveOut > 0) {
+        len = this.indents.length - 1;
+        if (this.indents[len] === void 0) {
+          moveOut = 0;
+        } else if (this.indents[len] === this.outdebt) {
+          moveOut -= this.outdebt;
+          this.outdebt = 0;
+        } else if (this.indents[len] < this.outdebt) {
+          this.outdebt -= this.indents[len];
+          moveOut -= this.indents[len];
+        } else {
+          dent = this.indents.pop() - this.outdebt;
+          moveOut -= dent;
+          this.outdebt = 0;
+          this.token('OUTDENT', dent);
+        }
+      }
+      if (dent) this.outdebt -= moveOut;
+      if (!(this.tag() === 'TERMINATOR' || noNewlines)) {
+        this.token('TERMINATOR', '\n');
+      }
+      return this;
+    };
+    Lexer.prototype.whitespaceToken = function() {
+      var match, nline, prev;
+      if (!((match = WHITESPACE.exec(this.chunk)) || (nline = this.chunk.charAt(0) === '\n'))) {
         return 0;
-    }
-    this.line += count(string, '\n');
-    return length;
+      }
+      prev = last(this.tokens);
+      if (prev) prev[match ? 'spaced' : 'newLine'] = true;
+      if (match) {
+        return match[0].length;
+      } else {
+        return 0;
+      }
+    };
+    Lexer.prototype.newlineToken = function() {
+      if (this.tag() !== 'TERMINATOR') this.token('TERMINATOR', '\n');
+      return this;
+    };
+    Lexer.prototype.suppressNewlines = function() {
+      if (this.value() === '\\') this.tokens.pop();
+      return this;
+    };
+    Lexer.prototype.literalToken = function() {
+      var match, prev, tag, value, _ref2, _ref3, _ref4, _ref5;
+      if (match = OPERATOR.exec(this.chunk)) {
+        value = match[0];
+        if (CODE.test(value)) this.tagParameters();
+      } else {
+        value = this.chunk.charAt(0);
+      }
+      tag = value;
+      prev = last(this.tokens);
+      if (value === '=' && prev) {
+        if (!prev[1].reserved && (_ref2 = prev[1], __indexOf.call(JS_FORBIDDEN, _ref2) >= 0)) {
+          this.assignmentError();
+        }
+        if ((_ref3 = prev[1]) === '||' || _ref3 === '&&') {
+          prev[0] = 'COMPOUND_ASSIGN';
+          prev[1] += '=';
+          return value.length;
+        }
+      }
+      if (value === ';') {
+        tag = 'TERMINATOR';
+      } else if (__indexOf.call(MATH, value) >= 0) {
+        tag = 'MATH';
+      } else if (__indexOf.call(COMPARE, value) >= 0) {
+        tag = 'COMPARE';
+      } else if (__indexOf.call(COMPOUND_ASSIGN, value) >= 0) {
+        tag = 'COMPOUND_ASSIGN';
+      } else if (__indexOf.call(UNARY, value) >= 0) {
+        tag = 'UNARY';
+      } else if (__indexOf.call(SHIFT, value) >= 0) {
+        tag = 'SHIFT';
+      } else if (__indexOf.call(LOGIC, value) >= 0 || value === '?' && (prev != null ? prev.spaced : void 0)) {
+        tag = 'LOGIC';
+      } else if (prev && !prev.spaced) {
+        if (value === '(' && (_ref4 = prev[0], __indexOf.call(CALLABLE, _ref4) >= 0)) {
+          if (prev[0] === '?') prev[0] = 'FUNC_EXIST';
+          tag = 'CALL_START';
+        } else if (value === '[' && (_ref5 = prev[0], __indexOf.call(INDEXABLE, _ref5) >= 0)) {
+          tag = 'INDEX_START';
+          switch (prev[0]) {
+            case '?':
+              prev[0] = 'INDEX_SOAK';
+          }
+        }
+      }
+      this.token(tag, value);
+      return value.length;
+    };
+    Lexer.prototype.sanitizeHeredoc = function(doc, options) {
+      var attempt, herecomment, indent, match, _ref2;
+      indent = options.indent, herecomment = options.herecomment;
+      if (herecomment) {
+        if (HEREDOC_ILLEGAL.test(doc)) {
+          throw new Error("block comment cannot contain \"*/\", starting on line " + (this.line + 1));
+        }
+        if (doc.indexOf('\n') <= 0) return doc;
+      } else {
+        while (match = HEREDOC_INDENT.exec(doc)) {
+          attempt = match[1];
+          if (indent === null || (0 < (_ref2 = attempt.length) && _ref2 < indent.length)) {
+            indent = attempt;
+          }
+        }
+      }
+      if (indent) doc = doc.replace(RegExp("\\n" + indent, "g"), '\n');
+      if (!herecomment) doc = doc.replace(/^\n/, '');
+      return doc;
+    };
+    Lexer.prototype.tagParameters = function() {
+      var i, stack, tok, tokens;
+      if (this.tag() !== ')') return this;
+      stack = [];
+      tokens = this.tokens;
+      i = tokens.length;
+      tokens[--i][0] = 'PARAM_END';
+      while (tok = tokens[--i]) {
+        switch (tok[0]) {
+          case ')':
+            stack.push(tok);
+            break;
+          case '(':
+          case 'CALL_START':
+            if (stack.length) {
+              stack.pop();
+            } else if (tok[0] === '(') {
+              tok[0] = 'PARAM_START';
+              return this;
+            } else {
+              return this;
+            }
+        }
+      }
+      return this;
+    };
+    Lexer.prototype.closeIndentation = function() {
+      return this.outdentToken(this.indent);
+    };
+    Lexer.prototype.identifierError = function(word) {
+      throw SyntaxError("Reserved word \"" + word + "\" on line " + (this.line + 1));
+    };
+    Lexer.prototype.assignmentError = function() {
+      throw SyntaxError("Reserved word \"" + (this.value()) + "\" on line " + (this.line + 1) + " can't be assigned");
+    };
+    Lexer.prototype.balancedString = function(str, end) {
+      var i, letter, match, prev, stack, _ref2;
+      stack = [end];
+      for (i = 1, _ref2 = str.length; 1 <= _ref2 ? i < _ref2 : i > _ref2; 1 <= _ref2 ? i++ : i--) {
+        switch (letter = str.charAt(i)) {
+          case '\\':
+            i++;
+            continue;
+          case end:
+            stack.pop();
+            if (!stack.length) return str.slice(0, i + 1);
+            end = stack[stack.length - 1];
+            continue;
+        }
+        if (end === '}' && (letter === '"' || letter === "'")) {
+          stack.push(end = letter);
+        } else if (end === '}' && letter === '/' && (match = HEREGEX.exec(str.slice(i)) || REGEX.exec(str.slice(i)))) {
+          i += match[0].length - 1;
+        } else if (end === '}' && letter === '{') {
+          stack.push(end = '}');
+        } else if (end === '"' && prev === '#' && letter === '{') {
+          stack.push(end = '}');
+        }
+        prev = letter;
+      }
+      throw new Error("missing " + (stack.pop()) + ", starting on line " + (this.line + 1));
+    };
+    Lexer.prototype.interpolateString = function(str, options) {
+      var expr, heredoc, i, inner, interpolated, len, letter, nested, pi, regex, tag, tokens, value, _len, _ref2, _ref3, _ref4;
+      if (options == null) options = {};
+      heredoc = options.heredoc, regex = options.regex;
+      tokens = [];
+      pi = 0;
+      i = -1;
+      while (letter = str.charAt(i += 1)) {
+        if (letter === '\\') {
+          i += 1;
+          continue;
+        }
+        if (!(letter === '#' && str.charAt(i + 1) === '{' && (expr = this.balancedString(str.slice(i + 1), '}')))) {
+          continue;
+        }
+        if (pi < i) tokens.push(['NEOSTRING', str.slice(pi, i)]);
+        inner = expr.slice(1, -1);
+        if (inner.length) {
+          nested = new Lexer().tokenize(inner, {
+            line: this.line,
+            rewrite: false
+          });
+          nested.pop();
+          if (((_ref2 = nested[0]) != null ? _ref2[0] : void 0) === 'TERMINATOR') {
+            nested.shift();
+          }
+          if (len = nested.length) {
+            if (len > 1) {
+              nested.unshift(['(', '(']);
+              nested.push([')', ')']);
+            }
+            tokens.push(['TOKENS', nested]);
+          }
+        }
+        i += expr.length;
+        pi = i + 1;
+      }
+      if ((i > pi && pi < str.length)) tokens.push(['NEOSTRING', str.slice(pi)]);
+      if (regex) return tokens;
+      if (!tokens.length) return this.token('STRING', '""');
+      if (tokens[0][0] !== 'NEOSTRING') tokens.unshift(['', '']);
+      if (interpolated = tokens.length > 1) this.token('(', '(');
+      for (i = 0, _len = tokens.length; i < _len; i++) {
+        _ref3 = tokens[i], tag = _ref3[0], value = _ref3[1];
+        if (i) this.token('+', '+');
+        if (tag === 'TOKENS') {
+          (_ref4 = this.tokens).push.apply(_ref4, value);
+        } else {
+          this.token('STRING', this.makeString(value, '"', heredoc));
+        }
+      }
+      if (interpolated) this.token(')', ')');
+      return tokens;
+    };
+    Lexer.prototype.token = function(tag, value) {
+      return this.tokens.push([tag, value, this.line]);
+    };
+    Lexer.prototype.tag = function(index, tag) {
+      var tok;
+      return (tok = last(this.tokens, index)) && (tag ? tok[0] = tag : tok[0]);
+    };
+    Lexer.prototype.value = function(index, val) {
+      var tok;
+      return (tok = last(this.tokens, index)) && (val ? tok[1] = val : tok[1]);
+    };
+    Lexer.prototype.unfinished = function() {
+      var prev, value;
+      return LINE_CONTINUER.test(this.chunk) || (prev = last(this.tokens, 1)) && prev[0] !== '.' && (value = this.value()) && !value.reserved && NO_NEWLINE.test(value) && !CODE.test(value) && !ASSIGNED.test(this.chunk);
+    };
+    Lexer.prototype.escapeLines = function(str, heredoc) {
+      return str.replace(MULTILINER, heredoc ? '\\n' : '');
+    };
+    Lexer.prototype.makeString = function(body, quote, heredoc) {
+      if (!body) return quote + quote;
+      body = body.replace(/\\([\s\S])/g, function(match, contents) {
+        if (contents === '\n' || contents === quote) {
+          return contents;
+        } else {
+          return match;
+        }
+      });
+      body = body.replace(RegExp("" + quote, "g"), '\\$&');
+      return quote + this.escapeLines(body, heredoc) + quote;
+    };
+    Lexer.prototype.getStringUntil = function(string, pattern) {
+      var match;
+      match = string.split(pattern);
+      return match[0];
+    };
+    Lexer.prototype.getStringUntilLevel = function(string, level) {
+      var indentPattern;
+      if (level == null) level = null;
+      if (level == null) level = this.indent;
+      indentPattern = new RegExp("\\n {0," + level + "}\\S");
+      return this.getStringUntil(string, indentPattern);
+    };
+    return Lexer;
+  })();
+  JS_KEYWORDS = ['true', 'false', 'null', 'this', 'new', 'delete', 'typeof', 'in', 'instanceof', 'return', 'throw', 'break', 'continue', 'debugger', 'if', 'else', 'switch', 'for', 'while', 'do', 'try', 'catch', 'finally', 'class', 'extends', 'super'];
+  COFFEE_KEYWORDS = ['undefined', 'then', 'unless', 'until', 'loop', 'of', 'by', 'when'];
+  COFFEE_ALIAS_MAP = {
+    and: '&&',
+    or: '||',
+    is: '==',
+    isnt: '!=',
+    not: '!',
+    yes: 'true',
+    no: 'false',
+    on: 'true',
+    off: 'false'
   };
-  Lexer.prototype.heredocToken = function() {
-    var doc, heredoc, match, quote;
-    if (!(match = HEREDOC.exec(this.chunk))) {
-      return 0;
-    }
-    heredoc = match[0];
-    quote = heredoc.charAt(0);
-    doc = this.sanitizeHeredoc(match[2], {
-      quote: quote,
-      indent: null
-    });
-    if (quote === '"' && 0 <= doc.indexOf('#{')) {
-      this.interpolateString(doc, {
-        heredoc: true
-      });
-    } else {
-      this.token('STRING', this.makeString(doc, quote, true));
-    }
-    this.line += count(heredoc, '\n');
-    return heredoc.length;
-  };
-  Lexer.prototype.commentToken = function() {
-    var comment, here, length, match;
-    if (!(match = this.chunk.match(COMMENT))) {
-      return 0;
-    }
-    comment = match[0], here = match[1];
-    length = comment.length;
-    if (here) {
-      this.token('HERECOMMENT', this.sanitizeHeredoc(here, {
-        herecomment: true,
-        indent: Array(this.indent + 1).join(' ')
-      }));
-      this.token('TERMINATOR', '\n');
-    } else {
-      /*
-            match = comment.match /^[^ ]*( *)#/
-            if match
-              indent = match[1].length
-              if indent >= @indent
-                comment = @getStringUntilLevel @chunk.substr(length), indent
-                length += comment.length
-            */
-    }
-    this.line += count(comment, '\n');
-    return length;
-  };
-  Lexer.prototype.jsToken = function() {
-    var match, script;
-    if (!(this.chunk.charAt(0) === '`' && (match = JSTOKEN.exec(this.chunk)))) {
-      return 0;
-    }
-    this.token('JS', (script = match[0]).slice(1, -1));
-    return script.length;
-  };
-  Lexer.prototype.regexToken = function() {
-    var length, match, prev, regex, _ref2;
-    if (this.chunk.charAt(0) !== '/') {
-      return 0;
-    }
-    if (match = HEREGEX.exec(this.chunk)) {
-      length = this.heregexToken(match);
-      this.line += count(match[0], '\n');
-      return length;
-    }
-    prev = last(this.tokens);
-    if (prev && (_ref2 = prev[0], __indexOf.call((prev.spaced ? NOT_REGEX : NOT_SPACED_REGEX), _ref2) >= 0)) {
-      return 0;
-    }
-    if (!(match = REGEX.exec(this.chunk))) {
-      return 0;
-    }
-    regex = match[0];
-    this.token('REGEX', regex === '//' ? '/(?:)/' : regex);
-    return regex.length;
-  };
-  Lexer.prototype.heregexToken = function(match) {
-    var body, flags, heregex, re, tag, tokens, value, _i, _len, _ref2, _ref3, _ref4, _ref5;
-    heregex = match[0], body = match[1], flags = match[2];
-    if (0 > body.indexOf('#{')) {
-      re = body.replace(HEREGEX_OMIT, '').replace(/\//g, '\\/');
-      this.token('REGEX', "/" + (re || '(?:)') + "/" + flags);
-      return heregex.length;
-    }
-    this.token('IDENTIFIER', 'RegExp');
-    this.tokens.push(['CALL_START', '(']);
-    tokens = [];
-    _ref2 = this.interpolateString(body, {
-      regex: true
-    });
-    for (_i = 0, _len = _ref2.length; _i < _len; _i++) {
-      _ref3 = _ref2[_i], tag = _ref3[0], value = _ref3[1];
-      if (tag === 'TOKENS') {
-        tokens.push.apply(tokens, value);
-      } else {
-        if (!(value = value.replace(HEREGEX_OMIT, ''))) {
-          continue;
-        }
-        value = value.replace(/\\/g, '\\\\');
-        tokens.push(['STRING', this.makeString(value, '"', true)]);
-      }
-      tokens.push(['+', '+']);
-    }
-    tokens.pop();
-    if (((_ref4 = tokens[0]) != null ? _ref4[0] : void 0) !== 'STRING') {
-      this.tokens.push(['STRING', '""'], ['+', '+']);
-    }
-    (_ref5 = this.tokens).push.apply(_ref5, tokens);
-    if (flags) {
-      this.tokens.push([',', ','], ['STRING', '"' + flags + '"']);
-    }
-    this.token(')', ')');
-    return heregex.length;
-  };
-  Lexer.prototype.lineToken = function() {
-    var diff, indent, match, noNewlines, prev, size;
-    if (!(match = MULTI_DENT.exec(this.chunk))) {
-      return 0;
-    }
-    indent = match[0];
-    this.line += count(indent, '\n');
-    prev = last(this.tokens, 1);
-    size = indent.length - 1 - indent.lastIndexOf('\n');
-    noNewlines = this.unfinished();
-    if (size - this.indebt === this.indent) {
-      if (noNewlines) {
-        this.suppressNewlines();
-      } else {
-        this.newlineToken();
-      }
-      return indent.length;
-    }
-    if (size > this.indent) {
-      if (noNewlines) {
-        this.indebt = size - this.indent;
-        this.suppressNewlines();
-        return indent.length;
-      }
-      diff = size - this.indent + this.outdebt;
-      this.token('INDENT', diff);
-      this.indents.push(diff);
-      this.outdebt = this.indebt = 0;
-    } else {
-      this.indebt = 0;
-      this.outdentToken(this.indent - size, noNewlines);
-    }
-    this.indent = size;
-    return indent.length;
-  };
-  Lexer.prototype.outdentToken = function(moveOut, noNewlines, close) {
-    var dent, len;
-    while (moveOut > 0) {
-      len = this.indents.length - 1;
-      if (this.indents[len] === void 0) {
-        moveOut = 0;
-      } else if (this.indents[len] === this.outdebt) {
-        moveOut -= this.outdebt;
-        this.outdebt = 0;
-      } else if (this.indents[len] < this.outdebt) {
-        this.outdebt -= this.indents[len];
-        moveOut -= this.indents[len];
-      } else {
-        dent = this.indents.pop() - this.outdebt;
-        moveOut -= dent;
-        this.outdebt = 0;
-        this.token('OUTDENT', dent);
-      }
-    }
-    if (dent) {
-      this.outdebt -= moveOut;
-    }
-    if (!(this.tag() === 'TERMINATOR' || noNewlines)) {
-      this.token('TERMINATOR', '\n');
-    }
-    return this;
-  };
-  Lexer.prototype.whitespaceToken = function() {
-    var match, nline, prev;
-    if (!((match = WHITESPACE.exec(this.chunk)) || (nline = this.chunk.charAt(0) === '\n'))) {
-      return 0;
-    }
-    prev = last(this.tokens);
-    if (prev) {
-      prev[match ? 'spaced' : 'newLine'] = true;
-    }
-    if (match) {
-      return match[0].length;
-    } else {
-      return 0;
-    }
-  };
-  Lexer.prototype.newlineToken = function() {
-    if (this.tag() !== 'TERMINATOR') {
-      this.token('TERMINATOR', '\n');
-    }
-    return this;
-  };
-  Lexer.prototype.suppressNewlines = function() {
-    if (this.value() === '\\') {
-      this.tokens.pop();
-    }
-    return this;
-  };
-  Lexer.prototype.literalToken = function() {
-    var match, prev, tag, value, _ref2, _ref3, _ref4, _ref5;
-    if (match = OPERATOR.exec(this.chunk)) {
-      value = match[0];
-      if (CODE.test(value)) {
-        this.tagParameters();
-      }
-    } else {
-      value = this.chunk.charAt(0);
-    }
-    tag = value;
-    prev = last(this.tokens);
-    if (value === '=' && prev) {
-      if (!prev[1].reserved && (_ref2 = prev[1], __indexOf.call(JS_FORBIDDEN, _ref2) >= 0)) {
-        this.assignmentError();
-      }
-      if ((_ref3 = prev[1]) === '||' || _ref3 === '&&') {
-        prev[0] = 'COMPOUND_ASSIGN';
-        prev[1] += '=';
-        return value.length;
-      }
-    }
-    if (value === ';') {
-      tag = 'TERMINATOR';
-    } else if (__indexOf.call(MATH, value) >= 0) {
-      tag = 'MATH';
-    } else if (__indexOf.call(COMPARE, value) >= 0) {
-      tag = 'COMPARE';
-    } else if (__indexOf.call(COMPOUND_ASSIGN, value) >= 0) {
-      tag = 'COMPOUND_ASSIGN';
-    } else if (__indexOf.call(UNARY, value) >= 0) {
-      tag = 'UNARY';
-    } else if (__indexOf.call(SHIFT, value) >= 0) {
-      tag = 'SHIFT';
-    } else if (__indexOf.call(LOGIC, value) >= 0 || value === '?' && (prev != null ? prev.spaced : void 0)) {
-      tag = 'LOGIC';
-    } else if (prev && !prev.spaced) {
-      if (value === '(' && (_ref4 = prev[0], __indexOf.call(CALLABLE, _ref4) >= 0)) {
-        if (prev[0] === '?') {
-          prev[0] = 'FUNC_EXIST';
-        }
-        tag = 'CALL_START';
-      } else if (value === '[' && (_ref5 = prev[0], __indexOf.call(INDEXABLE, _ref5) >= 0)) {
-        tag = 'INDEX_START';
-        switch (prev[0]) {
-          case '?':
-            prev[0] = 'INDEX_SOAK';
-        }
-      }
-    }
-    this.token(tag, value);
-    return value.length;
-  };
-  Lexer.prototype.sanitizeHeredoc = function(doc, options) {
-    var attempt, herecomment, indent, match, _ref2;
-    indent = options.indent, herecomment = options.herecomment;
-    if (herecomment) {
-      if (HEREDOC_ILLEGAL.test(doc)) {
-        throw new Error("block comment cannot contain \"*/\", starting on line " + (this.line + 1));
-      }
-      if (doc.indexOf('\n') <= 0) {
-        return doc;
-      }
-    } else {
-      while (match = HEREDOC_INDENT.exec(doc)) {
-        attempt = match[1];
-        if (indent === null || (0 < (_ref2 = attempt.length) && _ref2 < indent.length)) {
-          indent = attempt;
-        }
-      }
-    }
-    if (indent) {
-      doc = doc.replace(RegExp("\\n" + indent, "g"), '\n');
-    }
-    if (!herecomment) {
-      doc = doc.replace(/^\n/, '');
-    }
-    return doc;
-  };
-  Lexer.prototype.tagParameters = function() {
-    var i, stack, tok, tokens;
-    if (this.tag() !== ')') {
-      return this;
-    }
-    stack = [];
-    tokens = this.tokens;
-    i = tokens.length;
-    tokens[--i][0] = 'PARAM_END';
-    while (tok = tokens[--i]) {
-      switch (tok[0]) {
-        case ')':
-          stack.push(tok);
-          break;
-        case '(':
-        case 'CALL_START':
-          if (stack.length) {
-            stack.pop();
-          } else if (tok[0] === '(') {
-            tok[0] = 'PARAM_START';
-            return this;
-          } else {
-            return this;
-          }
-      }
-    }
-    return this;
-  };
-  Lexer.prototype.closeIndentation = function() {
-    return this.outdentToken(this.indent);
-  };
-  Lexer.prototype.identifierError = function(word) {
-    throw SyntaxError("Reserved word \"" + word + "\" on line " + (this.line + 1));
-  };
-  Lexer.prototype.assignmentError = function() {
-    throw SyntaxError("Reserved word \"" + (this.value()) + "\" on line " + (this.line + 1) + " can't be assigned");
-  };
-  Lexer.prototype.balancedString = function(str, end) {
-    var i, letter, match, prev, stack, _ref2;
-    stack = [end];
-    for (i = 1, _ref2 = str.length; 1 <= _ref2 ? i < _ref2 : i > _ref2; 1 <= _ref2 ? i++ : i--) {
-      switch (letter = str.charAt(i)) {
-        case '\\':
-          i++;
-          continue;
-        case end:
-          stack.pop();
-          if (!stack.length) {
-            return str.slice(0, i + 1);
-          }
-          end = stack[stack.length - 1];
-          continue;
-      }
-      if (end === '}' && (letter === '"' || letter === "'")) {
-        stack.push(end = letter);
-      } else if (end === '}' && letter === '/' && (match = HEREGEX.exec(str.slice(i)) || REGEX.exec(str.slice(i)))) {
-        i += match[0].length - 1;
-      } else if (end === '}' && letter === '{') {
-        stack.push(end = '}');
-      } else if (end === '"' && prev === '#' && letter === '{') {
-        stack.push(end = '}');
-      }
-      prev = letter;
-    }
-    throw new Error("missing " + (stack.pop()) + ", starting on line " + (this.line + 1));
-  };
-  Lexer.prototype.interpolateString = function(str, options) {
-    var expr, heredoc, i, inner, interpolated, len, letter, nested, pi, regex, tag, tokens, value, _len, _ref2, _ref3, _ref4;
-    if (options == null) {
-      options = {};
-    }
-    heredoc = options.heredoc, regex = options.regex;
-    tokens = [];
-    pi = 0;
-    i = -1;
-    while (letter = str.charAt(i += 1)) {
-      if (letter === '\\') {
-        i += 1;
-        continue;
-      }
-      if (!(letter === '#' && str.charAt(i + 1) === '{' && (expr = this.balancedString(str.slice(i + 1), '}')))) {
-        continue;
-      }
-      if (pi < i) {
-        tokens.push(['NEOSTRING', str.slice(pi, i)]);
-      }
-      inner = expr.slice(1, -1);
-      if (inner.length) {
-        nested = new Lexer().tokenize(inner, {
-          line: this.line,
-          rewrite: false
-        });
-        nested.pop();
-        if (((_ref2 = nested[0]) != null ? _ref2[0] : void 0) === 'TERMINATOR') {
-          nested.shift();
-        }
-        if (len = nested.length) {
-          if (len > 1) {
-            nested.unshift(['(', '(']);
-            nested.push([')', ')']);
-          }
-          tokens.push(['TOKENS', nested]);
-        }
-      }
-      i += expr.length;
-      pi = i + 1;
-    }
-    if ((i > pi && pi < str.length)) {
-      tokens.push(['NEOSTRING', str.slice(pi)]);
-    }
-    if (regex) {
-      return tokens;
-    }
-    if (!tokens.length) {
-      return this.token('STRING', '""');
-    }
-    if (tokens[0][0] !== 'NEOSTRING') {
-      tokens.unshift(['', '']);
-    }
-    if (interpolated = tokens.length > 1) {
-      this.token('(', '(');
-    }
-    for (i = 0, _len = tokens.length; i < _len; i++) {
-      _ref3 = tokens[i], tag = _ref3[0], value = _ref3[1];
-      if (i) {
-        this.token('+', '+');
-      }
-      if (tag === 'TOKENS') {
-        (_ref4 = this.tokens).push.apply(_ref4, value);
-      } else {
-        this.token('STRING', this.makeString(value, '"', heredoc));
-      }
-    }
-    if (interpolated) {
-      this.token(')', ')');
-    }
-    return tokens;
-  };
-  Lexer.prototype.token = function(tag, value) {
-    return this.tokens.push([tag, value, this.line]);
-  };
-  Lexer.prototype.tag = function(index, tag) {
-    var tok;
-    return (tok = last(this.tokens, index)) && (tag ? tok[0] = tag : tok[0]);
-  };
-  Lexer.prototype.value = function(index, val) {
-    var tok;
-    return (tok = last(this.tokens, index)) && (val ? tok[1] = val : tok[1]);
-  };
-  Lexer.prototype.unfinished = function() {
-    var prev, value;
-    return LINE_CONTINUER.test(this.chunk) || (prev = last(this.tokens, 1)) && prev[0] !== '.' && (value = this.value()) && !value.reserved && NO_NEWLINE.test(value) && !CODE.test(value) && !ASSIGNED.test(this.chunk);
-  };
-  Lexer.prototype.escapeLines = function(str, heredoc) {
-    return str.replace(MULTILINER, heredoc ? '\\n' : '');
-  };
-  Lexer.prototype.makeString = function(body, quote, heredoc) {
-    if (!body) {
-      return quote + quote;
-    }
-    body = body.replace(/\\([\s\S])/g, function(match, contents) {
-      if (contents === '\n' || contents === quote) {
-        return contents;
-      } else {
-        return match;
-      }
-    });
-    body = body.replace(RegExp("" + quote, "g"), '\\$&');
-    return quote + this.escapeLines(body, heredoc) + quote;
-  };
-  Lexer.prototype.getStringUntil = function(string, pattern) {
-    var match;
-    match = string.split(pattern);
-    return match[0];
-  };
-  Lexer.prototype.getStringUntilLevel = function(string, level) {
-    var indentPattern;
-    if (level == null) {
-      level = null;
-    }
-        if (level != null) {
-      level;
-    } else {
-      level = this.indent;
-    };
-    indentPattern = new RegExp("\\n {0," + level + "}\\S");
-    return this.getStringUntil(string, indentPattern);
-  };
-<<<<<<< HEAD
-  return Lexer;
-})();
-JS_KEYWORDS = ['true', 'false', 'null', 'this', 'new', 'delete', 'typeof', 'in', 'instanceof', 'return', 'throw', 'break', 'continue', 'debugger', 'if', 'else', 'switch', 'for', 'while', 'do', 'try', 'catch', 'finally', 'class', 'extends', 'super'];
-COFFEE_KEYWORDS = ['undefined', 'then', 'unless', 'until', 'loop', 'of', 'by', 'when'];
-COFFEE_ALIAS_MAP = {
-  and: '&&',
-  or: '||',
-  is: '==',
-  isnt: '!=',
-  not: '!',
-  yes: 'true',
-  no: 'false',
-  on: 'true',
-  off: 'false'
-};
-COFFEE_ALIASES = (function() {
-  var _results;
-  _results = [];
-  for (key in COFFEE_ALIAS_MAP) {
-    _results.push(key);
-  }
-  return _results;
-})();
-COFFEE_KEYWORDS = COFFEE_KEYWORDS.concat(COFFEE_ALIASES);
-RESERVED = ['case', 'default', 'function', 'var', 'void', 'with', 'const', 'let', 'enum', 'export', 'import', 'native', '__hasProp', '__extends', '__slice', '__bind', '__indexOf'];
-JS_FORBIDDEN = JS_KEYWORDS.concat(RESERVED);
-exports.RESERVED = RESERVED.concat(JS_KEYWORDS).concat(COFFEE_KEYWORDS);
-IDENTIFIER = /^([$A-Za-z_\x7f-\uffff][$\w\x7f-\uffff]*)(:(?!:)|[^\n\S]*:(?!:|\w))?/;
-NUMBER = /^0x[\da-f]+|^\d*\.?\d+(?:e[+-]?\d+)?/i;
-HEREDOC = /^("""|''')([\s\S]*?)(?:\n[^\n\S]*)?\1/;
-OPERATOR = /^(?:[-=]>|[-+*\/%<>&|^!?=]=|>>>=?|([-+:])\1|([&|<>])\2=?|\?\.|\.{2,3})/;
-WHITESPACE = /^[^\n\S]+/;
-COMMENT = /^###([^#][\s\S]*?)(?:###[^\n\S]*|(?:###)?$)|^(?:\s*#(?!##[^#]).*)+/;
-CODE = /^[-=]>/;
-MULTI_DENT = /^(?:\n[^\n\S]*)+/;
-SIMPLESTR = /^'[^\\']*(?:\\.[^\\']*)*'/;
-SYMBOLSTR = /^\:((?:\\.|\w|-)+)/;
-JSTOKEN = /^`[^\\`]*(?:\\.[^\\`]*)*`/;
-REGEX = /^\/(?![\s=])[^[\/\n\\]*(?:(?:\\[\s\S]|\[[^\]\n\\]*(?:\\[\s\S][^\]\n\\]*)*])[^[\/\n\\]*)*\/[imgy]{0,4}(?!\w)/;
-HEREGEX = /^\/{3}([\s\S]+?)\/{3}([imgy]{0,4})(?!\w)/;
-HEREGEX_OMIT = /\s+(?:#.*)?/g;
-MULTILINER = /\n/g;
-HEREDOC_INDENT = /\n+([^\n\S]*)/g;
-HEREDOC_ILLEGAL = /\*\//;
-ASSIGNED = /^\s*@?([$A-Za-z_][$\w\x7f-\uffff]*|['"].*['"])[^\n\S]*?[:=][^:=>]/;
-LINE_CONTINUER = /^\s*(?:,|\??\.(?![.\d])|::)/;
-TRAILING_SPACES = /\s+$/;
-NO_NEWLINE = /^(?:[-+*&|\/%=<>!.\\][<>=&|]*|and|or|is(?:nt)?|n(?:ot|ew)|delete|typeof|instanceof)$/;
-COMPOUND_ASSIGN = ['-=', '+=', '/=', '*=', '%=', '||=', '&&=', '?=', '<<=', '>>=', '>>>=', '&=', '^=', '|='];
-UNARY = ['!', '~', 'NEW', 'TYPEOF', 'DELETE', 'DO'];
-LOGIC = ['&&', '||', '&', '|', '^'];
-SHIFT = ['<<', '>>', '>>>'];
-COMPARE = ['==', '!=', '<', '>', '<=', '>='];
-MATH = ['*', '/', '%'];
-RELATION = ['IN', 'OF', 'INSTANCEOF'];
-BOOL = ['TRUE', 'FALSE', 'NULL', 'UNDEFINED'];
-NOT_REGEX = ['NUMBER', 'REGEX', 'BOOL', '++', '--', ']'];
-NOT_SPACED_REGEX = NOT_REGEX.concat(')', '}', 'THIS', 'IDENTIFIER', 'STRING');
-CALLABLE = ['IDENTIFIER', 'STRING', 'REGEX', ')', ']', '}', '?', '::', '@', 'THIS', 'SUPER'];
-INDEXABLE = CALLABLE.concat('NUMBER', 'BOOL');
-LINE_BREAK = ['INDENT', 'OUTDENT', 'TERMINATOR'];
-=======
   COFFEE_ALIASES = (function() {
     var _results;
     _results = [];
@@ -861,7 +610,7 @@
   RESERVED = ['case', 'default', 'function', 'var', 'void', 'with', 'const', 'let', 'enum', 'export', 'import', 'native', '__hasProp', '__extends', '__slice', '__bind', '__indexOf', '__matches'];
   JS_FORBIDDEN = JS_KEYWORDS.concat(RESERVED);
   exports.RESERVED = RESERVED.concat(JS_KEYWORDS).concat(COFFEE_KEYWORDS);
-  IDENTIFIER = /^([$A-Za-z_\x7f-\uffff][$\w\x7f-\uffff]*|\\[&~1-9])([^\n\S]*:(?!:))?/;
+  IDENTIFIER = /^([$A-Za-z_\x7f-\uffff][$\w\x7f-\uffff]*|\\[&~1-9])(:(?!:)|[^\n\S]*:(?!:|\w))?/;
   REGEX_MATCH = /^\\(&|~|[1-9])$/;
   NUMBER = /^0x[\da-f]+|^\d*\.?\d+(?:e[+-]?\d+)?/i;
   HEREDOC = /^("""|''')([\s\S]*?)(?:\n[^\n\S]*)?\1/;
@@ -871,6 +620,7 @@
   CODE = /^[-=]>/;
   MULTI_DENT = /^(?:\n[^\n\S]*)+/;
   SIMPLESTR = /^'[^\\']*(?:\\.[^\\']*)*'/;
+  SYMBOLSTR = /^\:((?:\\.|\w|-)+)/;
   JSTOKEN = /^`[^\\`]*(?:\\.[^\\`]*)*`/;
   REGEX = /^\/(?![\s=])[^[\/\n\\]*(?:(?:\\[\s\S]|\[[^\]\n\\]*(?:\\[\s\S][^\]\n\\]*)*])[^[\/\n\\]*)*\/[imgy]{0,4}(?!\w)/;
   HEREGEX = /^\/{3}([\s\S]+?)\/{3}([imgy]{0,4})(?!\w)/;
@@ -895,5 +645,4 @@
   CALLABLE = ['IDENTIFIER', 'STRING', 'REGEX', ')', ']', '}', '?', '::', '@', 'THIS', 'SUPER'];
   INDEXABLE = CALLABLE.concat('NUMBER', 'BOOL');
   LINE_BREAK = ['INDENT', 'OUTDENT', 'TERMINATOR'];
-}).call(this);
->>>>>>> f9a1e380
+}).call(this);