// Generated by CoffeeScript 1.6.1
(function() {
  var Lexer, compile, ext, fs, helpers, lexer, loadFile, parser, path, sourcemap, vm, _i, _len, _ref,
    __hasProp = {}.hasOwnProperty;

  fs = require('fs');

  path = require('path');

  Lexer = require('./lexer').Lexer;

  parser = require('./parser').parser;

  helpers = require('./helpers');

  vm = require('vm');

  sourcemap = require('./sourcemap');

  loadFile = function(module, filename) {
    var raw, stripped;
    raw = fs.readFileSync(filename, 'utf8');
    stripped = raw.charCodeAt(0) === 0xFEFF ? raw.substring(1) : raw;
    return module._compile(compile(stripped, {
      filename: filename,
      literate: helpers.isLiterate(filename)
    }), filename);
  };

  if (require.extensions) {
    _ref = ['.coffee', '.litcoffee', '.md', '.coffee.md'];
    for (_i = 0, _len = _ref.length; _i < _len; _i++) {
      ext = _ref[_i];
      require.extensions[ext] = loadFile;
    }
  }

  exports.VERSION = '1.6.1';

  exports.helpers = helpers;

  exports.compile = compile = function(code, options) {
    var answer, currentColumn, currentLine, err, fragment, fragments, header, js, merge, newLines, sourceMap, _j, _len1;
    if (options == null) {
      options = {};
    }
    merge = exports.helpers.merge;
<<<<<<< HEAD
    if (options.sourceMap) {
      coffeeFile = helpers.baseFileName(options.filename);
      jsFile = helpers.baseFileName(options.filename, true) + ".js";
      sourceMap = new sourcemap.SourceMap();
    }
    fragments = (parser.parse(lexer.tokenize(code, options))).compileToFragments(options);
    currentLine = 0;
    if (options.header) {
      currentLine += 1;
    }
    currentColumn = 0;
    js = "";
    for (_j = 0, _len1 = fragments.length; _j < _len1; _j++) {
      fragment = fragments[_j];
      if (sourceMap) {
        if (fragment.locationData) {
          sourceMap.addMapping([fragment.locationData.first_line, fragment.locationData.first_column], [currentLine, currentColumn], {
            noReplace: true
          });
        }
        newLines = helpers.count(fragment.code, "\n");
        currentLine += newLines;
        currentColumn = fragment.code.length - (newLines ? fragment.code.lastIndexOf("\n") : 0);
=======
    try {
      if (options.sourceMap) {
        sourceMap = new sourcemap.SourceMap();
      }
      fragments = (parser.parse(lexer.tokenize(code, options))).compileToFragments(options);
      currentLine = 0;
      if (options.header) {
        currentLine += 1;
      }
      currentColumn = 0;
      js = "";
      for (_j = 0, _len1 = fragments.length; _j < _len1; _j++) {
        fragment = fragments[_j];
        if (sourceMap) {
          if (fragment.locationData) {
            sourceMap.addMapping([fragment.locationData.first_line, fragment.locationData.first_column], [currentLine, currentColumn], {
              noReplace: true
            });
          }
          newLines = helpers.count(fragment.code, "\n");
          currentLine += newLines;
          currentColumn = fragment.code.length - (newLines ? fragment.code.lastIndexOf("\n") : 0);
        }
        js += fragment.code;
      }
    } catch (_error) {
      err = _error;
      if (options.filename) {
        err.message = "In " + options.filename + ", " + err.message;
>>>>>>> 838e5e11
      }
      js += fragment.code;
    }
    if (options.header) {
      header = "Generated by CoffeeScript " + this.VERSION;
      js = "// " + header + "\n" + js;
    }
    if (options.sourceMap) {
      answer = {
        js: js
      };
      if (sourceMap) {
        answer.sourceMap = sourceMap;
        answer.v3SourceMap = sourcemap.generateV3SourceMap(sourceMap, options);
      }
      return answer;
    } else {
      return js;
    }
  };

  exports.tokens = function(code, options) {
    return lexer.tokenize(code, options);
  };

  exports.nodes = function(source, options) {
    if (typeof source === 'string') {
      return parser.parse(lexer.tokenize(source, options));
    } else {
      return parser.parse(source);
    }
  };

  exports.run = function(code, options) {
    var mainModule;
    if (options == null) {
      options = {};
    }
    mainModule = require.main;
    mainModule.filename = process.argv[1] = options.filename ? fs.realpathSync(options.filename) : '.';
    mainModule.moduleCache && (mainModule.moduleCache = {});
    mainModule.paths = require('module')._nodeModulePaths(path.dirname(fs.realpathSync(options.filename)));
    if (!helpers.isCoffee(mainModule.filename) || require.extensions) {
      return mainModule._compile(compile(code, options), mainModule.filename);
    } else {
      return mainModule._compile(code, mainModule.filename);
    }
  };

  exports["eval"] = function(code, options) {
    var Module, Script, js, k, o, r, sandbox, v, _j, _len1, _module, _ref1, _ref2, _require;
    if (options == null) {
      options = {};
    }
    if (!(code = code.trim())) {
      return;
    }
    Script = vm.Script;
    if (Script) {
      if (options.sandbox != null) {
        if (options.sandbox instanceof Script.createContext().constructor) {
          sandbox = options.sandbox;
        } else {
          sandbox = Script.createContext();
          _ref1 = options.sandbox;
          for (k in _ref1) {
            if (!__hasProp.call(_ref1, k)) continue;
            v = _ref1[k];
            sandbox[k] = v;
          }
        }
        sandbox.global = sandbox.root = sandbox.GLOBAL = sandbox;
      } else {
        sandbox = global;
      }
      sandbox.__filename = options.filename || 'eval';
      sandbox.__dirname = path.dirname(sandbox.__filename);
      if (!(sandbox !== global || sandbox.module || sandbox.require)) {
        Module = require('module');
        sandbox.module = _module = new Module(options.modulename || 'eval');
        sandbox.require = _require = function(path) {
          return Module._load(path, _module, true);
        };
        _module.filename = sandbox.__filename;
        _ref2 = Object.getOwnPropertyNames(require);
        for (_j = 0, _len1 = _ref2.length; _j < _len1; _j++) {
          r = _ref2[_j];
          if (r !== 'paths') {
            _require[r] = require[r];
          }
        }
        _require.paths = _module.paths = Module._nodeModulePaths(process.cwd());
        _require.resolve = function(request) {
          return Module._resolveFilename(request, _module);
        };
      }
    }
    o = {};
    for (k in options) {
      if (!__hasProp.call(options, k)) continue;
      v = options[k];
      o[k] = v;
    }
    o.bare = true;
    js = compile(code, o);
    if (sandbox === global) {
      return vm.runInThisContext(js);
    } else {
      return vm.runInContext(js, sandbox);
    }
  };

  lexer = new Lexer;

  parser.lexer = {
    lex: function() {
      var tag, token;
      token = this.tokens[this.pos++];
      if (token) {
        tag = token[0], this.yytext = token[1], this.yylloc = token[2];
        this.yylineno = this.yylloc.first_line;
      } else {
        tag = '';
      }
      return tag;
    },
    setInput: function(tokens) {
      this.tokens = tokens;
      return this.pos = 0;
    },
    upcomingInput: function() {
      return "";
    }
  };

  parser.yy = require('./nodes');

  parser.yy.parseError = function(message, _arg) {
    var token;
    token = _arg.token;
    message = "unexpected " + (token === 1 ? 'end of input' : token);
    return helpers.throwSyntaxError(message, parser.lexer.yylloc);
  };

}).call(this);<|MERGE_RESOLUTION|>--- conflicted
+++ resolved
@@ -40,15 +40,12 @@
   exports.helpers = helpers;
 
   exports.compile = compile = function(code, options) {
-    var answer, currentColumn, currentLine, err, fragment, fragments, header, js, merge, newLines, sourceMap, _j, _len1;
+    var answer, currentColumn, currentLine, fragment, fragments, header, js, merge, newLines, sourceMap, _j, _len1;
     if (options == null) {
       options = {};
     }
     merge = exports.helpers.merge;
-<<<<<<< HEAD
     if (options.sourceMap) {
-      coffeeFile = helpers.baseFileName(options.filename);
-      jsFile = helpers.baseFileName(options.filename, true) + ".js";
       sourceMap = new sourcemap.SourceMap();
     }
     fragments = (parser.parse(lexer.tokenize(code, options))).compileToFragments(options);
@@ -69,37 +66,6 @@
         newLines = helpers.count(fragment.code, "\n");
         currentLine += newLines;
         currentColumn = fragment.code.length - (newLines ? fragment.code.lastIndexOf("\n") : 0);
-=======
-    try {
-      if (options.sourceMap) {
-        sourceMap = new sourcemap.SourceMap();
-      }
-      fragments = (parser.parse(lexer.tokenize(code, options))).compileToFragments(options);
-      currentLine = 0;
-      if (options.header) {
-        currentLine += 1;
-      }
-      currentColumn = 0;
-      js = "";
-      for (_j = 0, _len1 = fragments.length; _j < _len1; _j++) {
-        fragment = fragments[_j];
-        if (sourceMap) {
-          if (fragment.locationData) {
-            sourceMap.addMapping([fragment.locationData.first_line, fragment.locationData.first_column], [currentLine, currentColumn], {
-              noReplace: true
-            });
-          }
-          newLines = helpers.count(fragment.code, "\n");
-          currentLine += newLines;
-          currentColumn = fragment.code.length - (newLines ? fragment.code.lastIndexOf("\n") : 0);
-        }
-        js += fragment.code;
-      }
-    } catch (_error) {
-      err = _error;
-      if (options.filename) {
-        err.message = "In " + options.filename + ", " + err.message;
->>>>>>> 838e5e11
       }
       js += fragment.code;
     }
