(function() {
<<<<<<< HEAD
  var ASYNC_END, ASYNC_START, BALANCED_PAIRS, EXPRESSION_CLOSE, EXPRESSION_END, EXPRESSION_START, IDENT, IMPLICIT_BLOCK, IMPLICIT_CALL, IMPLICIT_END, IMPLICIT_FUNC, IMPLICIT_UNSPACED_CALL, INVERSES, LINE, LINEBREAKS, PARENS_END, PARENS_START, POP_IDENT, SINGLE_CLOSERS, SINGLE_LINERS, TAG, VALUE, left, rite, _i, _len, _ref,
    __hasProp = Object.prototype.hasOwnProperty,
    __indexOf = Array.prototype.indexOf || function(item) { for (var i = 0, l = this.length; i < l; i++) { if (__hasProp.call(this, i) && this[i] === item) return i; } return -1; },
=======
  var BALANCED_PAIRS, EXPRESSION_CLOSE, EXPRESSION_END, EXPRESSION_START, IMPLICIT_BLOCK, IMPLICIT_CALL, IMPLICIT_END, IMPLICIT_FUNC, IMPLICIT_UNSPACED_CALL, INVERSES, LINEBREAKS, SINGLE_CLOSERS, SINGLE_LINERS, left, rite, _i, _len, _ref,
    __indexOf = Array.prototype.indexOf || function(item) { for (var i = 0, l = this.length; i < l; i++) { if (i in this && this[i] === item) return i; } return -1; },
>>>>>>> 846306f8
    __slice = Array.prototype.slice;

  exports.Rewriter = (function() {

    function Rewriter() {}

    Rewriter.prototype.rewrite = function(tokens) {
      this.tokens = tokens;
      this.rewriteAsyncCondition();
      this.removeLeadingNewlines();
      this.removeMidExpressionNewlines();
      this.closeOpenCalls();
      this.closeOpenIndexes();
      this.addImplicitIndentation();
      this.tagPostfixConditionals();
      this.addImplicitBraces();
      this.addImplicitParentheses();
      this.rewriteAsynchronous();
      this.extend();
      return this.tokens;
    };

    Rewriter.prototype.scanTokens = function(block) {
      var i, token, tokens;
      tokens = this.tokens;
      i = 0;
      while (token = tokens[i]) {
        i += block.call(this, token, i, tokens);
      }
      return true;
    };

    Rewriter.prototype.detectEnd = function(i, condition, action) {
      var levels, token, tokens, _ref, _ref2;
      tokens = this.tokens;
      levels = 0;
      while (token = tokens[i]) {
        if (levels === 0 && condition.call(this, token, i)) {
          return action.call(this, token, i);
        }
        if (!token || levels < 0) return action.call(this, token, i - 1);
        if (_ref = token[0], __indexOf.call(EXPRESSION_START, _ref) >= 0) {
          levels += 1;
        } else if (_ref2 = token[0], __indexOf.call(EXPRESSION_END, _ref2) >= 0) {
          levels -= 1;
        }
        i += 1;
      }
      return i - 1;
    };

    Rewriter.prototype.removeLeadingNewlines = function() {
      var i, tag, _len, _ref;
      _ref = this.tokens;
      for (i = 0, _len = _ref.length; i < _len; i++) {
        tag = _ref[i][0];
        if (tag !== 'TERMINATOR') break;
      }
      if (i) return this.tokens.splice(0, i);
    };

    Rewriter.prototype.removeMidExpressionNewlines = function() {
      return this.scanTokens(function(token, i, tokens) {
        var _ref;
        if (!(token[0] === 'TERMINATOR' && (_ref = this.tag(i + 1), __indexOf.call(EXPRESSION_CLOSE, _ref) >= 0))) {
          return 1;
        }
        tokens.splice(i, 1);
        return 0;
      });
    };

    Rewriter.prototype.closeOpenCalls = function() {
      var action, condition;
      condition = function(token, i) {
        var _ref;
        return ((_ref = token[0]) === ')' || _ref === 'CALL_END') || token[0] === 'OUTDENT' && this.tag(i - 1) === ')';
      };
      action = function(token, i) {
        return this.tokens[token[0] === 'OUTDENT' ? i - 1 : i][0] = 'CALL_END';
      };
      return this.scanTokens(function(token, i) {
        if (token[0] === 'CALL_START') this.detectEnd(i + 1, condition, action);
        return 1;
      });
    };

    Rewriter.prototype.closeOpenIndexes = function() {
      var action, condition;
      condition = function(token, i) {
        var _ref;
        return (_ref = token[0]) === ']' || _ref === 'INDEX_END';
      };
      action = function(token, i) {
        return token[0] = 'INDEX_END';
      };
      return this.scanTokens(function(token, i) {
        if (token[0] === 'INDEX_START') this.detectEnd(i + 1, condition, action);
        return 1;
      });
    };

    Rewriter.prototype.addImplicitBraces = function() {
      var action, condition, sameLine, stack, start, startIndent, startsLine;
      stack = [];
      start = null;
      startsLine = null;
      sameLine = true;
      startIndent = 0;
      condition = function(token, i) {
        var one, tag, three, two, _ref, _ref2;
        _ref = this.tokens.slice(i + 1, (i + 3) + 1 || 9e9), one = _ref[0], two = _ref[1], three = _ref[2];
        if ('HERECOMMENT' === (one != null ? one[0] : void 0)) return false;
        tag = token[0];
        if (__indexOf.call(LINEBREAKS, tag) >= 0) sameLine = false;
        return (((tag === 'TERMINATOR' || tag === 'OUTDENT') || (__indexOf.call(IMPLICIT_END, tag) >= 0 && sameLine)) && ((!startsLine && this.tag(i - 1) !== ',') || !((two != null ? two[0] : void 0) === ':' || (one != null ? one[0] : void 0) === '@' && (three != null ? three[0] : void 0) === ':'))) || (tag === ',' && one && ((_ref2 = one[0]) !== 'IDENTIFIER' && _ref2 !== 'NUMBER' && _ref2 !== 'STRING' && _ref2 !== '@' && _ref2 !== 'TERMINATOR' && _ref2 !== 'OUTDENT'));
      };
      action = function(token, i) {
        var tok;
        tok = ['}', '}', token[2]];
        tok.generated = true;
        return this.tokens.splice(i, 0, tok);
      };
      return this.scanTokens(function(token, i, tokens) {
        var ago, idx, prevTag, tag, tok, value, _ref, _ref2;
        if (_ref = (tag = token[0]), __indexOf.call(EXPRESSION_START, _ref) >= 0) {
          stack.push([(tag === 'INDENT' && this.tag(i - 1) === '{' ? '{' : tag), i]);
          return 1;
        }
        if (__indexOf.call(EXPRESSION_END, tag) >= 0) {
          start = stack.pop();
          return 1;
        }
        if (!(tag === ':' && ((ago = this.tag(i - 2)) === ':' || ((_ref2 = stack[stack.length - 1]) != null ? _ref2[0] : void 0) !== '{'))) {
          return 1;
        }
        sameLine = true;
        stack.push(['{']);
        idx = ago === '@' ? i - 2 : i - 1;
        while (this.tag(idx - 2) === 'HERECOMMENT') {
          idx -= 2;
        }
        prevTag = this.tag(idx - 1);
        startsLine = !prevTag || (__indexOf.call(LINEBREAKS, prevTag) >= 0) || prevTag === '.';
        value = new String('{');
        value.generated = true;
        tok = ['{', value, token[2]];
        tok.generated = true;
        tokens.splice(idx, 0, tok);
        this.detectEnd(i + 2, condition, action);
        return 2;
      });
    };

    Rewriter.prototype.addImplicitParentheses = function() {
      var action, condition, noCall, seenControl, seenSingle;
      noCall = seenSingle = seenControl = false;
      condition = function(token, i) {
        var post, tag, _ref, _ref2;
        tag = token[0];
        if (!seenSingle && token.fromThen) return true;
        if (tag === 'IF' || tag === 'ELSE' || tag === 'CATCH' || tag === '->' || tag === '=>' || tag === 'CLASS') {
          seenSingle = true;
        }
        if (tag === 'IF' || tag === 'ELSE' || tag === 'SWITCH' || tag === 'TRY' || tag === '=') {
          seenControl = true;
        }
        if ((tag === '.' || tag === '?.' || tag === '::') && this.tag(i - 1) === 'OUTDENT') {
          return true;
        }
        return !token.generated && this.tag(i - 1) !== ',' && (__indexOf.call(IMPLICIT_END, tag) >= 0 || (tag === 'INDENT' && !seenControl)) && (tag !== 'INDENT' || (((_ref = this.tag(i - 2)) !== 'CLASS' && _ref !== 'EXTENDS') && (_ref2 = this.tag(i - 1), __indexOf.call(IMPLICIT_BLOCK, _ref2) < 0) && !((post = this.tokens[i + 1]) && post.generated && post[0] === '{')));
      };
      action = function(token, i) {
        return this.tokens.splice(i, 0, ['CALL_END', ')', token[2]]);
      };
      return this.scanTokens(function(token, i, tokens) {
        var callObject, current, next, prev, tag, _ref, _ref2, _ref3;
        tag = token[0];
        if (tag === 'CLASS' || tag === 'IF') noCall = true;
        _ref = tokens.slice(i - 1, (i + 1) + 1 || 9e9), prev = _ref[0], current = _ref[1], next = _ref[2];
        callObject = !noCall && tag === 'INDENT' && next && next.generated && next[0] === '{' && prev && (_ref2 = prev[0], __indexOf.call(IMPLICIT_FUNC, _ref2) >= 0);
        seenSingle = false;
        seenControl = false;
        if (__indexOf.call(LINEBREAKS, tag) >= 0) noCall = false;
        if (prev && !prev.spaced && tag === '?') token.call = true;
        if (token.fromThen) return 1;
        if (!(callObject || (prev != null ? prev.spaced : void 0) && (prev.call || (_ref3 = prev[0], __indexOf.call(IMPLICIT_FUNC, _ref3) >= 0)) && (__indexOf.call(IMPLICIT_CALL, tag) >= 0 || !(token.spaced || token.newLine) && __indexOf.call(IMPLICIT_UNSPACED_CALL, tag) >= 0))) {
          return 1;
        }
        tokens.splice(i, 0, ['CALL_START', '(', token[2]]);
        this.detectEnd(i + 1, condition, action);
        if (prev[0] === '?') prev[0] = 'FUNC_EXIST';
        return 2;
      });
    };

    Rewriter.prototype.addImplicitIndentation = function() {
      var action, condition, indent, outdent, starter;
      starter = indent = outdent = null;
      condition = function(token, i) {
        var _ref;
        return token[1] !== ';' && (_ref = token[0], __indexOf.call(SINGLE_CLOSERS, _ref) >= 0) && !(token[0] === 'ELSE' && (starter !== 'IF' && starter !== 'THEN'));
      };
      action = function(token, i) {
        return this.tokens.splice((this.tag(i - 1) === ',' ? i - 1 : i), 0, outdent);
      };
      return this.scanTokens(function(token, i, tokens) {
        var tag, _ref, _ref2;
        tag = token[0];
        if (tag === 'TERMINATOR' && this.tag(i + 1) === 'THEN') {
          tokens.splice(i, 1);
          return 0;
        }
        if (tag === 'ELSE' && this.tag(i - 1) !== 'OUTDENT') {
          tokens.splice.apply(tokens, [i, 0].concat(__slice.call(this.indentation(token))));
          return 2;
        }
        if (tag === 'CATCH' && ((_ref = this.tag(i + 2)) === 'OUTDENT' || _ref === 'TERMINATOR' || _ref === 'FINALLY')) {
          tokens.splice.apply(tokens, [i + 2, 0].concat(__slice.call(this.indentation(token))));
          return 4;
        }
        if (__indexOf.call(SINGLE_LINERS, tag) >= 0 && this.tag(i + 1) !== 'INDENT' && !(tag === 'ELSE' && this.tag(i + 1) === 'IF')) {
          starter = tag;
          _ref2 = this.indentation(token), indent = _ref2[0], outdent = _ref2[1];
          if (starter === 'THEN') indent.fromThen = true;
          indent.generated = outdent.generated = true;
          tokens.splice(i + 1, 0, indent);
          this.detectEnd(i + 2, condition, action);
          if (tag === 'THEN') tokens.splice(i, 1);
          return 1;
        }
        return 1;
      });
    };

    Rewriter.prototype.tagPostfixConditionals = function() {
      var action, condition, original;
      original = null;
      condition = function(token, i) {
        var _ref;
        return (_ref = token[0]) === 'TERMINATOR' || _ref === 'INDENT';
      };
      action = function(token, i) {
        if (token[0] !== 'INDENT' || (token.generated && !token.fromThen)) {
          return original[0] = 'POST_' + original[0];
        }
      };
      return this.scanTokens(function(token, i) {
        if (token[0] !== 'IF') return 1;
        original = token;
        this.detectEnd(i + 1, condition, action);
        return 1;
      });
    };

    Rewriter.prototype.toffeeHelpers = function() {
      var getTag, getToken, popBlockTokens, popBlockTokensUntil, popCaller, popTokensUntil, shiftBlockTokens, shiftBlockTokensUntil, shiftConditionBlock, shiftNextBlock, shiftNextBlockGreedy, shiftParam, shiftTokensUntil, smartPush, tag,
        _this = this;
      shiftTokensUntil = function(tokens, condition) {
        var result, token;
        result = [];
        while (token = tokens.shift()) {
          result.push(token);
          if (condition(token)) break;
        }
        return result;
      };
      popTokensUntil = function(tokens, condition) {
        var result, token;
        result = [];
        while (token = tokens.pop()) {
          result.unshift(token);
          if (condition(token)) break;
        }
        return result;
      };
      shiftBlockTokensUntil = function(tokens, condition, grab) {
        var found, level, result;
        if (grab == null) grab = true;
        level = 0;
        found = false;
        result = shiftTokensUntil(tokens, function(token) {
          var name, tag;
          tag = token[TAG];
          name = token[VALUE];
          if (ASYNC_END[tag]) --level;
          if (level < 0) return found = true;
          if (ASYNC_START[tag]) ++level;
          return found = condition(token) && level === 0;
        });
        if (found && !grab) tokens.unshift(result.pop());
        return result;
      };
      popBlockTokensUntil = function(tokens, condition, grab) {
        var found, level, result;
        if (grab == null) grab = true;
        level = 0;
        found = false;
        result = popTokensUntil(tokens, function(token) {
          var name, tag;
          tag = token[TAG];
          name = token[VALUE];
          if (ASYNC_START[tag]) --level;
          if (level < 0) return found = true;
          if (ASYNC_END[tag]) ++level;
          return found = condition(token) && level === 0;
        });
        if (found && !grab) tokens.push(result.shift());
        return result;
      };
      shiftBlockTokens = function(tokens, keys, grab) {
        var result;
        if (grab == null) grab = true;
        if (typeof keys === 'string') keys = [keys];
        return result = shiftBlockTokensUntil(tokens, function(token) {
          var found, _ref;
          return found = (_ref = token[TAG], __indexOf.call(keys, _ref) >= 0);
        }, grab);
      };
      popBlockTokens = function(tokens, keys, grab) {
        if (grab == null) grab = true;
        if (typeof keys === 'string') keys = [keys];
        return popBlockTokensUntil(tokens, function(token) {
          var found, _ref;
          return found = (_ref = token[TAG], __indexOf.call(keys, _ref) >= 0);
        }, grab);
      };
      shiftConditionBlock = function(tokens) {
        return shiftBlockTokensUntil(tokens, function(token) {
          return token[TAG] === 'OUTDENT';
        });
      };
      shiftNextBlock = function(tokens) {
        return shiftBlockTokensUntil(tokens, function(token) {
          return ASYNC_END[token[TAG]];
        });
      };
      shiftNextBlockGreedy = function(tokens) {
        return shiftBlockTokensUntil(tokens, function(token) {
          return false;
        }, false);
      };
      shiftParam = function(tokens) {
        var found, result;
        found = false;
        result = shiftBlockTokensUntil(tokens, function(token) {
          var _ref;
          return found = (_ref = token[TAG]) === ',' || _ref === 'TERMINATOR';
        });
        if (found) tokens.unshift(result.pop());
        return result;
      };
      tag = function(tokens, idx) {
        if (idx == null) idx = -1;
        if (idx < 0) idx += tokens.length;
        if ((0 <= idx && idx < tokens.length)) {
          return tokens[idx][TAG];
        } else {
          return null;
        }
      };
      smartPush = function() {
        var args, dest, token, tokens, _i, _j, _len, _len2;
        args = 1 <= arguments.length ? __slice.call(arguments, 0) : [];
        dest = args.shift();
        for (_i = 0, _len = args.length; _i < _len; _i++) {
          tokens = args[_i];
          if (tokens.length) {
            if (tokens[0].substr) {
              dest.push(tokens);
            } else {
              for (_j = 0, _len2 = tokens.length; _j < _len2; _j++) {
                token = tokens[_j];
                dest.push(token);
              }
            }
          }
        }
        return _this;
      };
      getToken = function(tokens, n) {
        if (n == null) n = -1;
        if (n < 0) n += tokens.length;
        if ((0 <= n && n < tokens.length)) {
          return tokens[n];
        } else {
          return null;
        }
      };
      popCaller = function(tokens) {
        var caller, level, token;
        caller = [];
        level = 0;
        while (token = getToken(tokens)) {
          tag = token[TAG];
          if (!IDENT[tag] && level === 0) break;
          if (PARENS_END[tag]) ++level;
          if (PARENS_START[tag]) --level;
          tokens.pop();
          caller.unshift(token);
        }
        return caller;
      };
      getTag = tag;
      return {
        shiftTokensUntil: shiftTokensUntil,
        shiftConditionBlock: shiftConditionBlock,
        shiftNextBlock: shiftNextBlock,
        shiftParam: shiftParam,
        shiftBlockTokens: shiftBlockTokens,
        shiftNextBlockGreedy: shiftNextBlockGreedy,
        popBlockTokensUntil: popBlockTokensUntil,
        tag: tag,
        getTag: getTag,
        getToken: getToken,
        popCaller: popCaller,
        smartPush: smartPush
      };
    };

    Rewriter.prototype.asyncFunctions = function(stack, async_tokens) {
      var closeCallback, getAsync, getTag, getToken, line, openCallback, popCaller, popParams, pushTokens, raise, setLine,
        _this = this;
      line = 0;
      getToken = function(n) {
        if (n == null) n = -1;
        if (n < 0) n += async_tokens.length;
        if ((0 <= n && n < async_tokens.length)) {
          return async_tokens[n];
        } else {
          return null;
        }
      };
      getTag = function(n) {
        var token;
        if (n == null) n = -1;
        if (token = getToken(n)) {
          return token[0];
        } else {
          return null;
        }
      };
      getAsync = function(token) {
        var m;
        if (token[TAG] === 'IDENTIFIER' && (m = token[VALUE].match(/(.*)!$/))) {
          return m[1];
        } else {
          return null;
        }
      };
      popCaller = function() {
        var caller, level, tag, token;
        caller = [];
        level = 0;
        while (token = getToken()) {
          tag = token[TAG];
          if (!IDENT[tag] && level === 0) break;
          if (PARENS_END[tag]) ++level;
          if (PARENS_START[tag]) --level;
          async_tokens.pop();
          caller.unshift(token);
        }
        return caller;
      };
      popParams = function() {
        var level, params, tag, token;
        params = [];
        level = 0;
        if (getTag() === ']') {
          while (token = getToken()) {
            tag = token[TAG];
            if (PARENS_START[tag]) ++level;
            if (PARENS_END[tag]) --level;
            async_tokens.pop();
            params.unshift(token);
            if (level === 0) break;
          }
          params;
        } else {
          while (token = getToken()) {
            tag = token[TAG];
            if (!(IDENT[tag] || tag === ',')) break;
            async_tokens.pop();
            params.unshift(token);
          }
          params;
        }
        return params;
      };
      pushTokens = function(tokens) {
        var token, _i, _len;
        for (_i = 0, _len = tokens.length; _i < _len; _i++) {
          token = tokens[_i];
          async_tokens.push(token);
        }
        return _this;
      };
      openCallback = function(params) {
        var assignment, async_id, comma, ident, is_ident, level, new_ident, param, param_blocks, push_param, replacement, replacements, tag, _i, _j, _len, _len2;
        if (params.length && params[0][0] === '[') {
          params[0] = ['PARAM_START', '(', line];
          params[params.length - 1] = ['PARAM_END', ')', line];
        } else {
          params.unshift(['PARAM_START', '(', line]);
          params.push(['PARAM_END', ')', line]);
        }
        if (getTag() !== 'CALL_START') async_tokens.push([',', ',', line]);
        params = params.slice(1, params.length - 1);
        param_blocks = [];
        assignment = [];
        param = comma;
        ident = [];
        level = 0;
        is_ident = true;
        push_param = function() {
          var param, param_block, _i, _len;
          param_block = [];
          param_block.push(ident);
          for (_i = 0, _len = assignment.length; _i < _len; _i++) {
            param = assignment[_i];
            param_block.push(param);
          }
          if (comma) param_block.push(comma);
          return param_blocks.push(param_block);
        };
        while (param = params.shift()) {
          tag = param[TAG];
          if (PARENS_END[tag]) ++level;
          if (PARENS_START[tag]) --level;
          if (level === 0) {
            if (tag === ',') {
              comma = param;
              push_param();
              comma = null;
              ident = [];
              assignment = [];
              is_ident = true;
            } else {
              if (!IDENT[tag]) is_ident = false;
              if (is_ident) {
                ident.push(param);
              } else {
                assignment.push(param);
              }
            }
          }
        }
        if (ident.length) push_param();
        params = param_blocks;
        replacements = [];
        async_tokens.push(['PARAM_START', '(', line]);
        async_id = 0;
        for (_i = 0, _len = params.length; _i < _len; _i++) {
          param = params[_i];
          new_ident = ['IDENTIFIER', '_asp' + async_id++, line];
          replacements.push([new_ident, param[0]]);
          param[0] = new_ident;
          pushTokens(param);
        }
        async_tokens.push(['PARAM_END', ')', line]);
        async_tokens.push(['=>', '=>', line]);
        async_tokens.push(['INDENT', 2, line]);
        for (_j = 0, _len2 = replacements.length; _j < _len2; _j++) {
          replacement = replacements[_j];
          pushTokens(replacement[1]);
          pushTokens([['=', '=']]);
          pushTokens([replacement[0], ['TERMINATOR', "\n"]]);
        }
        return _this;
      };
      closeCallback = function() {
        var status;
        status = stack.pop();
        if (status === 'PARAM_END') {
          if (getTag() === 'TERMINATOR') async_tokens.pop();
          async_tokens.push(['OUTDENT', 2, line]);
          async_tokens.push(['CALL_END', ')', line]);
          return true;
        } else {
          stack.push(status);
          return false;
        }
      };
      setLine = function(new_line) {
        return line = new_line;
      };
      raise = function(message) {
        throw new Error("Parse error on line " + line + ": Async " + message);
      };
      return {
        TAG: TAG,
        VALUE: VALUE,
        LINE: LINE,
        PARENS_START: PARENS_START,
        PARENS_END: PARENS_END,
        IDENT: IDENT,
        ASYNC_START: ASYNC_START,
        ASYNC_END: ASYNC_END,
        getToken: getToken,
        getTag: getTag,
        getAsync: getAsync,
        popCaller: popCaller,
        popParams: popParams,
        pushTokens: pushTokens,
        openCallback: openCallback,
        closeCallback: closeCallback,
        raise: raise,
        setLine: setLine
      };
    };

    Rewriter.prototype.async_id = function() {
      if (this.async_id_num == null) this.async_id_num = 0;
      return "_asfn" + this.async_id_num++;
    };

    Rewriter.prototype.rewriteAsyncCondition = function() {
      var async_tokens, call_func, condition, func_name, getAsync, line, name, next, next_tokens, old_tokens, outdent, shiftConditionBlock, shiftNextBlockGreedy, shiftTokensUntil, smartPush, stack, tag, token, _ref;
      stack = [];
      async_tokens = [];
      line = 0;
      getAsync = this.asyncFunctions().getAsync;
      _ref = this.toffeeHelpers(), shiftTokensUntil = _ref.shiftTokensUntil, shiftConditionBlock = _ref.shiftConditionBlock, shiftNextBlockGreedy = _ref.shiftNextBlockGreedy, tag = _ref.tag, smartPush = _ref.smartPush;
      while (token = this.tokens.shift()) {
        line = token[LINE];
        if ((name = getAsync(token)) && (name === 'if' || name === 'unless')) {
          token[VALUE] = name;
          token[TAG] = 'IF';
          condition = shiftConditionBlock(this.tokens);
          next = shiftNextBlockGreedy(this.tokens);
          old_tokens = this.tokens;
          this.tokens = next;
          this.rewriteAsyncCondition();
          next = this.tokens;
          this.tokens = old_tokens;
          condition.unshift(token);
          func_name = this.async_id();
          next_tokens = [["IDENTIFIER", func_name, line], ["=", "=", line], ["=>", "=>", line], ["INDENT", 2, line]];
          if (tag(next, 0) === 'TERMINATOR') next.shift();
          if (tag(next, -1) === 'TERMINATOR') next.pop();
          smartPush(next_tokens, next, ["OUTDENT", 2, line], ["TERMINATOR", "\n", line]);
          call_func = [["TERMINATOR", "\n", line], ["IDENTIFIER", func_name, line], ["CALL_START", "(", line], [')', ')', line]];
          outdent = condition.pop();
          smartPush(condition, call_func, outdent);
          smartPush(async_tokens, next_tokens, condition, ['ELSE', 'else', line], ["INDENT", 2, line], call_func, ["OUTDENT", 2, line]);
        } else {
          async_tokens.push(token);
        }
      }
      return this.tokens = async_tokens;
    };

    Rewriter.prototype.rewriteAsynchronous = function() {
      var async_tokens, caller, closeCallback, getAsync, getTag, getToken, line, name, openCallback, params, popCaller, popParams, pushTokens, raise, setLine, stack, status, tag, token, _ref;
      stack = [];
      async_tokens = [];
      line = 0;
      _ref = this.asyncFunctions(stack, async_tokens), getToken = _ref.getToken, getTag = _ref.getTag, getAsync = _ref.getAsync, popCaller = _ref.popCaller, popParams = _ref.popParams, pushTokens = _ref.pushTokens, openCallback = _ref.openCallback, closeCallback = _ref.closeCallback, raise = _ref.raise, setLine = _ref.setLine;
      while (token = this.tokens.shift()) {
        line = setLine(token[LINE]);
        if (name = getAsync(token)) {
          async_tokens.push(token);
          token[VALUE] = name;
          caller = popCaller();
          if (getTag() === '=') {
            async_tokens.pop();
            params = popParams();
          } else {
            params = [];
          }
          pushTokens(caller);
          stack.push(params);
          stack.push('PARAM_START');
          if (this.tokens[0] && this.tokens[0][0] === 'CALL_START') {
            this.tokens.shift();
          } else {
            this.tokens.unshift(['CALL_END', ')', line]);
          }
          async_tokens.push(['CALL_START', '(', line]);
        } else {
          tag = token[TAG];
          if (tag === 'IDENTIFIER' && token[VALUE] === '__async_end') {
            tag = 'ASYNC_END';
          }
          if (ASYNC_END[tag]) {
            while (closeCallback()) {
              continue;
            }
            status = stack.pop();
            if (status === 'PARAM_START') {
              params = stack.pop();
              openCallback(params);
              stack.push('PARAM_END');
              continue;
            }
          }
          if (ASYNC_START[tag]) stack.push(tag);
          switch (tag) {
            case 'TERMINATOR':
              if (getTag() !== 'INDENT') async_tokens.push(token);
              break;
            case 'ASYNC_END':
              break;
            default:
              async_tokens.push(token);
          }
        }
      }
      while (closeCallback()) {
        continue;
      }
      return this.tokens = async_tokens;
    };

    Rewriter.prototype.new_caller_id = function() {
      if (this.caller_id_num == null) this.caller_id_num = 0;
      return "_asid" + this.caller_id_num++;
    };

    Rewriter.prototype.extend = function(force_complex) {
      var LINE, TAG, VALUE, caller, colon, comma, complex, getTag, getToken, key, lineno, new_caller, new_params, new_tokens, old_tokens, param, params, popBlockTokensUntil, popCaller, shiftBlockTokens, shiftNextBlock, shiftParam, smartPush, token, value, _i, _j, _len, _len2, _ref, _ref2;
      if (force_complex == null) force_complex = false;
      TAG = 0;
      VALUE = 1;
      LINE = 2;
      new_tokens = [];
      _ref = this.toffeeHelpers(), smartPush = _ref.smartPush, getTag = _ref.getTag, getToken = _ref.getToken, popCaller = _ref.popCaller, shiftNextBlock = _ref.shiftNextBlock, shiftParam = _ref.shiftParam, shiftBlockTokens = _ref.shiftBlockTokens, popBlockTokensUntil = _ref.popBlockTokensUntil;
      while (token = this.tokens[0]) {
        if (token[0] === '{' && getTag(new_tokens) === '.') {
          params = shiftNextBlock(this.tokens);
          comma = new_tokens.pop();
          caller = popBlockTokensUntil(new_tokens, function(token) {
            return !POP_IDENT[token[TAG]];
          }, false);
          if (force_complex && new_tokens.length === 0) {
            complex = true;
          } else if (new_tokens.length === 0 || ((_ref2 = getTag(new_tokens)) === 'TERMINATOR' || _ref2 === 'INDENT')) {
            complex = false;
          } else {
            complex = true;
          }
          lineno = token[LINE];
          params.pop();
          params.shift();
          if (getTag(params, 0) === 'INDENT') {
            params.pop();
            params.shift();
          }
          new_params = [];
          while (params.length) {
            key = shiftBlockTokens(params, [',', ':'], false);
            colon = params.shift();
            if (colon && colon[TAG] === ':') {
              value = shiftParam(params);
              comma = params.shift();
            } else {
              comma = colon;
              colon = [':', ':', key[TAG]];
              value = [key[TAG], key[VALUE], key[LINE]];
            }
            old_tokens = this.tokens;
            this.tokens = value;
            this.extend(true);
            value = this.tokens;
            this.tokens = old_tokens;
            new_params.push([key, value]);
          }
          if (complex) {
            smartPush(new_tokens, ['IDENTIFIER', '__ts_extend', lineno], ['CALL_START', '(', lineno], caller, [',', ',', lineno]);
            for (_i = 0, _len = new_params.length; _i < _len; _i++) {
              param = new_params[_i];
              key = param[0], value = param[1];
              if (key.length === 1) key = key[0];
              if (key[TAG] === 'IDENTIFIER') {
                key = ['STRING', JSON.stringify(key[VALUE]), key[LINE]];
              }
              smartPush(new_tokens, key, [',', ',', key[LINE]], value, [',', ',', key[LINE]]);
            }
            new_tokens.pop();
            smartPush(new_tokens, ['CALL_END', ')', lineno]);
          } else {
            if (caller.length > 1 && new_params.length > 1) {
              lineno = caller[0][LINE];
              new_caller = ['IDENTIFIER', this.new_caller_id(), lineno];
              smartPush(new_tokens, new_caller, ['=', '=', lineno], caller, ['TERMINATOR', "\n", lineno]);
              caller = new_caller;
            }
            for (_j = 0, _len2 = new_params.length; _j < _len2; _j++) {
              param = new_params[_j];
              key = param[0], value = param[1];
              lineno = key[LINE];
              if (key.length === 1 && key[0][TAG] === 'IDENTIFIER') {
                key = [['.', '.', lineno], key[0]];
              } else {
                key.unshift(['INDEX_START', '[', lineno]);
                key.push(['INDEX_END', ']', lineno]);
              }
              smartPush(new_tokens, caller, key, ['=', '=', lineno], value, ['TERMINATOR', "\n", lineno]);
            }
          }
        } else {
          new_tokens.push(this.tokens.shift());
        }
      }
      return this.tokens = new_tokens;
    };

    Rewriter.prototype.indentation = function(token) {
      return [['INDENT', 2, token[2]], ['OUTDENT', 2, token[2]]];
    };

    Rewriter.prototype.tag = function(i) {
      var _ref;
      return (_ref = this.tokens[i]) != null ? _ref[0] : void 0;
    };

    return Rewriter;

  })();

  BALANCED_PAIRS = [['(', ')'], ['[', ']'], ['{', '}'], ['INDENT', 'OUTDENT'], ['CALL_START', 'CALL_END'], ['PARAM_START', 'PARAM_END'], ['INDEX_START', 'INDEX_END']];

  exports.INVERSES = INVERSES = {};

  EXPRESSION_START = [];

  EXPRESSION_END = [];

  for (_i = 0, _len = BALANCED_PAIRS.length; _i < _len; _i++) {
    _ref = BALANCED_PAIRS[_i], left = _ref[0], rite = _ref[1];
    EXPRESSION_START.push(INVERSES[rite] = left);
    EXPRESSION_END.push(INVERSES[left] = rite);
  }

  EXPRESSION_CLOSE = ['CATCH', 'WHEN', 'ELSE', 'FINALLY'].concat(EXPRESSION_END);

  IMPLICIT_FUNC = ['IDENTIFIER', 'SUPER', ')', 'CALL_END', ']', 'INDEX_END', '@', 'THIS'];

  IMPLICIT_CALL = ['IDENTIFIER', 'NUMBER', 'STRING', 'JS', 'REGEX', 'NEW', 'PARAM_START', 'CLASS', 'IF', 'TRY', 'SWITCH', 'THIS', 'BOOL', 'UNARY', 'SUPER', '@', '->', '=>', '[', '(', '{', '--', '++'];

  IMPLICIT_UNSPACED_CALL = ['+', '-'];

  IMPLICIT_BLOCK = ['->', '=>', '{', '[', ','];

  IMPLICIT_END = ['POST_IF', 'FOR', 'WHILE', 'UNTIL', 'WHEN', 'BY', 'LOOP', 'TERMINATOR'];

  SINGLE_LINERS = ['ELSE', '->', '=>', 'TRY', 'FINALLY', 'THEN'];

  SINGLE_CLOSERS = ['TERMINATOR', 'CATCH', 'FINALLY', 'ELSE', 'OUTDENT', 'LEADING_WHEN'];

  LINEBREAKS = ['TERMINATOR', 'INDENT', 'OUTDENT'];

  PARENS_START = {
    '[': '[',
    '(': '(',
    'CALL_START': 'CALL_START',
    '{': '{',
    'INDEX_START': 'INDEX_START'
  };

  PARENS_END = {
    ']': ']',
    ')': ')',
    'CALL_END': 'CALL_END',
    '}': '}',
    'INDEX_END': 'INDEX_END'
  };

  IDENT = {
    'IDENTIFIER': 'IDENTIFIER',
    '.': '.',
    '?.': '?.',
    '::': '::',
    '@': '@'
  };

  POP_IDENT = {
    'IDENTIFIER': 'IDENTIFIER',
    '.': '.',
    '?.': '?.',
    '::': '::',
    '@': '@',
    '[': '[',
    '(': '(',
    '{': '{',
    'CALL_START': 'CALL_START',
    'INDENT': 'INDENT',
    'INDEX_START': 'INDEX_START'
  };

  ASYNC_START = {
    '[': '[',
    '(': '(',
    '{': '{',
    'CALL_START': 'CALL_START',
    'INDENT': 'INDENT',
    'INDEX_START': 'INDEX_START'
  };

  ASYNC_END = {
    ']': ']',
    ')': ')',
    '}': '}',
    'CALL_END': 'CALL_END',
    'OUTDENT': 'OUTDENT',
    'INDEX_END': 'INDEX_END',
    'ASYNC_END': 'ASYNC_END'
  };

  TAG = 0;

  VALUE = 1;

  LINE = 2;

}).call(this);<|MERGE_RESOLUTION|>--- conflicted
+++ resolved
@@ -1,12 +1,6 @@
 (function() {
-<<<<<<< HEAD
   var ASYNC_END, ASYNC_START, BALANCED_PAIRS, EXPRESSION_CLOSE, EXPRESSION_END, EXPRESSION_START, IDENT, IMPLICIT_BLOCK, IMPLICIT_CALL, IMPLICIT_END, IMPLICIT_FUNC, IMPLICIT_UNSPACED_CALL, INVERSES, LINE, LINEBREAKS, PARENS_END, PARENS_START, POP_IDENT, SINGLE_CLOSERS, SINGLE_LINERS, TAG, VALUE, left, rite, _i, _len, _ref,
-    __hasProp = Object.prototype.hasOwnProperty,
-    __indexOf = Array.prototype.indexOf || function(item) { for (var i = 0, l = this.length; i < l; i++) { if (__hasProp.call(this, i) && this[i] === item) return i; } return -1; },
-=======
-  var BALANCED_PAIRS, EXPRESSION_CLOSE, EXPRESSION_END, EXPRESSION_START, IMPLICIT_BLOCK, IMPLICIT_CALL, IMPLICIT_END, IMPLICIT_FUNC, IMPLICIT_UNSPACED_CALL, INVERSES, LINEBREAKS, SINGLE_CLOSERS, SINGLE_LINERS, left, rite, _i, _len, _ref,
     __indexOf = Array.prototype.indexOf || function(item) { for (var i = 0, l = this.length; i < l; i++) { if (i in this && this[i] === item) return i; } return -1; },
->>>>>>> 846306f8
     __slice = Array.prototype.slice;
 
   exports.Rewriter = (function() {
@@ -505,7 +499,7 @@
         return _this;
       };
       openCallback = function(params) {
-        var assignment, async_id, comma, ident, is_ident, level, new_ident, param, param_blocks, push_param, replacement, replacements, tag, _i, _j, _len, _len2;
+        var assignment, async_id, comma, i, ident, ident_name, is_ident, len, level, new_ident, param, param_blocks, push_param, replacement, replacements, tag, _i, _j, _len, _len2, _ref;
         if (params.length && params[0][0] === '[') {
           params[0] = ['PARAM_START', '(', line];
           params[params.length - 1] = ['PARAM_END', ')', line];
@@ -561,7 +555,12 @@
         async_id = 0;
         for (_i = 0, _len = params.length; _i < _len; _i++) {
           param = params[_i];
-          new_ident = ['IDENTIFIER', '_asp' + async_id++, line];
+          len = param[0].length;
+          ident_name = '';
+          for (i = _ref = len - 1; _ref <= 0 ? i <= 0 : i >= 0; _ref <= 0 ? i++ : i--) {
+            if (param[0][i][0] === 'IDENTIFIER') ident_name = param[0][i][1];
+          }
+          new_ident = ['IDENTIFIER', '_$$_' + ident_name, line];
           replacements.push([new_ident, param[0]]);
           param[0] = new_ident;
           pushTokens(param);
@@ -651,6 +650,11 @@
           call_func = [["TERMINATOR", "\n", line], ["IDENTIFIER", func_name, line], ["CALL_START", "(", line], [')', ')', line]];
           outdent = condition.pop();
           smartPush(condition, call_func, outdent);
+          old_tokens = this.tokens;
+          this.tokens = condition;
+          this.rewriteAsyncCondition();
+          condition = this.tokens;
+          this.tokens = old_tokens;
           smartPush(async_tokens, next_tokens, condition, ['ELSE', 'else', line], ["INDENT", 2, line], call_func, ["OUTDENT", 2, line]);
         } else {
           async_tokens.push(token);
