(function() {
  var Access, Arr, Assign, Base, Block, Call, Class, Closure, Code, Comment, Existence, Extends, For, IDENTIFIER, IDENTIFIER_STR, IS_STRING, If, In, Index, LEVEL_ACCESS, LEVEL_COND, LEVEL_LIST, LEVEL_OP, LEVEL_PAREN, LEVEL_TOP, Literal, METHOD_DEF, NEGATE, NO, Obj, Op, Param, Parens, RESERVED, Range, RegexMatch, Return, SIMPLENUM, Scope, Slice, Splat, Switch, TAB, THIS, Throw, Try, UTILITIES, Value, While, YES, compact, del, ends, extend, flatten, last, merge, multident, starts, unfoldSoak, utility, _ref,
    __hasProp = Object.prototype.hasOwnProperty,
    __extends = function(child, parent) { for (var key in parent) { if (__hasProp.call(parent, key)) child[key] = parent[key]; } function ctor() { this.constructor = child; } ctor.prototype = parent.prototype; child.prototype = new ctor; child.__super__ = parent.prototype; return child; },
    __indexOf = Array.prototype.indexOf || function(item) { for (var i = 0, l = this.length; i < l; i++) { if (__hasProp.call(this, i) && this[i] === item) return i; } return -1; };

  Scope = require('./scope').Scope;

  RESERVED = require('./lexer').RESERVED;

  _ref = require('./helpers'), compact = _ref.compact, flatten = _ref.flatten, extend = _ref.extend, merge = _ref.merge, del = _ref.del, starts = _ref.starts, ends = _ref.ends, last = _ref.last;

  exports.extend = extend;

  YES = function() {
    return true;
  };

  NO = function() {
    return false;
  };

  THIS = function() {
    return this;
  };

  NEGATE = function() {
    this.negated = !this.negated;
    return this;
  };

  exports.Base = Base = (function() {

    function Base() {}

    Base.prototype.compile = function(o, lvl) {
      var node;
      o = extend({}, o);
      if (lvl) o.level = lvl;
      node = this.unfoldSoak(o) || this;
      node.tab = o.indent;
      if (o.level === LEVEL_TOP || !node.isStatement(o)) {
        return node.compileNode(o);
      } else {
        return node.compileClosure(o);
      }
    };

    Base.prototype.compileClosure = function(o) {
      if (this.jumps()) {
        throw SyntaxError('cannot use a pure statement in an expression.');
      }
      o.sharedScope = true;
      return Closure.wrap(this).compileNode(o);
    };

    Base.prototype.cache = function(o, level, reused) {
      var ref, sub;
      if (!this.isComplex()) {
        ref = level ? this.compile(o, level) : this;
        return [ref, ref];
      } else {
        ref = new Literal(reused || o.scope.freeVariable('ref'));
        sub = new Assign(ref, this);
        if (level) {
          return [sub.compile(o, level), ref.value];
        } else {
          return [sub, ref];
        }
      }
    };

    Base.prototype.compileLoopReference = function(o, name) {
      var src, tmp;
      src = tmp = this.compile(o, LEVEL_LIST);
      if (!((-Infinity < +src && +src < Infinity) || IDENTIFIER.test(src) && o.scope.check(src, true))) {
        src = "" + (tmp = o.scope.freeVariable(name)) + " = " + src;
      }
      return [src, tmp];
    };

    Base.prototype.makeReturn = function(res) {
      var me;
      me = this.unwrapAll();
      if (res) {
        return new Call(new Literal("" + res + ".push"), [me]);
      } else {
        return new Return(me);
      }
    };

    Base.prototype.contains = function(pred) {
      var contains;
      contains = false;
      this.traverseChildren(false, function(node) {
        if (pred(node)) {
          contains = true;
          return false;
        }
      });
      return contains;
    };

    Base.prototype.containsType = function(type) {
      return this instanceof type || this.contains(function(node) {
        return node instanceof type;
      });
    };

    Base.prototype.lastNonComment = function(list) {
      var i;
      i = list.length;
      while (i--) {
        if (!(list[i] instanceof Comment)) return list[i];
      }
      return null;
    };

    Base.prototype.toString = function(idt, name) {
      var tree;
      if (idt == null) idt = '';
      if (name == null) name = this.constructor.name;
      tree = '\n' + idt + name;
      if (this.soak) tree += '?';
      this.eachChild(function(node) {
        return tree += node.toString(idt + TAB);
      });
      return tree;
    };

    Base.prototype.eachChild = function(func) {
      var attr, child, _i, _j, _len, _len2, _ref2, _ref3;
      if (!this.children) return this;
      _ref2 = this.children;
      for (_i = 0, _len = _ref2.length; _i < _len; _i++) {
        attr = _ref2[_i];
        if (this[attr]) {
          _ref3 = flatten([this[attr]]);
          for (_j = 0, _len2 = _ref3.length; _j < _len2; _j++) {
            child = _ref3[_j];
            if (func(child) === false) return this;
          }
        }
      }
      return this;
    };

    Base.prototype.traverseChildren = function(crossScope, func) {
      return this.eachChild(function(child) {
        if (func(child) === false) return false;
        return child.traverseChildren(crossScope, func);
      });
    };

    Base.prototype.invert = function() {
      return new Op('!', this);
    };

    Base.prototype.unwrapAll = function() {
      var node;
      node = this;
      while (node !== (node = node.unwrap())) {
        continue;
      }
      return node;
    };

    Base.prototype.children = [];

    Base.prototype.isStatement = NO;

    Base.prototype.jumps = NO;

    Base.prototype.isComplex = YES;

    Base.prototype.isChainable = NO;

    Base.prototype.isAssignable = NO;

    Base.prototype.unwrap = THIS;

    Base.prototype.unfoldSoak = NO;

    Base.prototype.assigns = NO;

    return Base;

  })();

  exports.Block = Block = (function(_super) {

    __extends(Block, _super);

    function Block(nodes) {
      this.expressions = compact(flatten(nodes || []));
    }

    Block.prototype.children = ['expressions'];

    Block.prototype.push = function(node) {
      this.expressions.push(node);
      return this;
    };

    Block.prototype.pop = function() {
      return this.expressions.pop();
    };

    Block.prototype.unshift = function(node) {
      this.expressions.unshift(node);
      return this;
    };

    Block.prototype.unwrap = function() {
      if (this.expressions.length === 1) {
        return this.expressions[0];
      } else {
        return this;
      }
    };

    Block.prototype.isEmpty = function() {
      return !this.expressions.length;
    };

    Block.prototype.isStatement = function(o) {
      var exp, _i, _len, _ref2;
      _ref2 = this.expressions;
      for (_i = 0, _len = _ref2.length; _i < _len; _i++) {
        exp = _ref2[_i];
        if (exp.isStatement(o)) return true;
      }
      return false;
    };

    Block.prototype.jumps = function(o) {
      var exp, _i, _len, _ref2;
      _ref2 = this.expressions;
      for (_i = 0, _len = _ref2.length; _i < _len; _i++) {
        exp = _ref2[_i];
        if (exp.jumps(o)) return exp;
      }
    };

    Block.prototype.makeReturn = function(res) {
      var expr, len;
      len = this.expressions.length;
      while (len--) {
        expr = this.expressions[len];
        if (!(expr instanceof Comment)) {
          this.expressions[len] = expr.makeReturn(res);
          if (expr instanceof Return && !expr.expression) {
            this.expressions.splice(len, 1);
          }
          break;
        }
      }
      return this;
    };

    Block.prototype.compile = function(o, level) {
      if (o == null) o = {};
      if (o.scope) {
        return Block.__super__.compile.call(this, o, level);
      } else {
        return this.compileRoot(o);
      }
    };

    Block.prototype.compileNode = function(o) {
      var code, codes, node, top, _i, _len, _ref2;
      this.tab = o.indent;
      top = o.level === LEVEL_TOP;
      codes = [];
      _ref2 = this.expressions;
      for (_i = 0, _len = _ref2.length; _i < _len; _i++) {
        node = _ref2[_i];
        node = node.unwrapAll();
        node = node.unfoldSoak(o) || node;
        if (node instanceof Block) {
          codes.push(node.compileNode(o));
        } else if (top) {
          node.front = true;
          code = node.compile(o);
          codes.push(node.isStatement(o) ? code : "" + this.tab + code + ";");
        } else {
          codes.push(node.compile(o, LEVEL_LIST));
        }
      }
      if (top) {
        if (this.spaced) {
          return "\n" + (codes.join('\n\n')) + "\n";
        } else {
          return codes.join('\n');
        }
      }
      code = codes.join(', ') || 'void 0';
      if (codes.length > 1 && o.level >= LEVEL_LIST) {
        return "(" + code + ")";
      } else {
        return code;
      }
    };

    Block.prototype.compileRoot = function(o) {
      var code, e, exp, i, prelude, preludeExps, rest;
      o.indent = o.bare ? '' : TAB;
      o.scope = new Scope(null, this, null);
      o.level = LEVEL_TOP;
      this.spaced = true;
      prelude = "";
      if (!o.bare) {
        preludeExps = (function() {
          var _len, _ref2, _results;
          _ref2 = this.expressions;
          _results = [];
          for (i = 0, _len = _ref2.length; i < _len; i++) {
            exp = _ref2[i];
            e = exp.unwrap();
            if (!(e instanceof Comment || e instanceof Literal)) break;
            _results.push(exp);
          }
          return _results;
        }).call(this);
        rest = this.expressions.slice(preludeExps.length);
        this.expressions = preludeExps;
        if (preludeExps.length) prelude = "" + (this.compileNode(o)) + "\n";
        this.expressions = rest;
      }
      code = this.compileWithDeclarations(o);
      if (o.bare) return prelude + code;
      return "" + prelude + "(function() {\n" + code + "\n}).call(this);\n";
    };

    Block.prototype.compileWithDeclarations = function(o) {
      var assigns, code, declars, exp, i, post, rest, scope, spaced, _len, _ref2, _ref3, _ref4;
      code = post = '';
      _ref2 = this.expressions;
      for (i = 0, _len = _ref2.length; i < _len; i++) {
        exp = _ref2[i];
        exp = exp.unwrap();
        if (!(exp instanceof Comment || exp instanceof Literal)) break;
      }
      o = merge(o, {
        level: LEVEL_TOP
      });
      if (i) {
        rest = this.expressions.splice(i, 9e9);
        _ref3 = [this.spaced, false], spaced = _ref3[0], this.spaced = _ref3[1];
        _ref4 = [this.compileNode(o), spaced], code = _ref4[0], this.spaced = _ref4[1];
        this.expressions = rest;
      }
      post = this.compileNode(o);
      scope = o.scope;
      if (scope.expressions === this) {
        declars = o.scope.hasDeclarations();
        assigns = scope.hasAssignments;
        if (declars || assigns) {
          if (i) code += '\n';
          code += "" + this.tab + "var ";
          if (declars) code += scope.declaredVariables().join(', ');
          if (assigns) {
            if (declars) code += ",\n" + (this.tab + TAB);
            code += scope.assignedVariables().join(",\n" + (this.tab + TAB));
          }
          code += ';\n';
        }
      }
      return code + post;
    };

    Block.wrap = function(nodes) {
      if (nodes.length === 1 && nodes[0] instanceof Block) return nodes[0];
      return new Block(nodes);
    };

    return Block;

  })(Base);

  exports.Literal = Literal = (function(_super) {

    __extends(Literal, _super);

    function Literal(value) {
      this.value = value;
    }

    Literal.prototype.makeReturn = function() {
      if (this.isStatement()) {
        return this;
      } else {
        return Literal.__super__.makeReturn.apply(this, arguments);
      }
    };

    Literal.prototype.isAssignable = function() {
      return IDENTIFIER.test(this.value);
    };

    Literal.prototype.isStatement = function() {
      var _ref2;
      return (_ref2 = this.value) === 'break' || _ref2 === 'continue' || _ref2 === 'debugger';
    };

    Literal.prototype.isComplex = NO;

    Literal.prototype.assigns = function(name) {
      return name === this.value;
    };

    Literal.prototype.jumps = function(o) {
      if (this.value === 'break' && !((o != null ? o.loop : void 0) || (o != null ? o.block : void 0))) {
        return this;
      }
      if (this.value === 'continue' && !(o != null ? o.loop : void 0)) return this;
    };

    Literal.prototype.compileNode = function(o) {
      var code, _ref2, _ref3;
      code = this.isUndefined ? o.level >= LEVEL_ACCESS ? '(void 0)' : 'void 0' : this.value === 'this' ? ((_ref2 = o.scope.method) != null ? _ref2.bound : void 0) ? o.scope.method.context : this.value : this.value.reserved && ((_ref3 = "" + this.value) !== 'eval' && _ref3 !== 'arguments') ? "\"" + this.value + "\"" : this.value;
      if (this.isStatement()) {
        return "" + this.tab + code + ";";
      } else {
        return code;
      }
    };

    Literal.prototype.toString = function() {
      return ' "' + this.value + '"';
    };

    return Literal;

  })(Base);

  exports.Return = Return = (function(_super) {

    __extends(Return, _super);

    function Return(expr) {
      if (expr && !expr.unwrap().isUndefined) this.expression = expr;
    }

    Return.prototype.children = ['expression'];

    Return.prototype.isStatement = YES;

    Return.prototype.makeReturn = THIS;

    Return.prototype.jumps = THIS;

    Return.prototype.compile = function(o, level) {
      var expr, _ref2;
      expr = (_ref2 = this.expression) != null ? _ref2.makeReturn() : void 0;
      if (expr && !(expr instanceof Return)) {
        return expr.compile(o, level);
      } else {
        return Return.__super__.compile.call(this, o, level);
      }
    };

    Return.prototype.compileNode = function(o) {
      return this.tab + ("return" + [this.expression ? " " + (this.expression.compile(o, LEVEL_PAREN)) : void 0] + ";");
    };

    return Return;

  })(Base);

  exports.Value = Value = (function(_super) {

    __extends(Value, _super);

    function Value(base, props, tag) {
      if (!props && base instanceof Value) return base;
      this.base = base;
      this.properties = props || [];
      if (tag) this[tag] = true;
      return this;
    }

    Value.prototype.children = ['base', 'properties'];

    Value.prototype.add = function(props) {
      this.properties = this.properties.concat(props);
      return this;
    };

    Value.prototype.hasProperties = function() {
      return !!this.properties.length;
    };

    Value.prototype.isArray = function() {
      return !this.properties.length && this.base instanceof Arr;
    };

    Value.prototype.isComplex = function() {
      return this.hasProperties() || this.base.isComplex();
    };

    Value.prototype.isAssignable = function() {
      return this.hasProperties() || this.base.isAssignable();
    };

    Value.prototype.isSimpleNumber = function() {
      return this.base instanceof Literal && SIMPLENUM.test(this.base.value);
    };

    Value.prototype.isAtomic = function() {
      var node, _i, _len, _ref2;
      _ref2 = this.properties.concat(this.base);
      for (_i = 0, _len = _ref2.length; _i < _len; _i++) {
        node = _ref2[_i];
        if (node.soak || node instanceof Call) return false;
      }
      return true;
    };

    Value.prototype.isStatement = function(o) {
      return !this.properties.length && this.base.isStatement(o);
    };

    Value.prototype.assigns = function(name) {
      return !this.properties.length && this.base.assigns(name);
    };

    Value.prototype.jumps = function(o) {
      return !this.properties.length && this.base.jumps(o);
    };

    Value.prototype.isObject = function(onlyGenerated) {
      if (this.properties.length) return false;
      return (this.base instanceof Obj) && (!onlyGenerated || this.base.generated);
    };

    Value.prototype.isSplice = function() {
      return last(this.properties) instanceof Slice;
    };

    Value.prototype.unwrap = function() {
      if (this.properties.length) {
        return this;
      } else {
        return this.base;
      }
    };

    Value.prototype.cacheReference = function(o) {
      var base, bref, name, nref;
      name = last(this.properties);
      if (this.properties.length < 2 && !this.base.isComplex() && !(name != null ? name.isComplex() : void 0)) {
        return [this, this];
      }
      base = new Value(this.base, this.properties.slice(0, -1));
      if (base.isComplex()) {
        bref = new Literal(o.scope.freeVariable('base'));
        base = new Value(new Parens(new Assign(bref, base)));
      }
      if (!name) return [base, bref];
      if (name.isComplex()) {
        nref = new Literal(o.scope.freeVariable('name'));
        name = new Index(new Assign(nref, name.index));
        nref = new Index(nref);
      }
      return [base.add(name), new Value(bref || base.base, [nref || name])];
    };

    Value.prototype.compileNode = function(o) {
      var code, prop, props, _i, _len;
      this.base.front = this.front;
      props = this.properties;
      code = this.base.compile(o, props.length ? LEVEL_ACCESS : null);
      if ((this.base instanceof Parens || props.length) && SIMPLENUM.test(code)) {
        code = "" + code + ".";
      }
      for (_i = 0, _len = props.length; _i < _len; _i++) {
        prop = props[_i];
        code += prop.compile(o);
      }
      return code;
    };

    Value.prototype.unfoldSoak = function(o) {
      var result,
        _this = this;
      if (this.unfoldedSoak != null) return this.unfoldedSoak;
      result = (function() {
        var fst, i, ifn, prop, ref, snd, _len, _ref2;
        if (ifn = _this.base.unfoldSoak(o)) {
          Array.prototype.push.apply(ifn.body.properties, _this.properties);
          return ifn;
        }
        _ref2 = _this.properties;
        for (i = 0, _len = _ref2.length; i < _len; i++) {
          prop = _ref2[i];
          if (!prop.soak) continue;
          prop.soak = false;
          fst = new Value(_this.base, _this.properties.slice(0, i));
          snd = new Value(_this.base, _this.properties.slice(i));
          if (fst.isComplex()) {
            ref = new Literal(o.scope.freeVariable('ref'));
            fst = new Parens(new Assign(ref, fst));
            snd.base = ref;
          }
          return new If(new Existence(fst), snd, {
            soak: true
          });
        }
        return null;
      })();
      return this.unfoldedSoak = result || false;
    };

    return Value;

  })(Base);

  exports.Comment = Comment = (function(_super) {

    __extends(Comment, _super);

    function Comment(comment) {
      this.comment = comment;
    }

    Comment.prototype.isStatement = YES;

    Comment.prototype.makeReturn = THIS;

    Comment.prototype.compileNode = function(o, level) {
      var code;
      code = '/*' + multident(this.comment, this.tab) + ("\n" + this.tab + "*/");
      if ((level || o.level) === LEVEL_TOP) code = o.indent + code;
      return code;
    };

    return Comment;

  })(Base);

  exports.Call = Call = (function(_super) {

    __extends(Call, _super);

    function Call(variable, args, soak) {
      this.args = args != null ? args : [];
      this.soak = soak;
      this.isNew = false;
      this.isSuper = variable === 'super';
      this.variable = this.isSuper ? null : variable;
    }

    Call.prototype.children = ['variable', 'args'];

    Call.prototype.newInstance = function() {
      var base, _ref2;
      base = ((_ref2 = this.variable) != null ? _ref2.base : void 0) || this.variable;
      if (base instanceof Call && !base.isNew) {
        base.newInstance();
      } else {
        this.isNew = true;
      }
      return this;
    };

    Call.prototype.superReference = function(o) {
      var accesses, method, name;
      method = o.scope.method;
      if (!method) throw SyntaxError('cannot call super outside of a function.');
      name = method.name;
      if (name == null) {
        throw SyntaxError('cannot call super on an anonymous function.');
      }
      if (method.klass) {
        accesses = [new Access(new Literal('__super__'))];
        if (method.static) accesses.push(new Access(new Literal('constructor')));
        accesses.push(new Access(new Literal(name)));
        return (new Value(new Literal(method.klass), accesses)).compile(o);
      } else {
        return "" + name + ".__super__.constructor";
      }
    };

    Call.prototype.unfoldSoak = function(o) {
      var call, ifn, left, list, rite, _i, _len, _ref2, _ref3;
      if (this.soak) {
        if (this.variable) {
          if (ifn = unfoldSoak(o, this, 'variable')) return ifn;
          _ref2 = new Value(this.variable).cacheReference(o), left = _ref2[0], rite = _ref2[1];
        } else {
          left = new Literal(this.superReference(o));
          rite = new Value(left);
        }
        rite = new Call(rite, this.args);
        rite.isNew = this.isNew;
        left = new Literal("typeof " + (left.compile(o)) + " === \"function\"");
        return new If(left, new Value(rite), {
          soak: true
        });
      }
      call = this;
      list = [];
      while (true) {
        if (call.variable instanceof Call) {
          list.push(call);
          call = call.variable;
          continue;
        }
        if (!(call.variable instanceof Value)) break;
        list.push(call);
        if (!((call = call.variable.base) instanceof Call)) break;
      }
      _ref3 = list.reverse();
      for (_i = 0, _len = _ref3.length; _i < _len; _i++) {
        call = _ref3[_i];
        if (ifn) {
          if (call.variable instanceof Call) {
            call.variable = ifn;
          } else {
            call.variable.base = ifn;
          }
        }
        ifn = unfoldSoak(o, call, 'variable');
      }
      return ifn;
    };

    Call.prototype.filterImplicitObjects = function(list) {
      var node, nodes, obj, prop, properties, _i, _j, _len, _len2, _ref2;
      nodes = [];
      for (_i = 0, _len = list.length; _i < _len; _i++) {
        node = list[_i];
        if (!((typeof node.isObject === "function" ? node.isObject() : void 0) && node.base.generated)) {
          nodes.push(node);
          continue;
        }
        obj = null;
        _ref2 = node.base.properties;
        for (_j = 0, _len2 = _ref2.length; _j < _len2; _j++) {
          prop = _ref2[_j];
          if (prop instanceof Assign || prop instanceof Comment) {
            if (!obj) nodes.push(obj = new Obj(properties = [], true));
            properties.push(prop);
          } else {
            nodes.push(prop);
            obj = null;
          }
        }
      }
      return nodes;
    };

    Call.prototype.compileNode = function(o) {
      var arg, args, code, _ref2, _ref3, _ref4;
      if (((_ref2 = this.variable) != null ? (_ref3 = _ref2.base) != null ? _ref3.value : void 0 : void 0) === '__ts_extend') {
        utility('ts_extend');
      }
      if ((_ref4 = this.variable) != null) _ref4.front = this.front;
      if (code = Splat.compileSplattedArray(o, this.args, true)) {
        return this.compileSplat(o, code);
      }
      args = this.filterImplicitObjects(this.args);
      args = ((function() {
        var _i, _len, _results;
        _results = [];
        for (_i = 0, _len = args.length; _i < _len; _i++) {
          arg = args[_i];
          _results.push(arg.compile(o, LEVEL_LIST));
        }
        return _results;
      })()).join(', ');
      if (this.isSuper) {
        return this.superReference(o) + (".call(this" + (args && ', ' + args) + ")");
      } else {
        return (this.isNew ? 'new ' : '') + this.variable.compile(o, LEVEL_ACCESS) + ("(" + args + ")");
      }
    };

    Call.prototype.compileSuper = function(args, o) {
      return "" + (this.superReference(o)) + ".call(this" + (args.length ? ', ' : '') + args + ")";
    };

    Call.prototype.compileSplat = function(o, splatArgs) {
      var base, fun, idt, name, ref;
      if (this.isSuper) {
        return "" + (this.superReference(o)) + ".apply(this, " + splatArgs + ")";
      }
      if (this.isNew) {
        idt = this.tab + TAB;
        return "(function(func, args, ctor) {\n" + idt + "ctor.prototype = func.prototype;\n" + idt + "var child = new ctor, result = func.apply(child, args);\n" + idt + "return typeof result === \"object\" ? result : child;\n" + this.tab + "})(" + (this.variable.compile(o, LEVEL_LIST)) + ", " + splatArgs + ", function() {})";
      }
      base = new Value(this.variable);
      if ((name = base.properties.pop()) && base.isComplex()) {
        ref = o.scope.freeVariable('ref');
        fun = "(" + ref + " = " + (base.compile(o, LEVEL_LIST)) + ")" + (name.compile(o));
      } else {
        fun = base.compile(o, LEVEL_ACCESS);
        if (SIMPLENUM.test(fun)) fun = "(" + fun + ")";
        if (name) {
          ref = fun;
          fun += name.compile(o);
        } else {
          ref = 'null';
        }
      }
      return "" + fun + ".apply(" + ref + ", " + splatArgs + ")";
    };

    return Call;

  })(Base);

  exports.Extends = Extends = (function(_super) {

    __extends(Extends, _super);

    function Extends(child, parent) {
      this.child = child;
      this.parent = parent;
    }

    Extends.prototype.children = ['child', 'parent'];

    Extends.prototype.compile = function(o) {
      return new Call(new Value(new Literal(utility('extends'))), [this.child, this.parent]).compile(o);
    };

    return Extends;

  })(Base);

  exports.Access = Access = (function(_super) {

    __extends(Access, _super);

    function Access(name, tag) {
      this.name = name;
      this.name.asKey = true;
      this.soak = tag === 'soak';
    }

    Access.prototype.children = ['name'];

    Access.prototype.compile = function(o) {
      var name;
      name = this.name.compile(o);
      if (IDENTIFIER.test(name)) {
        return "." + name;
      } else {
        return "[" + name + "]";
      }
    };

    Access.prototype.isComplex = NO;

    return Access;

  })(Base);

  exports.Index = Index = (function(_super) {

    __extends(Index, _super);

    function Index(index) {
      this.index = index;
    }

    Index.prototype.children = ['index'];

    Index.prototype.compile = function(o) {
      return "[" + (this.index.compile(o, LEVEL_PAREN)) + "]";
    };

    Index.prototype.isComplex = function() {
      return this.index.isComplex();
    };

    return Index;

  })(Base);

  exports.Range = Range = (function(_super) {

    __extends(Range, _super);

    Range.prototype.children = ['from', 'to'];

    function Range(from, to, tag) {
      this.from = from;
      this.to = to;
      this.exclusive = tag === 'exclusive';
      this.equals = this.exclusive ? '' : '=';
    }

    Range.prototype.compileVariables = function(o) {
      var step, _ref2, _ref3, _ref4, _ref5;
      o = merge(o, {
        top: true
      });
      _ref2 = this.from.cache(o, LEVEL_LIST), this.fromC = _ref2[0], this.fromVar = _ref2[1];
      _ref3 = this.to.cache(o, LEVEL_LIST), this.toC = _ref3[0], this.toVar = _ref3[1];
      if (step = del(o, 'step')) {
        _ref4 = step.cache(o, LEVEL_LIST), this.step = _ref4[0], this.stepVar = _ref4[1];
      }
      _ref5 = [this.fromVar.match(SIMPLENUM), this.toVar.match(SIMPLENUM)], this.fromNum = _ref5[0], this.toNum = _ref5[1];
      if (this.stepVar) return this.stepNum = this.stepVar.match(SIMPLENUM);
    };

    Range.prototype.compileNode = function(o) {
      var cond, condPart, from, gt, idx, known, lt, stepPart, to, varPart, _ref2, _ref3;
      if (!this.fromVar) this.compileVariables(o);
      if (!o.index) return this.compileArray(o);
      known = this.fromNum && this.toNum;
      idx = del(o, 'index');
      varPart = "" + idx + " = " + this.fromC;
      if (this.toC !== this.toVar) varPart += ", " + this.toC;
      if (this.step !== this.stepVar) varPart += ", " + this.step;
      _ref2 = ["" + idx + " <" + this.equals, "" + idx + " >" + this.equals], lt = _ref2[0], gt = _ref2[1];
      condPart = this.stepNum ? +this.stepNum > 0 ? "" + lt + " " + this.toVar : "" + gt + " " + this.toVar : known ? ((_ref3 = [+this.fromNum, +this.toNum], from = _ref3[0], to = _ref3[1], _ref3), from <= to ? "" + lt + " " + to : "" + gt + " " + to) : (cond = "" + this.fromVar + " <= " + this.toVar, "" + cond + " ? " + lt + " " + this.toVar + " : " + gt + " " + this.toVar);
      stepPart = this.stepVar ? "" + idx + " += " + this.stepVar : known ? from <= to ? "" + idx + "++" : "" + idx + "--" : "" + cond + " ? " + idx + "++ : " + idx + "--";
      return "" + varPart + "; " + condPart + "; " + stepPart;
    };

    Range.prototype.compileArray = function(o) {
      var args, body, cond, hasArgs, i, idt, post, pre, range, result, vars, _i, _ref2, _ref3, _results;
      if (this.fromNum && this.toNum && Math.abs(this.fromNum - this.toNum) <= 20) {
        range = (function() {
          _results = [];
          for (var _i = _ref2 = +this.fromNum, _ref3 = +this.toNum; _ref2 <= _ref3 ? _i <= _ref3 : _i >= _ref3; _ref2 <= _ref3 ? _i++ : _i--){ _results.push(_i); }
          return _results;
        }).apply(this);
        if (this.exclusive) range.pop();
        return "[" + (range.join(', ')) + "]";
      }
      idt = this.tab + TAB;
      i = o.scope.freeVariable('i');
      result = o.scope.freeVariable('results');
      pre = "\n" + idt + result + " = [];";
      if (this.fromNum && this.toNum) {
        o.index = i;
        body = this.compileNode(o);
      } else {
        vars = ("" + i + " = " + this.fromC) + (this.toC !== this.toVar ? ", " + this.toC : '');
        cond = "" + this.fromVar + " <= " + this.toVar;
        body = "var " + vars + "; " + cond + " ? " + i + " <" + this.equals + " " + this.toVar + " : " + i + " >" + this.equals + " " + this.toVar + "; " + cond + " ? " + i + "++ : " + i + "--";
      }
      post = "{ " + result + ".push(" + i + "); }\n" + idt + "return " + result + ";\n" + o.indent;
      hasArgs = function(node) {
        return node != null ? node.contains(function(n) {
          return n instanceof Literal && n.value === 'arguments' && !n.asKey;
        }) : void 0;
      };
      if (hasArgs(this.from) || hasArgs(this.to)) args = ', arguments';
      return "(function() {" + pre + "\n" + idt + "for (" + body + ")" + post + "}).apply(this" + (args != null ? args : '') + ")";
    };

    return Range;

  })(Base);

  exports.Slice = Slice = (function(_super) {

    __extends(Slice, _super);

    Slice.prototype.children = ['range'];

    function Slice(range) {
      this.range = range;
      Slice.__super__.constructor.call(this);
    }

    Slice.prototype.compileNode = function(o) {
      var compiled, from, fromStr, to, toStr, _ref2;
      _ref2 = this.range, to = _ref2.to, from = _ref2.from;
      fromStr = from && from.compile(o, LEVEL_PAREN) || '0';
      compiled = to && to.compile(o, LEVEL_ACCESS);
      if (to && !(!this.range.exclusive && +compiled === -1)) {
        toStr = ', ' + (this.range.exclusive ? compiled : SIMPLENUM.test(compiled) ? (+compiled + 1).toString() : "" + compiled + " + 1 || 9e9");
      }
      return ".slice(" + fromStr + (toStr || '') + ")";
    };

    return Slice;

  })(Base);

  exports.Obj = Obj = (function(_super) {

    __extends(Obj, _super);

    function Obj(props, generated) {
      this.generated = generated != null ? generated : false;
      this.objects = this.properties = props || [];
    }

    Obj.prototype.children = ['properties'];

    Obj.prototype.compileNode = function(o) {
      var i, idt, indent, join, lastNoncom, node, obj, prop, props, _i, _len;
      props = this.properties;
      if (!props.length) return (this.front ? '({})' : '{}');
      if (this.generated) {
        for (_i = 0, _len = props.length; _i < _len; _i++) {
          node = props[_i];
          if (node instanceof Value) {
            throw new Error('cannot have an implicit value in an implicit object');
          }
        }
      }
      idt = o.indent += TAB;
      lastNoncom = this.lastNonComment(this.properties);
      props = (function() {
        var _len2, _results;
        _results = [];
        for (i = 0, _len2 = props.length; i < _len2; i++) {
          prop = props[i];
          join = i === props.length - 1 ? '' : prop === lastNoncom || prop instanceof Comment ? '\n' : ',\n';
          indent = prop instanceof Comment ? '' : idt;
          if (prop instanceof Value && prop["this"]) {
            prop = new Assign(prop.properties[0].name, prop, 'object');
          }
          if (!(prop instanceof Comment)) {
            if (!(prop instanceof Assign)) prop = new Assign(prop, prop, 'object');
            (prop.variable.base || prop.variable).asKey = true;
          }
          _results.push(indent + prop.compile(o, LEVEL_TOP) + join);
        }
        return _results;
      })();
      props = props.join('');
      obj = "{" + (props && '\n' + props + '\n' + this.tab) + "}";
      if (this.front) {
        return "(" + obj + ")";
      } else {
        return obj;
      }
    };

    Obj.prototype.assigns = function(name) {
      var prop, _i, _len, _ref2;
      _ref2 = this.properties;
      for (_i = 0, _len = _ref2.length; _i < _len; _i++) {
        prop = _ref2[_i];
        if (prop.assigns(name)) return true;
      }
      return false;
    };

    return Obj;

  })(Base);

  exports.Arr = Arr = (function(_super) {

    __extends(Arr, _super);

    function Arr(objs) {
      this.objects = objs || [];
    }

    Arr.prototype.children = ['objects'];

    Arr.prototype.filterImplicitObjects = Call.prototype.filterImplicitObjects;

    Arr.prototype.compileNode = function(o) {
      var code, obj, objs;
      if (!this.objects.length) return '[]';
      o.indent += TAB;
      objs = this.filterImplicitObjects(this.objects);
      if (code = Splat.compileSplattedArray(o, objs)) return code;
      code = ((function() {
        var _i, _len, _results;
        _results = [];
        for (_i = 0, _len = objs.length; _i < _len; _i++) {
          obj = objs[_i];
          _results.push(obj.compile(o, LEVEL_LIST));
        }
        return _results;
      })()).join(', ');
      if (code.indexOf('\n') >= 0) {
        return "[\n" + o.indent + code + "\n" + this.tab + "]";
      } else {
        return "[" + code + "]";
      }
    };

    Arr.prototype.assigns = function(name) {
      var obj, _i, _len, _ref2;
      _ref2 = this.objects;
      for (_i = 0, _len = _ref2.length; _i < _len; _i++) {
        obj = _ref2[_i];
        if (obj.assigns(name)) return true;
      }
      return false;
    };

    return Arr;

  })(Base);

  exports.Class = Class = (function(_super) {

    __extends(Class, _super);

    function Class(variable, parent, body) {
      this.variable = variable;
      this.parent = parent;
      this.body = body != null ? body : new Block;
      this.boundFuncs = [];
      this.body.classBody = true;
    }

    Class.prototype.children = ['variable', 'parent', 'body'];

    Class.prototype.determineName = function() {
      var decl, tail;
      if (!this.variable) return null;
      decl = (tail = last(this.variable.properties)) ? tail instanceof Access && tail.name.value : this.variable.base.value;
      return decl && (decl = IDENTIFIER.test(decl) && decl);
    };

    Class.prototype.setContext = function(name) {
      return this.body.traverseChildren(false, function(node) {
        if (node.classBody) return false;
        if (node instanceof Literal && node.value === 'this') {
          return node.value = name;
        } else if (node instanceof Code) {
          node.klass = name;
          if (node.bound) return node.context = name;
        }
      });
    };

    Class.prototype.addBoundFunctions = function(o) {
      var bvar, lhs, _i, _len, _ref2, _results;
      if (this.boundFuncs.length) {
        _ref2 = this.boundFuncs;
        _results = [];
        for (_i = 0, _len = _ref2.length; _i < _len; _i++) {
          bvar = _ref2[_i];
          lhs = (new Value(new Literal("this"), [new Access(bvar)])).compile(o);
          _results.push(this.ctor.body.unshift(new Literal("" + lhs + " = " + (utility('bind')) + "(" + lhs + ", this)")));
        }
        return _results;
      }
    };

    Class.prototype.addProperties = function(node, name, o) {
      var assign, base, exprs, func, props;
      props = node.base.properties.slice(0);
      exprs = (function() {
        var _results;
        _results = [];
        while (assign = props.shift()) {
          if (assign instanceof Assign) {
            base = assign.variable.base;
            delete assign.context;
            func = assign.value;
            if (base.value === 'constructor') {
              if (this.ctor) {
                throw new Error('cannot define more than one constructor in a class');
              }
              if (func.bound) {
                throw new Error('cannot define a constructor as a bound function');
              }
              if (func instanceof Code) {
                assign = this.ctor = func;
              } else {
                this.externalCtor = o.scope.freeVariable('class');
                assign = new Assign(new Literal(this.externalCtor), func);
              }
            } else {
              if (assign.variable["this"]) {
                func.static = true;
                if (func.bound) func.context = name;
              } else {
                assign.variable = new Value(new Literal(name), [new Access(new Literal('prototype')), new Access(base)]);
                if (func instanceof Code && func.bound) {
                  this.boundFuncs.push(base);
                  func.bound = false;
                }
              }
            }
          }
          _results.push(assign);
        }
        return _results;
      }).call(this);
      return compact(exprs);
    };

    Class.prototype.walkBody = function(name, o) {
      var _this = this;
      return this.traverseChildren(false, function(child) {
        var exps, i, node, _len, _ref2;
        if (child instanceof Class) return false;
        if (child instanceof Block) {
          _ref2 = exps = child.expressions;
          for (i = 0, _len = _ref2.length; i < _len; i++) {
            node = _ref2[i];
            if (node instanceof Value && node.isObject(true)) {
              exps[i] = _this.addProperties(node, name, o);
            }
          }
          return child.expressions = exps = flatten(exps);
        }
      });
    };

    Class.prototype.ensureConstructor = function(name) {
      if (!this.ctor) {
        this.ctor = new Code;
        if (this.parent) {
          this.ctor.body.push(new Literal("" + name + ".__super__.constructor.apply(this, arguments)"));
        }
        if (this.externalCtor) {
          this.ctor.body.push(new Literal("" + this.externalCtor + ".apply(this, arguments)"));
        }
        this.body.expressions.unshift(this.ctor);
      }
      this.ctor.ctor = this.ctor.name = name;
      this.ctor.klass = null;
      return this.ctor.noReturn = true;
    };

    Class.prototype.compileNode = function(o) {
      var call, decl, klass, lname, name;
      decl = this.determineName();
      name = decl || this.name || '_Class';
      if (name.reserved) name = "_" + name;
      lname = new Literal(name);
      this.setContext(name);
      this.walkBody(name, o);
      this.ensureConstructor(name);
      this.body.spaced = true;
      if (!(this.ctor instanceof Code)) this.body.expressions.unshift(this.ctor);
      this.body.expressions.push(lname);
      this.addBoundFunctions(o);
      call = Closure.wrap(this.body);
      if (this.parent) {
        this.superClass = new Literal(o.scope.freeVariable('super', false));
        this.body.expressions.unshift(new Extends(lname, this.superClass));
        call.args.push(this.parent);
        call.variable.params.push(new Param(this.superClass));
      }
      klass = new Parens(call, true);
      if (this.variable) klass = new Assign(this.variable, klass);
      return klass.compile(o);
    };

    return Class;

  })(Base);

  exports.Assign = Assign = (function(_super) {

    __extends(Assign, _super);

    function Assign(variable, value, context, options) {
      this.variable = variable;
      this.value = value;
      this.context = context;
      this.param = options && options.param;
      this.subpattern = options && options.subpattern;
    }

    Assign.prototype.children = ['variable', 'value'];

    Assign.prototype.isStatement = function(o) {
      return (o != null ? o.level : void 0) === LEVEL_TOP && (this.context != null) && __indexOf.call(this.context, "?") >= 0;
    };

    Assign.prototype.assigns = function(name) {
      return this[this.context === 'object' ? 'value' : 'variable'].assigns(name);
    };

    Assign.prototype.unfoldSoak = function(o) {
      return unfoldSoak(o, this, 'variable');
    };

    Assign.prototype.compileNode = function(o) {
      var isValue, match, name, val, varBase, _ref2, _ref3, _ref4, _ref5;
      if (isValue = this.variable instanceof Value) {
        if (this.variable.isArray() || this.variable.isObject()) {
          return this.compilePatternMatch(o);
        }
        if (this.variable.isSplice()) return this.compileSplice(o);
        if ((_ref2 = this.context) === '||=' || _ref2 === '&&=' || _ref2 === '?=') {
          return this.compileConditional(o);
        }
      }
      name = this.variable.compile(o, LEVEL_LIST);
      if (!this.context) {
        if (!(varBase = this.variable.unwrapAll()).isAssignable()) {
          throw SyntaxError("\"" + (this.variable.compile(o)) + "\" cannot be assigned.");
        }
        if (!(typeof varBase.hasProperties === "function" ? varBase.hasProperties() : void 0)) {
          if (this.param) {
            o.scope.add(name, 'var');
          } else {
            o.scope.find(name);
          }
        }
      }
      if (this.value instanceof Code && (match = METHOD_DEF.exec(name))) {
        if (match[1]) this.value.klass = match[1];
        this.value.name = (_ref3 = (_ref4 = (_ref5 = match[2]) != null ? _ref5 : match[3]) != null ? _ref4 : match[4]) != null ? _ref3 : match[5];
      }
      val = this.value.compile(o, LEVEL_LIST);
      if (this.context === 'object') return "" + name + ": " + val;
      val = name + (" " + (this.context || '=') + " ") + val;
      if (o.level <= LEVEL_LIST) {
        return val;
      } else {
        return "(" + val + ")";
      }
    };

    Assign.prototype.compilePatternMatch = function(o) {
      var acc, assigns, code, i, idx, isObject, ivar, name, obj, objects, olen, ref, rest, splat, top, val, value, vvar, _len, _ref2, _ref3, _ref4, _ref5, _ref6, _ref7, _ref8;
      top = o.level === LEVEL_TOP;
      value = this.value;
      objects = this.variable.base.objects;
      if (!(olen = objects.length)) {
        code = value.compile(o);
        if (o.level >= LEVEL_OP) {
          return "(" + code + ")";
        } else {
          return code;
        }
      }
      isObject = this.variable.isObject();
      if (top && olen === 1 && !((obj = objects[0]) instanceof Splat)) {
        if (obj instanceof Assign) {
          _ref2 = obj, (_ref3 = _ref2.variable, idx = _ref3.base), obj = _ref2.value;
        } else {
          if (obj.base instanceof Parens) {
            _ref4 = new Value(obj.unwrapAll()).cacheReference(o), obj = _ref4[0], idx = _ref4[1];
          } else {
            idx = isObject ? obj["this"] ? obj.properties[0].name : obj : new Literal(0);
          }
        }
        acc = IDENTIFIER.test(idx.unwrap().value || 0);
        value = new Value(value);
        value.properties.push(new (acc ? Access : Index)(idx));
        if (_ref5 = obj.unwrap().value, __indexOf.call(['arguments', 'eval'].concat(RESERVED), _ref5) >= 0) {
          throw new SyntaxError("assignment to a reserved word: " + (obj.compile(o)) + " = " + (value.compile(o)));
        }
        return new Assign(obj, value, null, {
          param: this.param
        }).compile(o, LEVEL_TOP);
      }
      vvar = value.compile(o, LEVEL_LIST);
      assigns = [];
      splat = false;
      if (!IDENTIFIER.test(vvar) || this.variable.assigns(vvar)) {
        assigns.push("" + (ref = o.scope.freeVariable('ref')) + " = " + vvar);
        vvar = ref;
      }
      for (i = 0, _len = objects.length; i < _len; i++) {
        obj = objects[i];
        idx = i;
        if (isObject) {
          if (obj instanceof Assign) {
            _ref6 = obj, (_ref7 = _ref6.variable, idx = _ref7.base), obj = _ref6.value;
          } else {
            if (obj.base instanceof Parens) {
              _ref8 = new Value(obj.unwrapAll()).cacheReference(o), obj = _ref8[0], idx = _ref8[1];
            } else {
              idx = obj["this"] ? obj.properties[0].name : obj;
            }
          }
        }
        if (!splat && obj instanceof Splat) {
          name = obj.name.unwrap().value;
          obj = obj.unwrap();
          val = "" + olen + " <= " + vvar + ".length ? " + (utility('slice')) + ".call(" + vvar + ", " + i;
          if (rest = olen - i - 1) {
            ivar = o.scope.freeVariable('i');
            val += ", " + ivar + " = " + vvar + ".length - " + rest + ") : (" + ivar + " = " + i + ", [])";
          } else {
            val += ") : []";
          }
          val = new Literal(val);
          splat = "" + ivar + "++";
        } else {
          name = obj.unwrap().value;
          if (obj instanceof Splat) {
            obj = obj.name.compile(o);
            throw new SyntaxError("multiple splats are disallowed in an assignment: " + obj + "...");
          }
          if (typeof idx === 'number') {
            idx = new Literal(splat || idx);
            acc = false;
          } else {
            acc = isObject && IDENTIFIER.test(idx.unwrap().value || 0);
          }
          val = new Value(new Literal(vvar), [new (acc ? Access : Index)(idx)]);
        }
        if ((name != null) && __indexOf.call(['arguments', 'eval'].concat(RESERVED), name) >= 0) {
          throw new SyntaxError("assignment to a reserved word: " + (obj.compile(o)) + " = " + (val.compile(o)));
        }
        assigns.push(new Assign(obj, val, null, {
          param: this.param,
          subpattern: true
        }).compile(o, LEVEL_LIST));
      }
      if (!(top || this.subpattern)) assigns.push(vvar);
      code = assigns.join(', ');
      if (o.level < LEVEL_LIST) {
        return code;
      } else {
        return "(" + code + ")";
      }
    };

    Assign.prototype.compileConditional = function(o) {
      var left, rite, _ref2;
      _ref2 = this.variable.cacheReference(o), left = _ref2[0], rite = _ref2[1];
      if (__indexOf.call(this.context, "?") >= 0) o.isExistentialEquals = true;
      return new Op(this.context.slice(0, -1), left, new Assign(rite, this.value, '=')).compile(o);
    };

    Assign.prototype.compileSplice = function(o) {
      var code, exclusive, from, fromDecl, fromRef, name, to, valDef, valRef, _ref2, _ref3, _ref4;
      _ref2 = this.variable.properties.pop().range, from = _ref2.from, to = _ref2.to, exclusive = _ref2.exclusive;
      name = this.variable.compile(o);
      _ref3 = (from != null ? from.cache(o, LEVEL_OP) : void 0) || ['0', '0'], fromDecl = _ref3[0], fromRef = _ref3[1];
      if (to) {
        if ((from != null ? from.isSimpleNumber() : void 0) && to.isSimpleNumber()) {
          to = +to.compile(o) - +fromRef;
          if (!exclusive) to += 1;
        } else {
          to = to.compile(o, LEVEL_ACCESS) + ' - ' + fromRef;
          if (!exclusive) to += ' + 1';
        }
      } else {
        to = "9e9";
      }
      _ref4 = this.value.cache(o, LEVEL_LIST), valDef = _ref4[0], valRef = _ref4[1];
      code = "[].splice.apply(" + name + ", [" + fromDecl + ", " + to + "].concat(" + valDef + ")), " + valRef;
      if (o.level > LEVEL_TOP) {
        return "(" + code + ")";
      } else {
        return code;
      }
    };

    return Assign;

  })(Base);

  exports.Code = Code = (function(_super) {

    __extends(Code, _super);

    function Code(params, body, tag) {
      this.params = params || [];
      this.body = body || new Block;
      this.bound = tag === 'boundfunc';
      if (this.bound) this.context = '_this';
    }

    Code.prototype.children = ['params', 'body'];

    Code.prototype.isStatement = function() {
      return !!this.ctor;
    };

    Code.prototype.jumps = NO;

    Code.prototype.compileNode = function(o) {
      var code, exprs, i, idt, lit, p, param, ref, splats, v, val, vars, wasEmpty, _i, _j, _k, _len, _len2, _len3, _len4, _ref2, _ref3, _ref4, _ref5, _ref6;
      o.scope = new Scope(o.scope, this.body, this);
      o.scope.shared = del(o, 'sharedScope');
      o.indent += TAB;
      delete o.bare;
      vars = [];
      exprs = [];
      _ref2 = this.params;
      for (_i = 0, _len = _ref2.length; _i < _len; _i++) {
        param = _ref2[_i];
        if (!param.splat) continue;
        _ref3 = this.params;
        for (_j = 0, _len2 = _ref3.length; _j < _len2; _j++) {
          p = _ref3[_j];
          if (p.name.value) o.scope.add(p.name.value, 'var', true);
        }
        splats = new Assign(new Value(new Arr((function() {
          var _k, _len3, _ref4, _results;
          _ref4 = this.params;
          _results = [];
          for (_k = 0, _len3 = _ref4.length; _k < _len3; _k++) {
            p = _ref4[_k];
            _results.push(p.asReference(o));
          }
          return _results;
        }).call(this))), new Value(new Literal('arguments')));
        break;
      }
      _ref4 = this.params;
      for (_k = 0, _len3 = _ref4.length; _k < _len3; _k++) {
        param = _ref4[_k];
        if (param.isComplex()) {
          val = ref = param.asReference(o);
          if (param.value) val = new Op('?', ref, param.value);
          exprs.push(new Assign(new Value(param.name), val, '=', {
            param: true
          }));
        } else {
          ref = param;
          if (param.value) {
            lit = new Literal(ref.name.value + ' == null');
            val = new Assign(new Value(param.name), param.value, '=');
            exprs.push(new If(lit, val));
          }
        }
        if (!splats) vars.push(ref);
      }
      wasEmpty = this.body.isEmpty();
      if (splats) exprs.unshift(splats);
      if (exprs.length) {
        (_ref5 = this.body.expressions).unshift.apply(_ref5, exprs);
      }
      if (!splats) {
        for (i = 0, _len4 = vars.length; i < _len4; i++) {
          v = vars[i];
          o.scope.parameter(vars[i] = v.compile(o));
        }
      }
      if (!(wasEmpty || this.noReturn)) this.body.makeReturn();
      if (this.bound) {
        if ((_ref6 = o.scope.parent.method) != null ? _ref6.bound : void 0) {
          this.bound = this.context = o.scope.parent.method.context;
        } else if (!this.static) {
          o.scope.parent.assign('_this', 'this');
        }
      }
      idt = o.indent;
      code = 'function';
      if (this.ctor) code += ' ' + this.name;
      code += '(' + vars.join(', ') + ') {';
      if (!this.body.isEmpty()) {
        code += "\n" + (this.body.compileWithDeclarations(o)) + "\n" + this.tab;
      }
      code += '}';
      if (this.ctor) return this.tab + code;
      if (this.front || (o.level >= LEVEL_ACCESS)) {
        return "(" + code + ")";
      } else {
        return code;
      }
    };

    Code.prototype.traverseChildren = function(crossScope, func) {
      if (crossScope) {
        return Code.__super__.traverseChildren.call(this, crossScope, func);
      }
    };

    return Code;

  })(Base);

  exports.Param = Param = (function(_super) {

    __extends(Param, _super);

    function Param(name, value, splat) {
      this.name = name;
      this.value = value;
      this.splat = splat;
    }

    Param.prototype.children = ['name', 'value'];

    Param.prototype.compile = function(o) {
      return this.name.compile(o, LEVEL_LIST);
    };

    Param.prototype.asReference = function(o) {
      var node;
      if (this.reference) return this.reference;
      node = this.name;
      if (node["this"]) {
        node = node.properties[0].name;
        if (node.value.reserved) node = new Literal('_' + node.value);
      } else if (node.isComplex()) {
        node = new Literal(o.scope.freeVariable('arg'));
      }
      node = new Value(node);
      if (this.splat) node = new Splat(node);
      return this.reference = node;
    };

    Param.prototype.isComplex = function() {
      return this.name.isComplex();
    };

    return Param;

  })(Base);

  exports.Splat = Splat = (function(_super) {

    __extends(Splat, _super);

    Splat.prototype.children = ['name'];

    Splat.prototype.isAssignable = YES;

    function Splat(name) {
      this.name = name.compile ? name : new Literal(name);
    }

    Splat.prototype.assigns = function(name) {
      return this.name.assigns(name);
    };

    Splat.prototype.compile = function(o) {
      if (this.index != null) {
        return this.compileParam(o);
      } else {
        return this.name.compile(o);
      }
    };

    Splat.prototype.unwrap = function() {
      return this.name;
    };

    Splat.compileSplattedArray = function(o, list, apply) {
      var args, base, code, i, index, node, _len;
      index = -1;
      while ((node = list[++index]) && !(node instanceof Splat)) {
        continue;
      }
      if (index >= list.length) return '';
      if (list.length === 1) {
        code = list[0].compile(o, LEVEL_LIST);
        if (apply) return code;
        return "" + (utility('slice')) + ".call(" + code + ")";
      }
      args = list.slice(index);
      for (i = 0, _len = args.length; i < _len; i++) {
        node = args[i];
        code = node.compile(o, LEVEL_LIST);
        args[i] = node instanceof Splat ? "" + (utility('slice')) + ".call(" + code + ")" : "[" + code + "]";
      }
      if (index === 0) {
        return args[0] + (".concat(" + (args.slice(1).join(', ')) + ")");
      }
      base = (function() {
        var _i, _len2, _ref2, _results;
        _ref2 = list.slice(0, index);
        _results = [];
        for (_i = 0, _len2 = _ref2.length; _i < _len2; _i++) {
          node = _ref2[_i];
          _results.push(node.compile(o, LEVEL_LIST));
        }
        return _results;
      })();
      return "[" + (base.join(', ')) + "].concat(" + (args.join(', ')) + ")";
    };

    return Splat;

  })(Base);

  exports.While = While = (function(_super) {

    __extends(While, _super);

    function While(condition, options) {
      this.condition = (options != null ? options.invert : void 0) ? condition.invert() : condition;
      this.guard = options != null ? options.guard : void 0;
    }

    While.prototype.children = ['condition', 'guard', 'body'];

    While.prototype.isStatement = YES;

    While.prototype.makeReturn = function(res) {
      if (res) {
        return While.__super__.makeReturn.apply(this, arguments);
      } else {
        this.returns = !this.jumps({
          loop: true
        });
        return this;
      }
    };

    While.prototype.addBody = function(body) {
      this.body = body;
      return this;
    };

    While.prototype.jumps = function() {
      var expressions, node, _i, _len;
      expressions = this.body.expressions;
      if (!expressions.length) return false;
      for (_i = 0, _len = expressions.length; _i < _len; _i++) {
        node = expressions[_i];
        if (node.jumps({
          loop: true
        })) return node;
      }
      return false;
    };

    While.prototype.compileNode = function(o) {
      var body, code, rvar, set;
      o.indent += TAB;
      set = '';
      body = this.body;
      if (body.isEmpty()) {
        body = '';
      } else {
        if (this.returns) {
          body.makeReturn(rvar = o.scope.freeVariable('results'));
          set = "" + this.tab + rvar + " = [];\n";
        }
        if (this.guard) {
          if (body.expressions.length > 1) {
            body.expressions.unshift(new If((new Parens(this.guard)).invert(), new Literal("continue")));
          } else {
            if (this.guard) body = Block.wrap([new If(this.guard, body)]);
          }
        }
        body = "\n" + (body.compile(o, LEVEL_TOP)) + "\n" + this.tab;
      }
      code = set + this.tab + ("while (" + (this.condition.compile(o, LEVEL_PAREN)) + ") {" + body + "}");
      if (this.returns) code += "\n" + this.tab + "return " + rvar + ";";
      return code;
    };

    return While;

  })(Base);

  exports.Op = Op = (function(_super) {
    var CONVERSIONS, INVERSIONS;

    __extends(Op, _super);

    function Op(op, first, second, flip) {
      var call;
      if (op === 'in') return new In(first, second);
      if (op === '=~') return new RegexMatch(first, second);
      if (op === 'do') {
        call = new Call(first, first.params || []);
        call["do"] = true;
        return call;
      }
      if (op === 'new') {
        if (first instanceof Call && !first["do"] && !first.isNew) {
          return first.newInstance();
        }
        if (first instanceof Code && first.bound || first["do"]) {
          first = new Parens(first);
        }
      }
      this.operator = CONVERSIONS[op] || op;
      this.first = first;
      this.second = second;
      this.flip = !!flip;
      return this;
    }

    CONVERSIONS = {
      '==': '===',
      '!=': '!==',
      'of': 'in'
    };

    INVERSIONS = {
      '!==': '===',
      '===': '!=='
    };

    Op.prototype.children = ['first', 'second'];

    Op.prototype.isSimpleNumber = NO;

    Op.prototype.isUnary = function() {
      return !this.second;
    };

    Op.prototype.isComplex = function() {
      var _ref2;
      return !(this.isUnary() && ((_ref2 = this.operator) === '+' || _ref2 === '-')) || this.first.isComplex();
    };

    Op.prototype.isChainable = function() {
      var _ref2;
      return (_ref2 = this.operator) === '<' || _ref2 === '>' || _ref2 === '>=' || _ref2 === '<=' || _ref2 === '===' || _ref2 === '!==';
    };

    Op.prototype.invert = function() {
      var allInvertable, curr, fst, op, _ref2;
      if (this.isChainable() && this.first.isChainable()) {
        allInvertable = true;
        curr = this;
        while (curr && curr.operator) {
          allInvertable && (allInvertable = curr.operator in INVERSIONS);
          curr = curr.first;
        }
        if (!allInvertable) return new Parens(this).invert();
        curr = this;
        while (curr && curr.operator) {
          curr.invert = !curr.invert;
          curr.operator = INVERSIONS[curr.operator];
          curr = curr.first;
        }
        return this;
      } else if (op = INVERSIONS[this.operator]) {
        this.operator = op;
        if (this.first.unwrap() instanceof Op) this.first.invert();
        return this;
      } else if (this.second) {
        return new Parens(this).invert();
      } else if (this.operator === '!' && (fst = this.first.unwrap()) instanceof Op && ((_ref2 = fst.operator) === '!' || _ref2 === 'in' || _ref2 === 'instanceof')) {
        return fst;
      } else {
        return new Op('!', this);
      }
    };

    Op.prototype.unfoldSoak = function(o) {
      var _ref2;
      return ((_ref2 = this.operator) === '++' || _ref2 === '--' || _ref2 === 'delete') && unfoldSoak(o, this, 'first');
    };

    Op.prototype.compileNode = function(o) {
      var code, isChain;
      isChain = this.isChainable() && this.first.isChainable();
      if (!isChain) this.first.front = this.front;
      if (this.isUnary()) return this.compileUnary(o);
      if (isChain) return this.compileChain(o);
      if (this.operator === '?') return this.compileExistence(o);
      code = this.first.compile(o, LEVEL_OP) + ' ' + this.operator + ' ' + this.second.compile(o, LEVEL_OP);
      if (o.level <= LEVEL_OP) {
        return code;
      } else {
        return "(" + code + ")";
      }
    };

    Op.prototype.compileChain = function(o) {
      var code, fst, shared, _ref2;
      _ref2 = this.first.second.cache(o), this.first.second = _ref2[0], shared = _ref2[1];
      fst = this.first.compile(o, LEVEL_OP);
      code = "" + fst + " " + (this.invert ? '&&' : '||') + " " + (shared.compile(o)) + " " + this.operator + " " + (this.second.compile(o, LEVEL_OP));
      return "(" + code + ")";
    };

    Op.prototype.compileExistence = function(o) {
      var fst, ref;
      if (this.first.isComplex() && o.level > LEVEL_TOP) {
        ref = new Literal(o.scope.freeVariable('ref'));
        fst = new Parens(new Assign(ref, this.first));
      } else {
        fst = this.first;
        ref = fst;
      }
      return new If(new Existence(fst), ref, {
        type: 'if'
      }).addElse(this.second).compile(o);
    };

    Op.prototype.compileUnary = function(o) {
      var op, parts, plusMinus;
      parts = [op = this.operator];
      plusMinus = op === '+' || op === '-';
      if ((op === 'new' || op === 'typeof' || op === 'delete') || plusMinus && this.first instanceof Op && this.first.operator === op) {
        parts.push(' ');
      }
      if ((plusMinus && this.first instanceof Op) || (op === 'new' && this.first.isStatement(o))) {
        this.first = new Parens(this.first);
      }
      parts.push(this.first.compile(o, LEVEL_OP));
      if (this.flip) parts.reverse();
      return parts.join('');
    };

    Op.prototype.toString = function(idt) {
      return Op.__super__.toString.call(this, idt, this.constructor.name + ' ' + this.operator);
    };

    return Op;

  })(Base);

<<<<<<< HEAD
  exports.RegexMatch = RegexMatch = (function() {

    __extends(RegexMatch, Base);

    function RegexMatch(data, pattern) {
      this.data = data;
      this.pattern = pattern;
    }

    RegexMatch.prototype.compileNode = function(o) {
      var data, pattern;
      data = this.data.compile(o, LEVEL_ACCESS);
      pattern = this.pattern.compile(o, LEVEL_PAREN);
      return "(" + (utility('matches')) + " = " + data + ".match(" + pattern + "))";
    };

    return RegexMatch;

  })();

  exports.In = In = (function() {
=======
  exports.In = In = (function(_super) {
>>>>>>> 121009de

    __extends(In, _super);

    function In(object, array) {
      this.object = object;
      this.array = array;
    }

    In.prototype.children = ['object', 'array'];

    In.prototype.invert = NEGATE;

    In.prototype.compileNode = function(o) {
      var hasSplat, obj, _i, _len, _ref2;
      if (this.array instanceof Value && this.array.isArray()) {
        _ref2 = this.array.base.objects;
        for (_i = 0, _len = _ref2.length; _i < _len; _i++) {
          obj = _ref2[_i];
          if (!(obj instanceof Splat)) continue;
          hasSplat = true;
          break;
        }
        if (!hasSplat) return this.compileOrTest(o);
      }
      return this.compileLoopTest(o);
    };

    In.prototype.compileOrTest = function(o) {
      var cmp, cnj, i, item, ref, sub, tests, _ref2, _ref3;
      if (this.array.base.objects.length === 0) return "" + (!!this.negated);
      _ref2 = this.object.cache(o, LEVEL_OP), sub = _ref2[0], ref = _ref2[1];
      _ref3 = this.negated ? [' !== ', ' && '] : [' === ', ' || '], cmp = _ref3[0], cnj = _ref3[1];
      tests = (function() {
        var _len, _ref4, _results;
        _ref4 = this.array.base.objects;
        _results = [];
        for (i = 0, _len = _ref4.length; i < _len; i++) {
          item = _ref4[i];
          _results.push((i ? ref : sub) + cmp + item.compile(o, LEVEL_ACCESS));
        }
        return _results;
      }).call(this);
      tests = tests.join(cnj);
      if (o.level < LEVEL_OP) {
        return tests;
      } else {
        return "(" + tests + ")";
      }
    };

    In.prototype.compileLoopTest = function(o) {
      var code, ref, sub, _ref2;
      _ref2 = this.object.cache(o, LEVEL_LIST), sub = _ref2[0], ref = _ref2[1];
      code = utility('indexOf') + (".call(" + (this.array.compile(o, LEVEL_LIST)) + ", " + ref + ") ") + (this.negated ? '< 0' : '>= 0');
      if (sub === ref) return code;
      code = sub + ', ' + code;
      if (o.level < LEVEL_LIST) {
        return code;
      } else {
        return "(" + code + ")";
      }
    };

    In.prototype.toString = function(idt) {
      return In.__super__.toString.call(this, idt, this.constructor.name + (this.negated ? '!' : ''));
    };

    return In;

  })(Base);

  exports.Try = Try = (function(_super) {

    __extends(Try, _super);

    function Try(attempt, error, recovery, ensure) {
      this.attempt = attempt;
      this.error = error;
      this.recovery = recovery;
      this.ensure = ensure;
    }

    Try.prototype.children = ['attempt', 'recovery', 'ensure'];

    Try.prototype.isStatement = YES;

    Try.prototype.jumps = function(o) {
      var _ref2;
      return this.attempt.jumps(o) || ((_ref2 = this.recovery) != null ? _ref2.jumps(o) : void 0);
    };

    Try.prototype.makeReturn = function(res) {
      if (this.attempt) this.attempt = this.attempt.makeReturn(res);
      if (this.recovery) this.recovery = this.recovery.makeReturn(res);
      return this;
    };

    Try.prototype.compileNode = function(o) {
      var catchPart, ensurePart, errorPart, tryPart;
      o.indent += TAB;
      errorPart = this.error ? " (" + (this.error.compile(o)) + ") " : ' ';
      tryPart = this.attempt.compile(o, LEVEL_TOP);
      catchPart = this.recovery ? (!o.scope.check(this.error.value) ? o.scope.add(this.error.value, 'param') : void 0, " catch" + errorPart + "{\n" + (this.recovery.compile(o, LEVEL_TOP)) + "\n" + this.tab + "}") : !(this.ensure || this.recovery) ? ' catch (_error) {}' : void 0;
      ensurePart = this.ensure ? " finally {\n" + (this.ensure.compile(o, LEVEL_TOP)) + "\n" + this.tab + "}" : '';
      return "" + this.tab + "try {\n" + tryPart + "\n" + this.tab + "}" + (catchPart || '') + ensurePart;
    };

    return Try;

  })(Base);

  exports.Throw = Throw = (function(_super) {

    __extends(Throw, _super);

    function Throw(expression) {
      this.expression = expression;
    }

    Throw.prototype.children = ['expression'];

    Throw.prototype.isStatement = YES;

    Throw.prototype.jumps = NO;

    Throw.prototype.makeReturn = THIS;

    Throw.prototype.compileNode = function(o) {
      return this.tab + ("throw " + (this.expression.compile(o)) + ";");
    };

    return Throw;

  })(Base);

  exports.Existence = Existence = (function(_super) {

    __extends(Existence, _super);

    function Existence(expression) {
      this.expression = expression;
    }

    Existence.prototype.children = ['expression'];

    Existence.prototype.invert = NEGATE;

    Existence.prototype.compileNode = function(o) {
      var cmp, cnj, code, _ref2;
      this.expression.front = this.front;
      code = this.expression.compile(o, LEVEL_OP);
      if (IDENTIFIER.test(code) && !o.scope.check(code)) {
        _ref2 = this.negated ? ['===', '||'] : ['!==', '&&'], cmp = _ref2[0], cnj = _ref2[1];
        code = "typeof " + code + " " + cmp + " \"undefined\" " + cnj + " " + code + " " + cmp + " null";
      } else {
        code = "" + code + " " + (this.negated ? '==' : '!=') + " null";
      }
      if (o.level <= LEVEL_COND) {
        return code;
      } else {
        return "(" + code + ")";
      }
    };

    return Existence;

  })(Base);

  exports.Parens = Parens = (function(_super) {

    __extends(Parens, _super);

    function Parens(body) {
      this.body = body;
    }

    Parens.prototype.children = ['body'];

    Parens.prototype.unwrap = function() {
      return this.body;
    };

    Parens.prototype.isComplex = function() {
      return this.body.isComplex();
    };

    Parens.prototype.compileNode = function(o) {
      var bare, code, expr;
      expr = this.body.unwrap();
      if (expr instanceof Value && expr.isAtomic()) {
        expr.front = this.front;
        return expr.compile(o);
      }
      code = expr.compile(o, LEVEL_PAREN);
      bare = o.level < LEVEL_OP && (expr instanceof Op || expr instanceof Call || (expr instanceof For && expr.returns));
      if (bare) {
        return code;
      } else {
        return "(" + code + ")";
      }
    };

    return Parens;

  })(Base);

  exports.For = For = (function(_super) {

    __extends(For, _super);

    function For(body, source) {
      var _ref2;
      this.source = source.source, this.guard = source.guard, this.step = source.step, this.name = source.name, this.index = source.index;
      this.body = Block.wrap([body]);
      this.own = !!source.own;
      this.object = !!source.object;
      if (this.object) {
        _ref2 = [this.index, this.name], this.name = _ref2[0], this.index = _ref2[1];
      }
      if (this.index instanceof Value) {
        throw SyntaxError('index cannot be a pattern matching expression');
      }
      this.range = this.source instanceof Value && this.source.base instanceof Range && !this.source.properties.length;
      this.pattern = this.name instanceof Value;
      if (this.range && this.index) {
        throw SyntaxError('indexes do not apply to range loops');
      }
      if (this.range && this.pattern) {
        throw SyntaxError('cannot pattern match over range loops');
      }
      this.returns = false;
    }

    For.prototype.children = ['body', 'source', 'guard', 'step'];

    For.prototype.compileNode = function(o) {
      var body, defPart, forPart, forVarPart, guardPart, idt1, index, ivar, lastJumps, lvar, name, namePart, ref, resultPart, returnResult, rvar, scope, source, stepPart, stepvar, svar, varPart, _ref2;
      body = Block.wrap([this.body]);
      lastJumps = (_ref2 = last(body.expressions)) != null ? _ref2.jumps() : void 0;
      if (lastJumps && lastJumps instanceof Return) this.returns = false;
      source = this.range ? this.source.base : this.source;
      scope = o.scope;
      name = this.name && this.name.compile(o, LEVEL_LIST);
      index = this.index && this.index.compile(o, LEVEL_LIST);
      if (name && !this.pattern) {
        scope.find(name, {
          immediate: true
        });
      }
      if (index) {
        scope.find(index, {
          immediate: true
        });
      }
      if (this.returns) rvar = scope.freeVariable('results');
      ivar = (this.range ? name : index) || scope.freeVariable('i');
      if (this.step && !this.range) stepvar = scope.freeVariable("step");
      if (this.pattern) name = ivar;
      varPart = '';
      guardPart = '';
      defPart = '';
      idt1 = this.tab + TAB;
      if (this.range) {
        forPart = source.compile(merge(o, {
          index: ivar,
          step: this.step
        }));
      } else {
        svar = this.source.compile(o, LEVEL_LIST);
        if ((name || this.own) && !IDENTIFIER.test(svar)) {
          defPart = "" + this.tab + (ref = scope.freeVariable('ref')) + " = " + svar + ";\n";
          svar = ref;
        }
        if (name && !this.pattern) {
          namePart = "" + name + " = " + svar + "[" + ivar + "]";
        }
        if (!this.object) {
          lvar = scope.freeVariable('len');
          forVarPart = ("" + ivar + " = 0, " + lvar + " = " + svar + ".length") + (this.step ? ", " + stepvar + " = " + (this.step.compile(o, LEVEL_OP)) : '');
          stepPart = this.step ? "" + ivar + " += " + stepvar : "" + ivar + "++";
          forPart = "" + forVarPart + "; " + ivar + " < " + lvar + "; " + stepPart;
        }
      }
      if (this.returns) {
        resultPart = "" + this.tab + rvar + " = [];\n";
        returnResult = "\n" + this.tab + "return " + rvar + ";";
        body.makeReturn(rvar);
      }
      if (this.guard) {
        if (body.expressions.length > 1) {
          body.expressions.unshift(new If((new Parens(this.guard)).invert(), new Literal("continue")));
        } else {
          if (this.guard) body = Block.wrap([new If(this.guard, body)]);
        }
      }
      if (this.pattern) {
        body.expressions.unshift(new Assign(this.name, new Literal("" + svar + "[" + ivar + "]")));
      }
      defPart += this.pluckDirectCall(o, body);
      if (namePart) varPart = "\n" + idt1 + namePart + ";";
      if (this.object) {
        forPart = "" + ivar + " in " + svar;
        if (this.own) {
          guardPart = "\n" + idt1 + "if (!" + (utility('hasProp')) + ".call(" + svar + ", " + ivar + ")) continue;";
        }
      }
      body = body.compile(merge(o, {
        indent: idt1
      }), LEVEL_TOP);
      if (body) body = '\n' + body + '\n';
      return "" + defPart + (resultPart || '') + this.tab + "for (" + forPart + ") {" + guardPart + varPart + body + this.tab + "}" + (returnResult || '');
    };

    For.prototype.pluckDirectCall = function(o, body) {
      var base, defs, expr, fn, idx, ref, val, _len, _ref2, _ref3, _ref4, _ref5, _ref6, _ref7;
      defs = '';
      _ref2 = body.expressions;
      for (idx = 0, _len = _ref2.length; idx < _len; idx++) {
        expr = _ref2[idx];
        expr = expr.unwrapAll();
        if (!(expr instanceof Call)) continue;
        val = expr.variable.unwrapAll();
        if (!((val instanceof Code) || (val instanceof Value && ((_ref3 = val.base) != null ? _ref3.unwrapAll() : void 0) instanceof Code && val.properties.length === 1 && ((_ref4 = (_ref5 = val.properties[0].name) != null ? _ref5.value : void 0) === 'call' || _ref4 === 'apply')))) {
          continue;
        }
        fn = ((_ref6 = val.base) != null ? _ref6.unwrapAll() : void 0) || val;
        ref = new Literal(o.scope.freeVariable('fn'));
        base = new Value(ref);
        if (val.base) _ref7 = [base, val], val.base = _ref7[0], base = _ref7[1];
        body.expressions[idx] = new Call(base, expr.args);
        defs += this.tab + new Assign(ref, fn).compile(o, LEVEL_TOP) + ';\n';
      }
      return defs;
    };

    return For;

  })(While);

  exports.Switch = Switch = (function(_super) {

    __extends(Switch, _super);

    function Switch(subject, cases, otherwise) {
      this.subject = subject;
      this.cases = cases;
      this.otherwise = otherwise;
    }

    Switch.prototype.children = ['subject', 'cases', 'otherwise'];

    Switch.prototype.isStatement = YES;

    Switch.prototype.jumps = function(o) {
      var block, conds, _i, _len, _ref2, _ref3, _ref4;
      if (o == null) {
        o = {
          block: true
        };
      }
      _ref2 = this.cases;
      for (_i = 0, _len = _ref2.length; _i < _len; _i++) {
        _ref3 = _ref2[_i], conds = _ref3[0], block = _ref3[1];
        if (block.jumps(o)) return block;
      }
      return (_ref4 = this.otherwise) != null ? _ref4.jumps(o) : void 0;
    };

    Switch.prototype.makeReturn = function(res) {
      var pair, _i, _len, _ref2, _ref3;
      _ref2 = this.cases;
      for (_i = 0, _len = _ref2.length; _i < _len; _i++) {
        pair = _ref2[_i];
        pair[1].makeReturn(res);
      }
      if (res) {
        this.otherwise || (this.otherwise = new Block([new Literal('void 0')]));
      }
      if ((_ref3 = this.otherwise) != null) _ref3.makeReturn(res);
      return this;
    };

    Switch.prototype.compileNode = function(o) {
      var block, body, code, cond, conditions, expr, i, idt1, idt2, _i, _len, _len2, _ref2, _ref3, _ref4, _ref5;
      idt1 = o.indent + TAB;
      idt2 = o.indent = idt1 + TAB;
      code = this.tab + ("switch (" + (((_ref2 = this.subject) != null ? _ref2.compile(o, LEVEL_PAREN) : void 0) || false) + ") {\n");
      _ref3 = this.cases;
      for (i = 0, _len = _ref3.length; i < _len; i++) {
        _ref4 = _ref3[i], conditions = _ref4[0], block = _ref4[1];
        _ref5 = flatten([conditions]);
        for (_i = 0, _len2 = _ref5.length; _i < _len2; _i++) {
          cond = _ref5[_i];
          if (!this.subject) cond = cond.invert();
          code += idt1 + ("case " + (cond.compile(o, LEVEL_PAREN)) + ":\n");
        }
        if (body = block.compile(o, LEVEL_TOP)) code += body + '\n';
        if (i === this.cases.length - 1 && !this.otherwise) break;
        expr = this.lastNonComment(block.expressions);
        if (expr instanceof Return || (expr instanceof Literal && expr.jumps() && expr.value !== 'debugger')) {
          continue;
        }
        code += idt2 + 'break;\n';
      }
      if (this.otherwise && this.otherwise.expressions.length) {
        code += idt1 + ("default:\n" + (this.otherwise.compile(o, LEVEL_TOP)) + "\n");
      }
      return code + this.tab + '}';
    };

    return Switch;

  })(Base);

  exports.If = If = (function(_super) {

    __extends(If, _super);

    function If(condition, body, options) {
      this.body = body;
      if (options == null) options = {};
      this.condition = options.type === 'unless' ? condition.invert() : condition;
      this.elseBody = null;
      this.isChain = false;
      this.soak = options.soak;
    }

    If.prototype.children = ['condition', 'body', 'elseBody'];

    If.prototype.bodyNode = function() {
      var _ref2;
      return (_ref2 = this.body) != null ? _ref2.unwrap() : void 0;
    };

    If.prototype.elseBodyNode = function() {
      var _ref2;
      return (_ref2 = this.elseBody) != null ? _ref2.unwrap() : void 0;
    };

    If.prototype.addElse = function(elseBody) {
      if (this.isChain) {
        this.elseBodyNode().addElse(elseBody);
      } else {
        this.isChain = elseBody instanceof If;
        this.elseBody = this.ensureBlock(elseBody);
      }
      return this;
    };

    If.prototype.isStatement = function(o) {
      var _ref2;
      return (o != null ? o.level : void 0) === LEVEL_TOP || this.bodyNode().isStatement(o) || ((_ref2 = this.elseBodyNode()) != null ? _ref2.isStatement(o) : void 0);
    };

    If.prototype.jumps = function(o) {
      var _ref2;
      return this.body.jumps(o) || ((_ref2 = this.elseBody) != null ? _ref2.jumps(o) : void 0);
    };

    If.prototype.compileNode = function(o) {
      if (this.isStatement(o)) {
        return this.compileStatement(o);
      } else {
        return this.compileExpression(o);
      }
    };

    If.prototype.makeReturn = function(res) {
      if (res) {
        this.elseBody || (this.elseBody = new Block([new Literal('void 0')]));
      }
      this.body && (this.body = new Block([this.body.makeReturn(res)]));
      this.elseBody && (this.elseBody = new Block([this.elseBody.makeReturn(res)]));
      return this;
    };

    If.prototype.ensureBlock = function(node) {
      if (node instanceof Block) {
        return node;
      } else {
        return new Block([node]);
      }
    };

    If.prototype.compileStatement = function(o) {
      var body, bodyc, child, cond, exeq, ifPart, _ref2;
      child = del(o, 'chainChild');
      exeq = del(o, 'isExistentialEquals');
      if (exeq) {
        return new If(this.condition.invert(), this.elseBodyNode(), {
          type: 'if'
        }).compile(o);
      }
      cond = this.condition.compile(o, LEVEL_PAREN);
      o.indent += TAB;
      body = this.ensureBlock(this.body);
      bodyc = body.compile(o);
      if (1 === ((_ref2 = body.expressions) != null ? _ref2.length : void 0) && !this.elseBody && !child && bodyc && cond && -1 === (bodyc.indexOf('\n')) && 80 > cond.length + bodyc.length) {
        return "" + this.tab + "if (" + cond + ") " + (bodyc.replace(/^\s+/, ''));
      }
      if (bodyc) bodyc = "\n" + bodyc + "\n" + this.tab;
      ifPart = "if (" + cond + ") {" + bodyc + "}";
      if (!child) ifPart = this.tab + ifPart;
      if (!this.elseBody) return ifPart;
      return ifPart + ' else ' + (this.isChain ? (o.indent = this.tab, o.chainChild = true, this.elseBody.unwrap().compile(o, LEVEL_TOP)) : "{\n" + (this.elseBody.compile(o, LEVEL_TOP)) + "\n" + this.tab + "}");
    };

    If.prototype.compileExpression = function(o) {
      var alt, body, code, cond;
      cond = this.condition.compile(o, LEVEL_COND);
      body = this.bodyNode().compile(o, LEVEL_LIST);
      alt = this.elseBodyNode() ? this.elseBodyNode().compile(o, LEVEL_LIST) : 'void 0';
      code = "" + cond + " ? " + body + " : " + alt;
      if (o.level >= LEVEL_COND) {
        return "(" + code + ")";
      } else {
        return code;
      }
    };

    If.prototype.unfoldSoak = function() {
      return this.soak && this;
    };

    return If;

  })(Base);

  Closure = {
    wrap: function(expressions, statement, noReturn) {
      var args, call, func, mentionsArgs, meth;
      if (expressions.jumps()) return expressions;
      func = new Code([], Block.wrap([expressions]));
      args = [];
      if ((mentionsArgs = expressions.contains(this.literalArgs)) || expressions.contains(this.literalThis)) {
        meth = new Literal(mentionsArgs ? 'apply' : 'call');
        args = [new Literal('this')];
        if (mentionsArgs) args.push(new Literal('arguments'));
        func = new Value(func, [new Access(meth)]);
      }
      func.noReturn = noReturn;
      call = new Call(func, args);
      if (statement) {
        return Block.wrap([call]);
      } else {
        return call;
      }
    },
    literalArgs: function(node) {
      return node instanceof Literal && node.value === 'arguments' && !node.asKey;
    },
    literalThis: function(node) {
      return (node instanceof Literal && node.value === 'this' && !node.asKey) || (node instanceof Code && node.bound);
    }
  };

  unfoldSoak = function(o, parent, name) {
    var ifn;
    if (!(ifn = parent[name].unfoldSoak(o))) return;
    parent[name] = ifn.body;
    ifn.body = new Value(parent);
    return ifn;
  };

  UTILITIES = {
    "extends": function() {
      return "function(child, parent) { for (var key in parent) { if (" + (utility('hasProp')) + ".call(parent, key)) child[key] = parent[key]; } function ctor() { this.constructor = child; } ctor.prototype = parent.prototype; child.prototype = new ctor; child.__super__ = parent.prototype; return child; }";
    },
    bind: function() {
      return 'function(fn, me){ return function(){ return fn.apply(me, arguments); }; }';
    },
    indexOf: function() {
      return "Array.prototype.indexOf || function(item) { for (var i = 0, l = this.length; i < l; i++) { if (" + (utility('hasProp')) + ".call(this, i) && this[i] === item) return i; } return -1; }";
    },
    hasProp: function() {
      return 'Object.prototype.hasOwnProperty';
    },
    slice: function() {
      return 'Array.prototype.slice';
    },
    matches: function() {
      return 'null';
    },
    ts_extend: function() {
      return 'function() { var args, i, len, object; args = Array.prototype.slice.call(arguments); len = args.length; if (len === 0) return null; i = 0; object = args[i++]; while (i<args.length) { object[args[i++]] = args[i++]; } return object; }';
    }
  };

  LEVEL_TOP = 1;

  LEVEL_PAREN = 2;

  LEVEL_LIST = 3;

  LEVEL_COND = 4;

  LEVEL_OP = 5;

  LEVEL_ACCESS = 6;

  TAB = '  ';

  IDENTIFIER_STR = "[$A-Za-z_\\x7f-\\uffff][$\\w\\x7f-\\uffff]*";

  IDENTIFIER = RegExp("^" + IDENTIFIER_STR + "$");

  SIMPLENUM = /^[+-]?\d+$/;

  METHOD_DEF = RegExp("^(?:(" + IDENTIFIER_STR + ")\\.prototype(?:\\.(" + IDENTIFIER_STR + ")|\\[(\"(?:[^\\\\\"\\r\\n]|\\\\.)*\"|'(?:[^\\\\'\\r\\n]|\\\\.)*')\\]|\\[(0x[\\da-fA-F]+|\\d*\\.?\\d+(?:[eE][+-]?\\d+)?)\\]))|(" + IDENTIFIER_STR + ")$");

  IS_STRING = /^['"]/;

  utility = function(name) {
    var ref;
    ref = "__" + name;
    Scope.root.assign(ref, UTILITIES[name]());
    return ref;
  };

  multident = function(code, tab) {
    code = code.replace(/\n/g, '$&' + tab);
    return code.replace(/\s+$/, '');
  };

}).call(this);<|MERGE_RESOLUTION|>--- conflicted
+++ resolved
@@ -1893,10 +1893,9 @@
 
   })(Base);
 
-<<<<<<< HEAD
-  exports.RegexMatch = RegexMatch = (function() {
-
-    __extends(RegexMatch, Base);
+  exports.RegexMatch = RegexMatch = (function(_super) {
+
+    __extends(RegexMatch, _super);
 
     function RegexMatch(data, pattern) {
       this.data = data;
@@ -1912,12 +1911,9 @@
 
     return RegexMatch;
 
-  })();
-
-  exports.In = In = (function() {
-=======
+  })(Base);
+
   exports.In = In = (function(_super) {
->>>>>>> 121009de
 
     __extends(In, _super);
 
