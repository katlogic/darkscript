(function() {
<<<<<<< HEAD
  var Access, Arr, Assign, Base, Block, Call, Class, Closure, Code, Comment, Existence, Extends, For, IDENTIFIER, IDENTIFIER_STR, IS_STRING, If, In, Index, LEVEL_ACCESS, LEVEL_COND, LEVEL_LIST, LEVEL_OP, LEVEL_PAREN, LEVEL_TOP, Literal, METHOD_DEF, NEGATE, NO, Obj, Op, Param, Parens, Push, RESERVED, Range, RegexMatch, Return, SIMPLENUM, Scope, Slice, Splat, Switch, TAB, THIS, Throw, Try, UTILITIES, Value, While, YES, compact, del, ends, extend, flatten, last, merge, multident, starts, unfoldSoak, utility, _ref;
  var __hasProp = Object.prototype.hasOwnProperty, __extends = function(child, parent) {
    for (var key in parent) { if (__hasProp.call(parent, key)) child[key] = parent[key]; }
    function ctor() { this.constructor = child; }
    ctor.prototype = parent.prototype;
    child.prototype = new ctor;
    child.__super__ = parent.prototype;
    return child;
  }, __bind = function(fn, me){ return function(){ return fn.apply(me, arguments); }; }, __indexOf = Array.prototype.indexOf || function(item) {
    for (var i = 0, l = this.length; i < l; i++) {
      if (__hasProp.call(this, i) && this[i] === item) return i;
    }
    return -1;
  };
=======
  var Access, Arr, Assign, Base, Block, Call, Class, Closure, Code, Comment, Existence, Extends, For, IDENTIFIER, IDENTIFIER_STR, IS_STRING, If, In, Index, LEVEL_ACCESS, LEVEL_COND, LEVEL_LIST, LEVEL_OP, LEVEL_PAREN, LEVEL_TOP, Literal, METHOD_DEF, NEGATE, NO, Obj, Op, Param, Parens, RESERVED, Range, Return, SIMPLENUM, Scope, Slice, Splat, Switch, TAB, THIS, Throw, Try, UTILITIES, Value, While, YES, compact, del, ends, extend, flatten, last, merge, multident, starts, unfoldSoak, utility, _ref;
  var __hasProp = Object.prototype.hasOwnProperty, __extends = function(child, parent) { for (var key in parent) { if (__hasProp.call(parent, key)) child[key] = parent[key]; } function ctor() { this.constructor = child; } ctor.prototype = parent.prototype; child.prototype = new ctor; child.__super__ = parent.prototype; return child; }, __indexOf = Array.prototype.indexOf || function(item) { for (var i = 0, l = this.length; i < l; i++) { if (__hasProp.call(this, i) && this[i] === item) return i; } return -1; };

>>>>>>> 4a937ec3
  Scope = require('./scope').Scope;

  RESERVED = require('./lexer').RESERVED;

  _ref = require('./helpers'), compact = _ref.compact, flatten = _ref.flatten, extend = _ref.extend, merge = _ref.merge, del = _ref.del, starts = _ref.starts, ends = _ref.ends, last = _ref.last;

  exports.extend = extend;

  YES = function() {
    return true;
  };

  NO = function() {
    return false;
  };

  THIS = function() {
    return this;
  };

  NEGATE = function() {
    this.negated = !this.negated;
    return this;
  };

  exports.Base = Base = (function() {

    function Base() {}

    Base.prototype.compile = function(o, lvl) {
      var node;
      o = extend({}, o);
      if (lvl) o.level = lvl;
      node = this.unfoldSoak(o) || this;
      node.tab = o.indent;
      if (o.level === LEVEL_TOP || !node.isStatement(o)) {
        return node.compileNode(o);
      } else {
        return node.compileClosure(o);
      }
    };

    Base.prototype.compileClosure = function(o) {
      if (this.jumps() || this instanceof Throw) {
        throw SyntaxError('cannot use a pure statement in an expression.');
      }
      o.sharedScope = true;
      return Closure.wrap(this).compileNode(o);
    };

    Base.prototype.cache = function(o, level, reused) {
      var ref, sub;
      if (!this.isComplex()) {
        ref = level ? this.compile(o, level) : this;
        return [ref, ref];
      } else {
        ref = new Literal(reused || o.scope.freeVariable('ref'));
        sub = new Assign(ref, this);
        if (level) {
          return [sub.compile(o, level), ref.value];
        } else {
          return [sub, ref];
        }
      }
    };

    Base.prototype.compileLoopReference = function(o, name) {
      var src, tmp;
      src = tmp = this.compile(o, LEVEL_LIST);
      if (!((-Infinity < +src && +src < Infinity) || IDENTIFIER.test(src) && o.scope.check(src, true))) {
        src = "" + (tmp = o.scope.freeVariable(name)) + " = " + src;
      }
      return [src, tmp];
    };

    Base.prototype.makeReturn = function(res) {
      var me;
      me = this.unwrapAll();
      if (res) {
        return new Call(new Literal("" + res + ".push"), [me]);
      } else {
        return new Return(me);
      }
    };

    Base.prototype.contains = function(pred) {
      var contains;
      contains = false;
      this.traverseChildren(false, function(node) {
        if (pred(node)) {
          contains = true;
          return false;
        }
      });
      return contains;
    };

    Base.prototype.containsType = function(type) {
      return this instanceof type || this.contains(function(node) {
        return node instanceof type;
      });
    };

    Base.prototype.lastNonComment = function(list) {
      var i;
      i = list.length;
      while (i--) {
        if (!(list[i] instanceof Comment)) return list[i];
      }
      return null;
    };

    Base.prototype.toString = function(idt, name) {
      var tree;
      if (idt == null) idt = '';
      if (name == null) name = this.constructor.name;
      tree = '\n' + idt + name;
      if (this.soak) tree += '?';
      this.eachChild(function(node) {
        return tree += node.toString(idt + TAB);
      });
      return tree;
    };

    Base.prototype.eachChild = function(func) {
      var attr, child, _i, _j, _len, _len2, _ref2, _ref3;
      if (!this.children) return this;
      _ref2 = this.children;
      for (_i = 0, _len = _ref2.length; _i < _len; _i++) {
        attr = _ref2[_i];
        if (this[attr]) {
          _ref3 = flatten([this[attr]]);
          for (_j = 0, _len2 = _ref3.length; _j < _len2; _j++) {
            child = _ref3[_j];
            if (func(child) === false) return this;
          }
        }
      }
      return this;
    };

    Base.prototype.traverseChildren = function(crossScope, func) {
      return this.eachChild(function(child) {
        if (func(child) === false) return false;
        return child.traverseChildren(crossScope, func);
      });
    };

    Base.prototype.invert = function() {
      return new Op('!', this);
    };

    Base.prototype.unwrapAll = function() {
      var node;
      node = this;
      while (node !== (node = node.unwrap())) {
        continue;
      }
      return node;
    };

    Base.prototype.children = [];

    Base.prototype.isStatement = NO;

    Base.prototype.jumps = NO;

    Base.prototype.isComplex = YES;

    Base.prototype.isChainable = NO;

    Base.prototype.isAssignable = NO;

    Base.prototype.unwrap = THIS;

    Base.prototype.unfoldSoak = NO;

    Base.prototype.assigns = NO;

    return Base;

  })();

  exports.Block = Block = (function() {

    __extends(Block, Base);

    function Block(nodes) {
      this.expressions = compact(flatten(nodes || []));
    }

    Block.prototype.children = ['expressions'];

    Block.prototype.push = function(node) {
      this.expressions.push(node);
      return this;
    };

    Block.prototype.pop = function() {
      return this.expressions.pop();
    };

    Block.prototype.unshift = function(node) {
      this.expressions.unshift(node);
      return this;
    };

    Block.prototype.unwrap = function() {
      if (this.expressions.length === 1) {
        return this.expressions[0];
      } else {
        return this;
      }
    };

    Block.prototype.isEmpty = function() {
      return !this.expressions.length;
    };

    Block.prototype.isStatement = function(o) {
      var exp, _i, _len, _ref2;
      _ref2 = this.expressions;
      for (_i = 0, _len = _ref2.length; _i < _len; _i++) {
        exp = _ref2[_i];
        if (exp.isStatement(o)) return true;
      }
      return false;
    };

    Block.prototype.jumps = function(o) {
      var exp, _i, _len, _ref2;
      _ref2 = this.expressions;
      for (_i = 0, _len = _ref2.length; _i < _len; _i++) {
        exp = _ref2[_i];
        if (exp.jumps(o)) return exp;
      }
    };

    Block.prototype.makeReturn = function(res) {
      var expr, len;
      len = this.expressions.length;
      while (len--) {
        expr = this.expressions[len];
        if (!(expr instanceof Comment)) {
          this.expressions[len] = expr.makeReturn(res);
          if (expr instanceof Return && !expr.expression) {
            this.expressions.splice(len, 1);
          }
          break;
        }
      }
      return this;
    };

    Block.prototype.compile = function(o, level) {
      if (o == null) o = {};
      if (o.scope) {
        return Block.__super__.compile.call(this, o, level);
      } else {
        return this.compileRoot(o);
      }
    };

    Block.prototype.compileNode = function(o) {
      var code, codes, node, top, _i, _len, _ref2;
      this.tab = o.indent;
      top = o.level === LEVEL_TOP;
      codes = [];
      _ref2 = this.expressions;
      for (_i = 0, _len = _ref2.length; _i < _len; _i++) {
        node = _ref2[_i];
        node = node.unwrapAll();
        node = node.unfoldSoak(o) || node;
        if (node instanceof Block) {
          codes.push(node.compileNode(o));
        } else if (top) {
          node.front = true;
          code = node.compile(o);
          codes.push(node.isStatement(o) ? code : "" + this.tab + code + ";");
        } else {
          codes.push(node.compile(o, LEVEL_LIST));
        }
      }
      if (top) {
        if (this.spaced) {
          return '\n' + codes.join('\n\n') + '\n';
        } else {
          return codes.join('\n');
        }
      }
      code = codes.join(', ') || 'void 0';
      if (codes.length > 1 && o.level >= LEVEL_LIST) {
        return "(" + code + ")";
      } else {
        return code;
      }
    };

    Block.prototype.compileRoot = function(o) {
      var code;
      o.indent = this.tab = o.bare ? '' : TAB;
      o.scope = new Scope(null, this, null);
      o.level = LEVEL_TOP;
      this.spaced = true;
      code = this.compileWithDeclarations(o);
      if (o.bare) {
        return code;
      } else {
        return "(function() {\n" + code + "\n}).call(this);\n";
      }
    };

    Block.prototype.compileWithDeclarations = function(o) {
      var assigns, code, declars, exp, i, post, rest, scope, _len, _ref2;
      code = post = '';
      _ref2 = this.expressions;
      for (i = 0, _len = _ref2.length; i < _len; i++) {
        exp = _ref2[i];
        exp = exp.unwrap();
        if (!(exp instanceof Comment || exp instanceof Literal)) break;
      }
      o = merge(o, {
        level: LEVEL_TOP
      });
      if (i) {
        rest = this.expressions.splice(i, this.expressions.length);
        code = this.compileNode(o);
        this.expressions = rest;
      }
      post = this.compileNode(o);
      scope = o.scope;
      if (scope.expressions === this) {
        declars = o.scope.hasDeclarations();
        assigns = scope.hasAssignments;
        if ((declars || assigns) && i) code += '\n';
        if (declars) {
          code += "" + this.tab + "var " + (scope.declaredVariables().join(', ')) + ";\n";
        }
        if (assigns) {
          code += "" + this.tab + "var " + (multident(scope.assignedVariables().join(', '), this.tab)) + ";\n";
        }
      }
      return code + post;
    };

    Block.wrap = function(nodes) {
      if (nodes.length === 1 && nodes[0] instanceof Block) return nodes[0];
      return new Block(nodes);
    };

    return Block;

  })();

  exports.Literal = Literal = (function() {

    __extends(Literal, Base);

    function Literal(value) {
      this.value = value;
    }

    Literal.prototype.makeReturn = function() {
      if (this.isStatement()) {
        return this;
      } else {
        return Literal.__super__.makeReturn.apply(this, arguments);
      }
    };

    Literal.prototype.isAssignable = function() {
      return IDENTIFIER.test(this.value);
    };

    Literal.prototype.isStatement = function() {
      var _ref2;
      return (_ref2 = this.value) === 'break' || _ref2 === 'continue' || _ref2 === 'debugger';
    };

    Literal.prototype.isComplex = NO;

    Literal.prototype.assigns = function(name) {
      return name === this.value;
    };

    Literal.prototype.jumps = function(o) {
      if (!this.isStatement()) return false;
      if (!(o && (o.loop || o.block && (this.value !== 'continue')))) {
        return this;
      } else {
        return false;
      }
    };

    Literal.prototype.compileNode = function(o) {
      var code, _ref2, _ref3;
      code = this.isUndefined ? o.level >= LEVEL_ACCESS ? '(void 0)' : 'void 0' : this.value === 'this' ? ((_ref2 = o.scope.method) != null ? _ref2.bound : void 0) ? o.scope.method.context : this.value : this.value.reserved && ((_ref3 = "" + this.value) !== 'eval' && _ref3 !== 'arguments') ? "\"" + this.value + "\"" : this.value;
      if (this.isStatement()) {
        return "" + this.tab + code + ";";
      } else {
        return code;
      }
    };

    Literal.prototype.toString = function() {
      return ' "' + this.value + '"';
    };

    return Literal;

  })();

  exports.Return = Return = (function() {

    __extends(Return, Base);

    function Return(expr) {
      if (expr && !expr.unwrap().isUndefined) this.expression = expr;
    }

    Return.prototype.children = ['expression'];

    Return.prototype.isStatement = YES;

    Return.prototype.makeReturn = THIS;

    Return.prototype.jumps = THIS;

    Return.prototype.compile = function(o, level) {
      var expr, _ref2;
      expr = (_ref2 = this.expression) != null ? _ref2.makeReturn() : void 0;
      if (expr && !(expr instanceof Return)) {
        return expr.compile(o, level);
      } else {
        return Return.__super__.compile.call(this, o, level);
      }
    };

    Return.prototype.compileNode = function(o) {
      return this.tab + ("return" + [this.expression ? " " + (this.expression.compile(o, LEVEL_PAREN)) : void 0] + ";");
    };

    return Return;

  })();

  exports.Value = Value = (function() {

    __extends(Value, Base);

    function Value(base, props, tag) {
      if (!props && base instanceof Value) return base;
      this.base = base;
      this.properties = props || [];
      if (tag) this[tag] = true;
      return this;
    }

    Value.prototype.children = ['base', 'properties'];

    Value.prototype.add = function(props) {
      this.properties = this.properties.concat(props);
      return this;
    };

    Value.prototype.hasProperties = function() {
      return !!this.properties.length;
    };

    Value.prototype.isArray = function() {
      return !this.properties.length && this.base instanceof Arr;
    };

    Value.prototype.isComplex = function() {
      return this.hasProperties() || this.base.isComplex();
    };

    Value.prototype.isAssignable = function() {
      return this.hasProperties() || this.base.isAssignable();
    };

    Value.prototype.isSimpleNumber = function() {
      return this.base instanceof Literal && SIMPLENUM.test(this.base.value);
    };

    Value.prototype.isAtomic = function() {
      var node, _i, _len, _ref2;
      _ref2 = this.properties.concat(this.base);
      for (_i = 0, _len = _ref2.length; _i < _len; _i++) {
        node = _ref2[_i];
        if (node.soak || node instanceof Call) return false;
      }
      return true;
    };

    Value.prototype.isStatement = function(o) {
      return !this.properties.length && this.base.isStatement(o);
    };

    Value.prototype.assigns = function(name) {
      return !this.properties.length && this.base.assigns(name);
    };

    Value.prototype.jumps = function(o) {
      return !this.properties.length && this.base.jumps(o);
    };

    Value.prototype.isObject = function(onlyGenerated) {
      if (this.properties.length) return false;
      return (this.base instanceof Obj) && (!onlyGenerated || this.base.generated);
    };

    Value.prototype.isSplice = function() {
      return last(this.properties) instanceof Slice;
    };

    Value.prototype.unwrap = function() {
      if (this.properties.length) {
        return this;
      } else {
        return this.base;
      }
    };

    Value.prototype.cacheReference = function(o) {
      var base, bref, name, nref;
      name = last(this.properties);
      if (this.properties.length < 2 && !this.base.isComplex() && !(name != null ? name.isComplex() : void 0)) {
        return [this, this];
      }
      base = new Value(this.base, this.properties.slice(0, -1));
      if (base.isComplex()) {
        bref = new Literal(o.scope.freeVariable('base'));
        base = new Value(new Parens(new Assign(bref, base)));
      }
      if (!name) return [base, bref];
      if (name.isComplex()) {
        nref = new Literal(o.scope.freeVariable('name'));
        name = new Index(new Assign(nref, name.index));
        nref = new Index(nref);
      }
      return [base.add(name), new Value(bref || base.base, [nref || name])];
    };

    Value.prototype.compileNode = function(o) {
      var code, prop, props, _i, _len;
      this.base.front = this.front;
      props = this.properties;
      code = this.base.compile(o, props.length ? LEVEL_ACCESS : null);
      if ((this.base instanceof Parens || props.length) && SIMPLENUM.test(code)) {
        code = "" + code + ".";
      }
      for (_i = 0, _len = props.length; _i < _len; _i++) {
        prop = props[_i];
        code += prop.compile(o);
      }
      return code;
    };

    Value.prototype.unfoldSoak = function(o) {
      var result;
      var _this = this;
      if (this.unfoldedSoak != null) return this.unfoldedSoak;
      result = (function() {
        var fst, i, ifn, prop, ref, snd, _len, _ref2;
        if (ifn = _this.base.unfoldSoak(o)) {
          Array.prototype.push.apply(ifn.body.properties, _this.properties);
          return ifn;
        }
        _ref2 = _this.properties;
        for (i = 0, _len = _ref2.length; i < _len; i++) {
          prop = _ref2[i];
          if (!prop.soak) continue;
          prop.soak = false;
          fst = new Value(_this.base, _this.properties.slice(0, i));
          snd = new Value(_this.base, _this.properties.slice(i));
          if (fst.isComplex()) {
            ref = new Literal(o.scope.freeVariable('ref'));
            fst = new Parens(new Assign(ref, fst));
            snd.base = ref;
          }
          return new If(new Existence(fst), snd, {
            soak: true
          });
        }
        return null;
      })();
      return this.unfoldedSoak = result || false;
    };

    return Value;

  })();

  exports.Comment = Comment = (function() {

    __extends(Comment, Base);

    function Comment(comment) {
      this.comment = comment;
    }

    Comment.prototype.isStatement = YES;

    Comment.prototype.makeReturn = THIS;

    Comment.prototype.compileNode = function(o, level) {
      var code;
      code = '/*' + multident(this.comment, this.tab) + ("\n" + this.tab + "*/");
      if ((level || o.level) === LEVEL_TOP) code = o.indent + code;
      return code;
    };

    return Comment;

  })();

  exports.Call = Call = (function() {

    __extends(Call, Base);

    function Call(variable, args, soak) {
      this.args = args != null ? args : [];
      this.soak = soak;
      this.isNew = false;
      this.isSuper = variable === 'super';
      this.variable = this.isSuper ? null : variable;
    }

    Call.prototype.children = ['variable', 'args'];

    Call.prototype.newInstance = function() {
      var base, _ref2;
      base = ((_ref2 = this.variable) != null ? _ref2.base : void 0) || this.variable;
      if (base instanceof Call && !base.isNew) {
        base.newInstance();
      } else {
        this.isNew = true;
      }
      return this;
    };

    Call.prototype.superReference = function(o) {
      var accesses, method, name;
      method = o.scope.method;
      if (!method) throw SyntaxError('cannot call super outside of a function.');
      name = method.name;
      if (name == null) {
        throw SyntaxError('cannot call super on an anonymous function.');
      }
      if (method.klass) {
        accesses = [new Access(new Literal('__super__'))];
        if (method.static) accesses.push(new Access(new Literal('constructor')));
        accesses.push(new Access(new Literal(name)));
        return (new Value(new Literal(method.klass), accesses)).compile(o);
      } else {
        return "" + name + ".__super__.constructor";
      }
    };

    Call.prototype.unfoldSoak = function(o) {
      var call, ifn, left, list, rite, _i, _len, _ref2, _ref3;
      if (this.soak) {
        if (this.variable) {
          if (ifn = unfoldSoak(o, this, 'variable')) return ifn;
          _ref2 = new Value(this.variable).cacheReference(o), left = _ref2[0], rite = _ref2[1];
        } else {
          left = new Literal(this.superReference(o));
          rite = new Value(left);
        }
        rite = new Call(rite, this.args);
        rite.isNew = this.isNew;
        left = new Literal("typeof " + (left.compile(o)) + " === \"function\"");
        return new If(left, new Value(rite), {
          soak: true
        });
      }
      call = this;
      list = [];
      while (true) {
        if (call.variable instanceof Call) {
          list.push(call);
          call = call.variable;
          continue;
        }
        if (!(call.variable instanceof Value)) break;
        list.push(call);
        if (!((call = call.variable.base) instanceof Call)) break;
      }
      _ref3 = list.reverse();
      for (_i = 0, _len = _ref3.length; _i < _len; _i++) {
        call = _ref3[_i];
        if (ifn) {
          if (call.variable instanceof Call) {
            call.variable = ifn;
          } else {
            call.variable.base = ifn;
          }
        }
        ifn = unfoldSoak(o, call, 'variable');
      }
      return ifn;
    };

    Call.prototype.filterImplicitObjects = function(list) {
      var node, nodes, obj, prop, properties, _i, _j, _len, _len2, _ref2;
      nodes = [];
      for (_i = 0, _len = list.length; _i < _len; _i++) {
        node = list[_i];
        if (!((typeof node.isObject === "function" ? node.isObject() : void 0) && node.base.generated)) {
          nodes.push(node);
          continue;
        }
        obj = null;
        _ref2 = node.base.properties;
        for (_j = 0, _len2 = _ref2.length; _j < _len2; _j++) {
          prop = _ref2[_j];
          if (prop instanceof Assign || prop instanceof Comment) {
            if (!obj) nodes.push(obj = new Obj(properties = [], true));
            properties.push(prop);
          } else {
            nodes.push(prop);
            obj = null;
          }
        }
      }
      return nodes;
    };

    Call.prototype.compileNode = function(o) {
      var arg, args, code, _ref2;
      if ((_ref2 = this.variable) != null) _ref2.front = this.front;
      if (code = Splat.compileSplattedArray(o, this.args, true)) {
        return this.compileSplat(o, code);
      }
      args = this.filterImplicitObjects(this.args);
      args = ((function() {
        var _i, _len, _results;
        _results = [];
        for (_i = 0, _len = args.length; _i < _len; _i++) {
          arg = args[_i];
          _results.push(arg.compile(o, LEVEL_LIST));
        }
        return _results;
      })()).join(', ');
      if (this.isSuper) {
        return this.superReference(o) + (".call(this" + (args && ', ' + args) + ")");
      } else {
        return (this.isNew ? 'new ' : '') + this.variable.compile(o, LEVEL_ACCESS) + ("(" + args + ")");
      }
    };

    Call.prototype.compileSuper = function(args, o) {
      return "" + (this.superReference(o)) + ".call(this" + (args.length ? ', ' : '') + args + ")";
    };

    Call.prototype.compileSplat = function(o, splatArgs) {
      var base, fun, idt, name, ref;
      if (this.isSuper) {
        return "" + (this.superReference(o)) + ".apply(this, " + splatArgs + ")";
      }
      if (this.isNew) {
        idt = this.tab + TAB;
        return "(function(func, args, ctor) {\n" + idt + "ctor.prototype = func.prototype;\n" + idt + "var child = new ctor, result = func.apply(child, args);\n" + idt + "return typeof result === \"object\" ? result : child;\n" + this.tab + "})(" + (this.variable.compile(o, LEVEL_LIST)) + ", " + splatArgs + ", function() {})";
      }
      base = new Value(this.variable);
      if ((name = base.properties.pop()) && base.isComplex()) {
        ref = o.scope.freeVariable('ref');
        fun = "(" + ref + " = " + (base.compile(o, LEVEL_LIST)) + ")" + (name.compile(o));
      } else {
        fun = base.compile(o, LEVEL_ACCESS);
        if (SIMPLENUM.test(fun)) fun = "(" + fun + ")";
        if (name) {
          ref = fun;
          fun += name.compile(o);
        } else {
          ref = 'null';
        }
      }
      return "" + fun + ".apply(" + ref + ", " + splatArgs + ")";
    };

    return Call;

  })();

  exports.Extends = Extends = (function() {

    __extends(Extends, Base);

    function Extends(child, parent) {
      this.child = child;
      this.parent = parent;
    }

    Extends.prototype.children = ['child', 'parent'];

    Extends.prototype.compile = function(o) {
      return new Call(new Value(new Literal(utility('extends'))), [this.child, this.parent]).compile(o);
    };

    return Extends;

  })();

  exports.Access = Access = (function() {

    __extends(Access, Base);

    function Access(name, tag) {
      this.name = name;
      this.name.asKey = true;
      this.soak = tag === 'soak';
    }

    Access.prototype.children = ['name'];

    Access.prototype.compile = function(o) {
      var name;
      name = this.name.compile(o);
      if (IDENTIFIER.test(name)) {
        return "." + name;
      } else {
        return "[" + name + "]";
      }
    };

    Access.prototype.isComplex = NO;

    return Access;

  })();

  exports.Index = Index = (function() {

    __extends(Index, Base);

    function Index(index) {
      this.index = index;
    }

    Index.prototype.children = ['index'];

    Index.prototype.compile = function(o) {
      return "[" + (this.index.compile(o, LEVEL_PAREN)) + "]";
    };

    Index.prototype.isComplex = function() {
      return this.index.isComplex();
    };

    return Index;

  })();

  exports.Range = Range = (function() {

    __extends(Range, Base);

    Range.prototype.children = ['from', 'to'];

    function Range(from, to, tag) {
      this.from = from;
      this.to = to;
      this.exclusive = tag === 'exclusive';
      this.equals = this.exclusive ? '' : '=';
    }

    Range.prototype.compileVariables = function(o) {
      var step, _ref2, _ref3, _ref4, _ref5;
      o = merge(o, {
        top: true
      });
      _ref2 = this.from.cache(o, LEVEL_LIST), this.fromC = _ref2[0], this.fromVar = _ref2[1];
      _ref3 = this.to.cache(o, LEVEL_LIST), this.toC = _ref3[0], this.toVar = _ref3[1];
      if (step = del(o, 'step')) {
        _ref4 = step.cache(o, LEVEL_LIST), this.step = _ref4[0], this.stepVar = _ref4[1];
      }
      _ref5 = [this.fromVar.match(SIMPLENUM), this.toVar.match(SIMPLENUM)], this.fromNum = _ref5[0], this.toNum = _ref5[1];
      if (this.stepVar) return this.stepNum = this.stepVar.match(SIMPLENUM);
    };

    Range.prototype.compileNode = function(o) {
      var cond, condPart, from, gt, idx, known, lt, stepPart, to, varPart, _ref2, _ref3;
      if (!this.fromVar) this.compileVariables(o);
      if (!o.index) return this.compileArray(o);
      known = this.fromNum && this.toNum;
      idx = del(o, 'index');
      varPart = "" + idx + " = " + this.fromC;
      if (this.toC !== this.toVar) varPart += ", " + this.toC;
      if (this.step !== this.stepVar) varPart += ", " + this.step;
      _ref2 = ["" + idx + " <" + this.equals, "" + idx + " >" + this.equals], lt = _ref2[0], gt = _ref2[1];
      condPart = this.stepNum ? +this.stepNum > 0 ? "" + lt + " " + this.toVar : "" + gt + " " + this.toVar : known ? ((_ref3 = [+this.fromNum, +this.toNum], from = _ref3[0], to = _ref3[1], _ref3), from <= to ? "" + lt + " " + to : "" + gt + " " + to) : (cond = "" + this.fromVar + " <= " + this.toVar, "" + cond + " ? " + lt + " " + this.toVar + " : " + gt + " " + this.toVar);
      stepPart = this.stepVar ? "" + idx + " += " + this.stepVar : known ? from <= to ? "" + idx + "++" : "" + idx + "--" : "" + cond + " ? " + idx + "++ : " + idx + "--";
      return "" + varPart + "; " + condPart + "; " + stepPart;
    };

    Range.prototype.compileArray = function(o) {
      var args, body, cond, hasArgs, i, idt, post, pre, range, result, vars, _i, _ref2, _ref3, _results;
      if (this.fromNum && this.toNum && Math.abs(this.fromNum - this.toNum) <= 20) {
        range = (function() {
          _results = [];
          for (var _i = _ref2 = +this.fromNum, _ref3 = +this.toNum; _ref2 <= _ref3 ? _i <= _ref3 : _i >= _ref3; _ref2 <= _ref3 ? _i++ : _i--){ _results.push(_i); }
          return _results;
        }).apply(this);
        if (this.exclusive) range.pop();
        return "[" + (range.join(', ')) + "]";
      }
      idt = this.tab + TAB;
      i = o.scope.freeVariable('i');
      result = o.scope.freeVariable('results');
      pre = "\n" + idt + result + " = [];";
      if (this.fromNum && this.toNum) {
        o.index = i;
        body = this.compileNode(o);
      } else {
        vars = ("" + i + " = " + this.fromC) + (this.toC !== this.toVar ? ", " + this.toC : '');
        cond = "" + this.fromVar + " <= " + this.toVar;
        body = "var " + vars + "; " + cond + " ? " + i + " <" + this.equals + " " + this.toVar + " : " + i + " >" + this.equals + " " + this.toVar + "; " + cond + " ? " + i + "++ : " + i + "--";
      }
      post = "{ " + result + ".push(" + i + "); }\n" + idt + "return " + result + ";\n" + o.indent;
      hasArgs = function(node) {
        return node != null ? node.contains(function(n) {
          return n instanceof Literal && n.value === 'arguments' && !n.asKey;
        }) : void 0;
      };
      if (hasArgs(this.from) || hasArgs(this.to)) args = ', arguments';
      return "(function() {" + pre + "\n" + idt + "for (" + body + ")" + post + "}).apply(this" + (args != null ? args : '') + ")";
    };

    return Range;

  })();

  exports.Slice = Slice = (function() {

    __extends(Slice, Base);

    Slice.prototype.children = ['range'];

    function Slice(range) {
      this.range = range;
      Slice.__super__.constructor.call(this);
    }

    Slice.prototype.compileNode = function(o) {
      var compiled, from, fromStr, to, toStr, _ref2;
      _ref2 = this.range, to = _ref2.to, from = _ref2.from;
      fromStr = from && from.compile(o, LEVEL_PAREN) || '0';
      compiled = to && to.compile(o, LEVEL_ACCESS);
      if (to && !(!this.range.exclusive && +compiled === -1)) {
        toStr = ', ' + (this.range.exclusive ? compiled : SIMPLENUM.test(compiled) ? (+compiled + 1).toString() : "" + compiled + " + 1 || 9e9");
      }
      return ".slice(" + fromStr + (toStr || '') + ")";
    };

    return Slice;

  })();

  exports.Obj = Obj = (function() {

    __extends(Obj, Base);

    function Obj(props, generated) {
      this.generated = generated != null ? generated : false;
      this.objects = this.properties = props || [];
    }

    Obj.prototype.children = ['properties'];

    Obj.prototype.compileNode = function(o) {
      var i, idt, indent, join, lastNoncom, node, obj, prop, props, _i, _len;
      props = this.properties;
      if (!props.length) return (this.front ? '({})' : '{}');
      if (this.generated) {
        for (_i = 0, _len = props.length; _i < _len; _i++) {
          node = props[_i];
          if (node instanceof Value) {
            throw new Error('cannot have an implicit value in an implicit object');
          }
        }
      }
      idt = o.indent += TAB;
      lastNoncom = this.lastNonComment(this.properties);
      props = (function() {
        var _len2, _results;
        _results = [];
        for (i = 0, _len2 = props.length; i < _len2; i++) {
          prop = props[i];
          join = i === props.length - 1 ? '' : prop === lastNoncom || prop instanceof Comment ? '\n' : ',\n';
          indent = prop instanceof Comment ? '' : idt;
          if (prop instanceof Value && prop["this"]) {
            prop = new Assign(prop.properties[0].name, prop, 'object');
          }
          if (!(prop instanceof Comment)) {
            if (!(prop instanceof Assign)) prop = new Assign(prop, prop, 'object');
            (prop.variable.base || prop.variable).asKey = true;
          }
          _results.push(indent + prop.compile(o, LEVEL_TOP) + join);
        }
        return _results;
      })();
      props = props.join('');
      obj = "{" + (props && '\n' + props + '\n' + this.tab) + "}";
      if (this.front) {
        return "(" + obj + ")";
      } else {
        return obj;
      }
    };

    Obj.prototype.assigns = function(name) {
      var prop, _i, _len, _ref2;
      _ref2 = this.properties;
      for (_i = 0, _len = _ref2.length; _i < _len; _i++) {
        prop = _ref2[_i];
        if (prop.assigns(name)) return true;
      }
      return false;
    };

    return Obj;

  })();

  exports.Arr = Arr = (function() {

    __extends(Arr, Base);

    function Arr(objs) {
      this.objects = objs || [];
    }

    Arr.prototype.children = ['objects'];

    Arr.prototype.filterImplicitObjects = Call.prototype.filterImplicitObjects;

    Arr.prototype.compileNode = function(o) {
      var code, obj, objs;
      if (!this.objects.length) return '[]';
      o.indent += TAB;
      objs = this.filterImplicitObjects(this.objects);
      if (code = Splat.compileSplattedArray(o, objs)) return code;
      code = ((function() {
        var _i, _len, _results;
        _results = [];
        for (_i = 0, _len = objs.length; _i < _len; _i++) {
          obj = objs[_i];
          _results.push(obj.compile(o, LEVEL_LIST));
        }
        return _results;
      })()).join(', ');
      if (code.indexOf('\n') >= 0) {
        return "[\n" + o.indent + code + "\n" + this.tab + "]";
      } else {
        return "[" + code + "]";
      }
    };

    Arr.prototype.assigns = function(name) {
      var obj, _i, _len, _ref2;
      _ref2 = this.objects;
      for (_i = 0, _len = _ref2.length; _i < _len; _i++) {
        obj = _ref2[_i];
        if (obj.assigns(name)) return true;
      }
      return false;
    };

    return Arr;

  })();

  exports.Class = Class = (function() {

    __extends(Class, Base);

    function Class(variable, parent, body) {
      this.variable = variable;
      this.parent = parent;
      this.body = body != null ? body : new Block;
      this.boundFuncs = [];
      this.body.classBody = true;
    }

    Class.prototype.children = ['variable', 'parent', 'body'];

    Class.prototype.determineName = function() {
      var decl, tail;
      if (!this.variable) return null;
      decl = (tail = last(this.variable.properties)) ? tail instanceof Access && tail.name.value : this.variable.base.value;
      return decl && (decl = IDENTIFIER.test(decl) && decl);
    };

    Class.prototype.setContext = function(name) {
      return this.body.traverseChildren(false, function(node) {
        if (node.classBody) return false;
        if (node instanceof Literal && node.value === 'this') {
          return node.value = name;
        } else if (node instanceof Code) {
          node.klass = name;
          if (node.bound) return node.context = name;
        }
      });
    };

    Class.prototype.addBoundFunctions = function(o) {
      var bvar, lhs, _i, _len, _ref2, _results;
      if (this.boundFuncs.length) {
        _ref2 = this.boundFuncs;
        _results = [];
        for (_i = 0, _len = _ref2.length; _i < _len; _i++) {
          bvar = _ref2[_i];
          lhs = (new Value(new Literal("this"), [new Access(bvar)])).compile(o);
          _results.push(this.ctor.body.unshift(new Literal("" + lhs + " = " + (utility('bind')) + "(" + lhs + ", this)")));
        }
        return _results;
      }
    };

    Class.prototype.addProperties = function(node, name, o) {
      var assign, base, exprs, func, props;
      props = node.base.properties.slice(0);
      exprs = (function() {
        var _results;
        _results = [];
        while (assign = props.shift()) {
          if (assign instanceof Assign) {
            base = assign.variable.base;
            delete assign.context;
            func = assign.value;
            if (base.value === 'constructor') {
              if (this.ctor) {
                throw new Error('cannot define more than one constructor in a class');
              }
              if (func.bound) {
                throw new Error('cannot define a constructor as a bound function');
              }
              if (func instanceof Code) {
                assign = this.ctor = func;
              } else {
                this.externalCtor = o.scope.freeVariable('class');
                assign = new Assign(new Literal(this.externalCtor), func);
              }
            } else {
              if (assign.variable["this"]) {
                func.static = true;
              } else {
                assign.variable = new Value(new Literal(name), [new Access(new Literal('prototype')), new Access(base)]);
                if (func instanceof Code && func.bound) {
                  this.boundFuncs.push(base);
                  func.bound = false;
                }
              }
            }
          }
          _results.push(assign);
        }
        return _results;
      }).call(this);
      return compact(exprs);
    };

    Class.prototype.walkBody = function(name, o) {
      var _this = this;
      return this.traverseChildren(false, function(child) {
        var exps, i, node, _len, _ref2;
        if (child instanceof Class) return false;
        if (child instanceof Block) {
          _ref2 = exps = child.expressions;
          for (i = 0, _len = _ref2.length; i < _len; i++) {
            node = _ref2[i];
            if (node instanceof Value && node.isObject(true)) {
              exps[i] = _this.addProperties(node, name, o);
            }
          }
          return child.expressions = exps = flatten(exps);
        }
      });
    };

    Class.prototype.ensureConstructor = function(name) {
      if (!this.ctor) {
        this.ctor = new Code;
        if (this.parent) {
          this.ctor.body.push(new Literal("" + name + ".__super__.constructor.apply(this, arguments)"));
        }
        if (this.externalCtor) {
          this.ctor.body.push(new Literal("" + this.externalCtor + ".apply(this, arguments)"));
        }
        this.body.expressions.unshift(this.ctor);
      }
      this.ctor.ctor = this.ctor.name = name;
      this.ctor.klass = null;
      return this.ctor.noReturn = true;
    };

    Class.prototype.compileNode = function(o) {
      var decl, klass, lname, name;
      decl = this.determineName();
      name = decl || this.name || '_Class';
      if (name.reserved) name = "_" + name;
      lname = new Literal(name);
      this.setContext(name);
      this.walkBody(name, o);
      this.ensureConstructor(name);
      this.body.spaced = true;
      if (this.parent) {
        this.body.expressions.unshift(new Extends(lname, this.parent));
      }
      if (!(this.ctor instanceof Code)) this.body.expressions.unshift(this.ctor);
      this.body.expressions.push(lname);
      this.addBoundFunctions(o);
      klass = new Parens(Closure.wrap(this.body), true);
      if (this.variable) klass = new Assign(this.variable, klass);
      return klass.compile(o);
    };

    return Class;

  })();

  exports.Assign = Assign = (function() {

    __extends(Assign, Base);

    function Assign(variable, value, context, options) {
      this.variable = variable;
      this.value = value;
      this.context = context;
      this.param = options && options.param;
      this.subpattern = options && options.subpattern;
    }

    Assign.prototype.children = ['variable', 'value'];

    Assign.prototype.isStatement = function(o) {
      return (o != null ? o.level : void 0) === LEVEL_TOP && (this.context != null) && __indexOf.call(this.context, "?") >= 0;
    };

    Assign.prototype.assigns = function(name) {
      return this[this.context === 'object' ? 'value' : 'variable'].assigns(name);
    };

    Assign.prototype.unfoldSoak = function(o) {
      return unfoldSoak(o, this, 'variable');
    };

    Assign.prototype.compileNode = function(o) {
      var isValue, match, name, val, varBase, _ref2, _ref3, _ref4, _ref5;
      if (isValue = this.variable instanceof Value) {
        if (this.variable.isArray() || this.variable.isObject()) {
          return this.compilePatternMatch(o);
        }
        if (this.variable.isSplice()) return this.compileSplice(o);
        if ((_ref2 = this.context) === '||=' || _ref2 === '&&=' || _ref2 === '?=') {
          return this.compileConditional(o);
        }
      }
      name = this.variable.compile(o, LEVEL_LIST);
      if (!this.context) {
        if (!(varBase = this.variable.unwrapAll()).isAssignable()) {
          throw SyntaxError("\"" + (this.variable.compile(o)) + "\" cannot be assigned.");
        }
        if (!(typeof varBase.hasProperties === "function" ? varBase.hasProperties() : void 0)) {
          if (this.param) {
            o.scope.add(name, 'var');
          } else {
            o.scope.find(name);
          }
        }
      }
      if (this.value instanceof Code && (match = METHOD_DEF.exec(name))) {
        if (match[1]) this.value.klass = match[1];
        this.value.name = (_ref3 = (_ref4 = (_ref5 = match[2]) != null ? _ref5 : match[3]) != null ? _ref4 : match[4]) != null ? _ref3 : match[5];
      }
      val = this.value.compile(o, LEVEL_LIST);
      if (this.context === 'object') return "" + name + ": " + val;
      val = name + (" " + (this.context || '=') + " ") + val;
      if (o.level <= LEVEL_LIST) {
        return val;
      } else {
        return "(" + val + ")";
      }
    };

    Assign.prototype.compilePatternMatch = function(o) {
      var acc, assigns, code, i, idx, isObject, ivar, name, obj, objects, olen, ref, rest, splat, top, val, value, vvar, _len, _ref2, _ref3, _ref4, _ref5, _ref6, _ref7, _ref8;
      top = o.level === LEVEL_TOP;
      value = this.value;
      objects = this.variable.base.objects;
      if (!(olen = objects.length)) {
        code = value.compile(o);
        if (o.level >= LEVEL_OP) {
          return "(" + code + ")";
        } else {
          return code;
        }
      }
      isObject = this.variable.isObject();
      if (top && olen === 1 && !((obj = objects[0]) instanceof Splat)) {
        if (obj instanceof Assign) {
          _ref2 = obj, (_ref3 = _ref2.variable, idx = _ref3.base), obj = _ref2.value;
        } else {
          if (obj.base instanceof Parens) {
            _ref4 = new Value(obj.unwrapAll()).cacheReference(o), obj = _ref4[0], idx = _ref4[1];
          } else {
            idx = isObject ? obj["this"] ? obj.properties[0].name : obj : new Literal(0);
          }
        }
        acc = IDENTIFIER.test(idx.unwrap().value || 0);
        value = new Value(value);
        value.properties.push(new (acc ? Access : Index)(idx));
        if (_ref5 = obj.unwrap().value, __indexOf.call(['arguments', 'eval'].concat(RESERVED), _ref5) >= 0) {
          throw new SyntaxError("assignment to a reserved word: " + (obj.compile(o)) + " = " + (value.compile(o)));
        }
        return new Assign(obj, value, null, {
          param: this.param
        }).compile(o, LEVEL_TOP);
      }
      vvar = value.compile(o, LEVEL_LIST);
      assigns = [];
      splat = false;
      if (!IDENTIFIER.test(vvar) || this.variable.assigns(vvar)) {
        assigns.push("" + (ref = o.scope.freeVariable('ref')) + " = " + vvar);
        vvar = ref;
      }
      for (i = 0, _len = objects.length; i < _len; i++) {
        obj = objects[i];
        idx = i;
        if (isObject) {
          if (obj instanceof Assign) {
            _ref6 = obj, (_ref7 = _ref6.variable, idx = _ref7.base), obj = _ref6.value;
          } else {
            if (obj.base instanceof Parens) {
              _ref8 = new Value(obj.unwrapAll()).cacheReference(o), obj = _ref8[0], idx = _ref8[1];
            } else {
              idx = obj["this"] ? obj.properties[0].name : obj;
            }
          }
        }
        if (!splat && obj instanceof Splat) {
          name = obj.name.unwrap().value;
          obj = obj.unwrap();
          val = "" + olen + " <= " + vvar + ".length ? " + (utility('slice')) + ".call(" + vvar + ", " + i;
          if (rest = olen - i - 1) {
            ivar = o.scope.freeVariable('i');
            val += ", " + ivar + " = " + vvar + ".length - " + rest + ") : (" + ivar + " = " + i + ", [])";
          } else {
            val += ") : []";
          }
          val = new Literal(val);
          splat = "" + ivar + "++";
        } else {
          name = obj.unwrap().value;
          if (obj instanceof Splat) {
            obj = obj.name.compile(o);
            throw new SyntaxError("multiple splats are disallowed in an assignment: " + obj + "...");
          }
          if (typeof idx === 'number') {
            idx = new Literal(splat || idx);
            acc = false;
          } else {
            acc = isObject && IDENTIFIER.test(idx.unwrap().value || 0);
          }
          val = new Value(new Literal(vvar), [new (acc ? Access : Index)(idx)]);
        }
        if ((name != null) && __indexOf.call(['arguments', 'eval'].concat(RESERVED), name) >= 0) {
          throw new SyntaxError("assignment to a reserved word: " + (obj.compile(o)) + " = " + (val.compile(o)));
        }
        assigns.push(new Assign(obj, val, null, {
          param: this.param,
          subpattern: true
        }).compile(o, LEVEL_LIST));
      }
      if (!(top || this.subpattern)) assigns.push(vvar);
      code = assigns.join(', ');
      if (o.level < LEVEL_LIST) {
        return code;
      } else {
        return "(" + code + ")";
      }
    };

    Assign.prototype.compileConditional = function(o) {
      var left, rite, _ref2;
      _ref2 = this.variable.cacheReference(o), left = _ref2[0], rite = _ref2[1];
      if (__indexOf.call(this.context, "?") >= 0) o.isExistentialEquals = true;
      return new Op(this.context.slice(0, -1), left, new Assign(rite, this.value, '=')).compile(o);
    };

    Assign.prototype.compileSplice = function(o) {
      var code, exclusive, from, fromDecl, fromRef, name, to, valDef, valRef, _ref2, _ref3, _ref4;
      _ref2 = this.variable.properties.pop().range, from = _ref2.from, to = _ref2.to, exclusive = _ref2.exclusive;
      name = this.variable.compile(o);
      _ref3 = (from != null ? from.cache(o, LEVEL_OP) : void 0) || ['0', '0'], fromDecl = _ref3[0], fromRef = _ref3[1];
      if (to) {
        if ((from != null ? from.isSimpleNumber() : void 0) && to.isSimpleNumber()) {
          to = +to.compile(o) - +fromRef;
          if (!exclusive) to += 1;
        } else {
          to = to.compile(o, LEVEL_ACCESS) + ' - ' + fromRef;
          if (!exclusive) to += ' + 1';
        }
      } else {
        to = "9e9";
      }
      _ref4 = this.value.cache(o, LEVEL_LIST), valDef = _ref4[0], valRef = _ref4[1];
      code = "[].splice.apply(" + name + ", [" + fromDecl + ", " + to + "].concat(" + valDef + ")), " + valRef;
      if (o.level > LEVEL_TOP) {
        return "(" + code + ")";
      } else {
        return code;
      }
    };

    return Assign;

  })();

  exports.Code = Code = (function() {

    __extends(Code, Base);

    function Code(params, body, tag) {
      this.params = params || [];
      this.body = body || new Block;
      this.bound = tag === 'boundfunc';
      if (this.bound) this.context = '_this';
    }

    Code.prototype.children = ['params', 'body'];

    Code.prototype.isStatement = function() {
      return !!this.ctor;
    };

    Code.prototype.jumps = NO;

    Code.prototype.compileNode = function(o) {
      var code, exprs, i, idt, lit, p, param, ref, splats, v, val, vars, wasEmpty, _i, _j, _k, _len, _len2, _len3, _len4, _ref2, _ref3, _ref4, _ref5, _ref6;
      o.scope = new Scope(o.scope, this.body, this);
      o.scope.shared = del(o, 'sharedScope');
      o.indent += TAB;
      delete o.bare;
      vars = [];
      exprs = [];
      _ref2 = this.params;
      for (_i = 0, _len = _ref2.length; _i < _len; _i++) {
        param = _ref2[_i];
        if (!param.splat) continue;
        _ref3 = this.params;
        for (_j = 0, _len2 = _ref3.length; _j < _len2; _j++) {
          p = _ref3[_j];
          if (p.name.value) o.scope.add(p.name.value, 'var', true);
        }
        splats = new Assign(new Value(new Arr((function() {
          var _k, _len3, _ref4, _results;
          _ref4 = this.params;
          _results = [];
          for (_k = 0, _len3 = _ref4.length; _k < _len3; _k++) {
            p = _ref4[_k];
            _results.push(p.asReference(o));
          }
          return _results;
        }).call(this))), new Value(new Literal('arguments')));
        break;
      }
      _ref4 = this.params;
      for (_k = 0, _len3 = _ref4.length; _k < _len3; _k++) {
        param = _ref4[_k];
        if (param.isComplex()) {
          val = ref = param.asReference(o);
          if (param.value) val = new Op('?', ref, param.value);
          exprs.push(new Assign(new Value(param.name), val, '=', {
            param: true
          }));
        } else {
          ref = param;
          if (param.value) {
            lit = new Literal(ref.name.value + ' == null');
            val = new Assign(new Value(param.name), param.value, '=');
            exprs.push(new If(lit, val));
          }
        }
        if (!splats) vars.push(ref);
      }
      wasEmpty = this.body.isEmpty();
      if (splats) exprs.unshift(splats);
      if (exprs.length) {
        (_ref5 = this.body.expressions).unshift.apply(_ref5, exprs);
      }
      if (!splats) {
        for (i = 0, _len4 = vars.length; i < _len4; i++) {
          v = vars[i];
          o.scope.parameter(vars[i] = v.compile(o));
        }
      }
      if (!(wasEmpty || this.noReturn)) this.body.makeReturn();
      if (this.bound) {
        if ((_ref6 = o.scope.parent.method) != null ? _ref6.bound : void 0) {
          this.bound = o.scope.parent.method.context;
        } else {
          o.scope.parent.assign('_this', 'this');
        }
      }
      idt = o.indent;
      code = 'function';
      if (this.ctor) code += ' ' + this.name;
      code += '(' + vars.join(', ') + ') {';
      if (!this.body.isEmpty()) {
        code += "\n" + (this.body.compileWithDeclarations(o)) + "\n" + this.tab;
      }
      code += '}';
      if (this.ctor) return this.tab + code;
      if (this.front || (o.level >= LEVEL_ACCESS)) {
        return "(" + code + ")";
      } else {
        return code;
      }
    };

    Code.prototype.traverseChildren = function(crossScope, func) {
      if (crossScope) {
        return Code.__super__.traverseChildren.call(this, crossScope, func);
      }
    };

    return Code;

  })();

  exports.Param = Param = (function() {

    __extends(Param, Base);

    function Param(name, value, splat) {
      this.name = name;
      this.value = value;
      this.splat = splat;
    }

    Param.prototype.children = ['name', 'value'];

    Param.prototype.compile = function(o) {
      return this.name.compile(o, LEVEL_LIST);
    };

    Param.prototype.asReference = function(o) {
      var node;
      if (this.reference) return this.reference;
      node = this.name;
      if (node["this"]) {
        node = node.properties[0].name;
        if (node.value.reserved) node = new Literal('_' + node.value);
      } else if (node.isComplex()) {
        node = new Literal(o.scope.freeVariable('arg'));
      }
      node = new Value(node);
      if (this.splat) node = new Splat(node);
      return this.reference = node;
    };

    Param.prototype.isComplex = function() {
      return this.name.isComplex();
    };

    return Param;

  })();

  exports.Splat = Splat = (function() {

    __extends(Splat, Base);

    Splat.prototype.children = ['name'];

    Splat.prototype.isAssignable = YES;

    function Splat(name) {
      this.name = name.compile ? name : new Literal(name);
    }

    Splat.prototype.assigns = function(name) {
      return this.name.assigns(name);
    };

    Splat.prototype.compile = function(o) {
      if (this.index != null) {
        return this.compileParam(o);
      } else {
        return this.name.compile(o);
      }
    };

    Splat.prototype.unwrap = function() {
      return this.name;
    };

    Splat.compileSplattedArray = function(o, list, apply) {
      var args, base, code, i, index, node, _len;
      index = -1;
      while ((node = list[++index]) && !(node instanceof Splat)) {
        continue;
      }
      if (index >= list.length) return '';
      if (list.length === 1) {
        code = list[0].compile(o, LEVEL_LIST);
        if (apply) return code;
        return "" + (utility('slice')) + ".call(" + code + ")";
      }
      args = list.slice(index);
      for (i = 0, _len = args.length; i < _len; i++) {
        node = args[i];
        code = node.compile(o, LEVEL_LIST);
        args[i] = node instanceof Splat ? "" + (utility('slice')) + ".call(" + code + ")" : "[" + code + "]";
      }
      if (index === 0) {
        return args[0] + (".concat(" + (args.slice(1).join(', ')) + ")");
      }
      base = (function() {
        var _i, _len2, _ref2, _results;
        _ref2 = list.slice(0, index);
        _results = [];
        for (_i = 0, _len2 = _ref2.length; _i < _len2; _i++) {
          node = _ref2[_i];
          _results.push(node.compile(o, LEVEL_LIST));
        }
        return _results;
      })();
      return "[" + (base.join(', ')) + "].concat(" + (args.join(', ')) + ")";
    };

    return Splat;

  })();

  exports.While = While = (function() {

    __extends(While, Base);

    function While(condition, options) {
      this.condition = (options != null ? options.invert : void 0) ? condition.invert() : condition;
      this.guard = options != null ? options.guard : void 0;
    }

    While.prototype.children = ['condition', 'guard', 'body'];

    While.prototype.isStatement = YES;

    While.prototype.makeReturn = function(res) {
      if (res) {
        return While.__super__.makeReturn.apply(this, arguments);
      } else {
        this.returns = true;
        return this;
      }
    };

    While.prototype.addBody = function(body) {
      this.body = body;
      return this;
    };

    While.prototype.jumps = function() {
      var expressions, node, _i, _len;
      expressions = this.body.expressions;
      if (!expressions.length) return false;
      for (_i = 0, _len = expressions.length; _i < _len; _i++) {
        node = expressions[_i];
        if (node.jumps({
          loop: true
        })) return node;
      }
      return false;
    };

    While.prototype.compileNode = function(o) {
      var body, code, rvar, set;
      o.indent += TAB;
      set = '';
      body = this.body;
      if (body.isEmpty()) {
        body = '';
      } else {
        if (this.returns) {
          body.makeReturn(rvar = o.scope.freeVariable('results'));
          set = "" + this.tab + rvar + " = [];\n";
        }
        if (this.guard) {
          if (body.expressions.length > 1) {
            body.expressions.unshift(new If((new Parens(this.guard)).invert(), new Literal("continue")));
          } else {
            if (this.guard) body = Block.wrap([new If(this.guard, body)]);
          }
        }
        body = "\n" + (body.compile(o, LEVEL_TOP)) + "\n" + this.tab;
      }
      code = set + this.tab + ("while (" + (this.condition.compile(o, LEVEL_PAREN)) + ") {" + body + "}");
      if (this.returns) code += "\n" + this.tab + "return " + rvar + ";";
      return code;
    };

    return While;

  })();

  exports.Op = Op = (function() {
    var CONVERSIONS, INVERSIONS;

    __extends(Op, Base);

    function Op(op, first, second, flip) {
      var call;
      if (op === 'in') return new In(first, second);
      if (op === '=~') return new RegexMatch(first, second);
      if (op === 'do') {
        call = new Call(first, first.params || []);
        call["do"] = true;
        return call;
      }
      if (op === 'new') {
        if (first instanceof Call && !first["do"] && !first.isNew) {
          return first.newInstance();
        }
        if (first instanceof Code && first.bound || first["do"]) {
          first = new Parens(first);
        }
      }
      this.operator = CONVERSIONS[op] || op;
      this.first = first;
      this.second = second;
      this.flip = !!flip;
      return this;
    }

    CONVERSIONS = {
      '==': '===',
      '!=': '!==',
      'of': 'in'
    };

    INVERSIONS = {
      '!==': '===',
      '===': '!=='
    };

    Op.prototype.children = ['first', 'second'];

    Op.prototype.isSimpleNumber = NO;

    Op.prototype.isUnary = function() {
      return !this.second;
    };

    Op.prototype.isComplex = function() {
      var _ref2;
      return !(this.isUnary() && ((_ref2 = this.operator) === '+' || _ref2 === '-')) || this.first.isComplex();
    };

    Op.prototype.isChainable = function() {
      var _ref2;
      return (_ref2 = this.operator) === '<' || _ref2 === '>' || _ref2 === '>=' || _ref2 === '<=' || _ref2 === '===' || _ref2 === '!==';
    };

    Op.prototype.invert = function() {
      var allInvertable, curr, fst, op, _ref2;
      if (this.isChainable() && this.first.isChainable()) {
        allInvertable = true;
        curr = this;
        while (curr && curr.operator) {
          allInvertable && (allInvertable = curr.operator in INVERSIONS);
          curr = curr.first;
        }
        if (!allInvertable) return new Parens(this).invert();
        curr = this;
        while (curr && curr.operator) {
          curr.invert = !curr.invert;
          curr.operator = INVERSIONS[curr.operator];
          curr = curr.first;
        }
        return this;
      } else if (op = INVERSIONS[this.operator]) {
        this.operator = op;
        if (this.first.unwrap() instanceof Op) this.first.invert();
        return this;
      } else if (this.second) {
        return new Parens(this).invert();
      } else if (this.operator === '!' && (fst = this.first.unwrap()) instanceof Op && ((_ref2 = fst.operator) === '!' || _ref2 === 'in' || _ref2 === 'instanceof')) {
        return fst;
      } else {
        return new Op('!', this);
      }
    };

    Op.prototype.unfoldSoak = function(o) {
      var _ref2;
      return ((_ref2 = this.operator) === '++' || _ref2 === '--' || _ref2 === 'delete') && unfoldSoak(o, this, 'first');
    };

    Op.prototype.compileNode = function(o) {
      var code, isChain;
      isChain = this.isChainable() && this.first.isChainable();
      if (!isChain) this.first.front = this.front;
      if (this.isUnary()) return this.compileUnary(o);
      if (isChain) return this.compileChain(o);
      if (this.operator === '?') return this.compileExistence(o);
      code = this.first.compile(o, LEVEL_OP) + ' ' + this.operator + ' ' + this.second.compile(o, LEVEL_OP);
      if (o.level <= LEVEL_OP) {
        return code;
      } else {
        return "(" + code + ")";
      }
    };

    Op.prototype.compileChain = function(o) {
      var code, fst, shared, _ref2;
      _ref2 = this.first.second.cache(o), this.first.second = _ref2[0], shared = _ref2[1];
      fst = this.first.compile(o, LEVEL_OP);
      code = "" + fst + " " + (this.invert ? '&&' : '||') + " " + (shared.compile(o)) + " " + this.operator + " " + (this.second.compile(o, LEVEL_OP));
      return "(" + code + ")";
    };

    Op.prototype.compileExistence = function(o) {
      var fst, ref;
      if (this.first.isComplex()) {
        ref = new Literal(o.scope.freeVariable('ref'));
        fst = new Parens(new Assign(ref, this.first));
      } else {
        fst = this.first;
        ref = fst;
      }
      return new If(new Existence(fst), ref, {
        type: 'if'
      }).addElse(this.second).compile(o);
    };

    Op.prototype.compileUnary = function(o) {
      var op, parts, plusMinus;
      parts = [op = this.operator];
      plusMinus = op === '+' || op === '-';
      if ((op === 'new' || op === 'typeof' || op === 'delete') || plusMinus && this.first instanceof Op && this.first.operator === op) {
        parts.push(' ');
      }
      if ((plusMinus && this.first instanceof Op) || (op === 'new' && this.first.isStatement(o))) {
        this.first = new Parens(this.first);
      }
      parts.push(this.first.compile(o, LEVEL_OP));
      if (this.flip) parts.reverse();
      return parts.join('');
    };

    Op.prototype.toString = function(idt) {
      return Op.__super__.toString.call(this, idt, this.constructor.name + ' ' + this.operator);
    };

    return Op;

  })();
<<<<<<< HEAD
  exports.RegexMatch = RegexMatch = (function() {
    __extends(RegexMatch, Base);
    function RegexMatch(data, pattern) {
      this.data = data;
      this.pattern = pattern;
    }
    RegexMatch.prototype.compileNode = function(o) {
      var data, pattern;
      data = this.data.compile(o, LEVEL_ACCESS);
      pattern = this.pattern.compile(o, LEVEL_PAREN);
      return "" + (utility('matches')) + " = " + data + ".match(" + pattern + ")";
    };
    return RegexMatch;
  })();
=======

>>>>>>> 4a937ec3
  exports.In = In = (function() {

    __extends(In, Base);

    function In(object, array) {
      this.object = object;
      this.array = array;
    }

    In.prototype.children = ['object', 'array'];

    In.prototype.invert = NEGATE;

    In.prototype.compileNode = function(o) {
      var hasSplat, obj, _i, _len, _ref2;
      if (this.array instanceof Value && this.array.isArray()) {
        _ref2 = this.array.base.objects;
        for (_i = 0, _len = _ref2.length; _i < _len; _i++) {
          obj = _ref2[_i];
          if (!(obj instanceof Splat)) continue;
          hasSplat = true;
          break;
        }
        if (!hasSplat) return this.compileOrTest(o);
      }
      return this.compileLoopTest(o);
    };

    In.prototype.compileOrTest = function(o) {
      var cmp, cnj, i, item, ref, sub, tests, _ref2, _ref3;
      if (this.array.base.objects.length === 0) return "" + (!!this.negated);
      _ref2 = this.object.cache(o, LEVEL_OP), sub = _ref2[0], ref = _ref2[1];
      _ref3 = this.negated ? [' !== ', ' && '] : [' === ', ' || '], cmp = _ref3[0], cnj = _ref3[1];
      tests = (function() {
        var _len, _ref4, _results;
        _ref4 = this.array.base.objects;
        _results = [];
        for (i = 0, _len = _ref4.length; i < _len; i++) {
          item = _ref4[i];
          _results.push((i ? ref : sub) + cmp + item.compile(o, LEVEL_ACCESS));
        }
        return _results;
      }).call(this);
      tests = tests.join(cnj);
      if (o.level < LEVEL_OP) {
        return tests;
      } else {
        return "(" + tests + ")";
      }
    };

    In.prototype.compileLoopTest = function(o) {
      var code, ref, sub, _ref2;
      _ref2 = this.object.cache(o, LEVEL_LIST), sub = _ref2[0], ref = _ref2[1];
      code = utility('indexOf') + (".call(" + (this.array.compile(o, LEVEL_LIST)) + ", " + ref + ") ") + (this.negated ? '< 0' : '>= 0');
      if (sub === ref) return code;
      code = sub + ', ' + code;
      if (o.level < LEVEL_LIST) {
        return code;
      } else {
        return "(" + code + ")";
      }
    };

    In.prototype.toString = function(idt) {
      return In.__super__.toString.call(this, idt, this.constructor.name + (this.negated ? '!' : ''));
    };

    return In;

  })();

  exports.Try = Try = (function() {

    __extends(Try, Base);

    function Try(attempt, error, recovery, ensure) {
      this.attempt = attempt;
      this.error = error;
      this.recovery = recovery;
      this.ensure = ensure;
    }

    Try.prototype.children = ['attempt', 'recovery', 'ensure'];

    Try.prototype.isStatement = YES;

    Try.prototype.jumps = function(o) {
      var _ref2;
      return this.attempt.jumps(o) || ((_ref2 = this.recovery) != null ? _ref2.jumps(o) : void 0);
    };

    Try.prototype.makeReturn = function(res) {
      if (this.attempt) this.attempt = this.attempt.makeReturn(res);
      if (this.recovery) this.recovery = this.recovery.makeReturn(res);
      return this;
    };

    Try.prototype.compileNode = function(o) {
      var catchPart, ensurePart, errorPart, tryPart;
      o.indent += TAB;
      errorPart = this.error ? " (" + (this.error.compile(o)) + ") " : ' ';
      tryPart = this.attempt.compile(o, LEVEL_TOP);
      catchPart = this.recovery ? (!o.scope.check(this.error.value) ? o.scope.add(this.error.value, 'param') : void 0, " catch" + errorPart + "{\n" + (this.recovery.compile(o, LEVEL_TOP)) + "\n" + this.tab + "}") : !(this.ensure || this.recovery) ? ' catch (_error) {}' : void 0;
      ensurePart = this.ensure ? " finally {\n" + (this.ensure.compile(o, LEVEL_TOP)) + "\n" + this.tab + "}" : '';
      return "" + this.tab + "try {\n" + tryPart + "\n" + this.tab + "}" + (catchPart || '') + ensurePart;
    };

    return Try;

  })();

  exports.Throw = Throw = (function() {

    __extends(Throw, Base);

    function Throw(expression) {
      this.expression = expression;
    }

    Throw.prototype.children = ['expression'];

    Throw.prototype.isStatement = YES;

    Throw.prototype.jumps = NO;

    Throw.prototype.makeReturn = THIS;

    Throw.prototype.compileNode = function(o) {
      return this.tab + ("throw " + (this.expression.compile(o)) + ";");
    };

    return Throw;

  })();

  exports.Existence = Existence = (function() {

    __extends(Existence, Base);

    function Existence(expression) {
      this.expression = expression;
    }

    Existence.prototype.children = ['expression'];

    Existence.prototype.invert = NEGATE;

    Existence.prototype.compileNode = function(o) {
      var cmp, cnj, code, _ref2;
      this.expression.front = this.front;
      code = this.expression.compile(o, LEVEL_OP);
      if (IDENTIFIER.test(code) && !o.scope.check(code)) {
        _ref2 = this.negated ? ['===', '||'] : ['!==', '&&'], cmp = _ref2[0], cnj = _ref2[1];
        code = "typeof " + code + " " + cmp + " \"undefined\" " + cnj + " " + code + " " + cmp + " null";
      } else {
        code = "" + code + " " + (this.negated ? '==' : '!=') + " null";
      }
      if (o.level <= LEVEL_COND) {
        return code;
      } else {
        return "(" + code + ")";
      }
    };

    return Existence;

  })();

  exports.Parens = Parens = (function() {

    __extends(Parens, Base);

    function Parens(body) {
      this.body = body;
    }

    Parens.prototype.children = ['body'];

    Parens.prototype.unwrap = function() {
      return this.body;
    };

    Parens.prototype.isComplex = function() {
      return this.body.isComplex();
    };

    Parens.prototype.compileNode = function(o) {
      var bare, code, expr;
      expr = this.body.unwrap();
      if (expr instanceof Value && expr.isAtomic()) {
        expr.front = this.front;
        return expr.compile(o);
      }
      code = expr.compile(o, LEVEL_PAREN);
      bare = o.level < LEVEL_OP && (expr instanceof Op || expr instanceof Call || (expr instanceof For && expr.returns));
      if (bare) {
        return code;
      } else {
        return "(" + code + ")";
      }
    };

    return Parens;

  })();

  exports.For = For = (function() {

    __extends(For, While);

    function For(body, source) {
      var _ref2;
      this.source = source.source, this.guard = source.guard, this.step = source.step, this.name = source.name, this.index = source.index;
      this.body = Block.wrap([body]);
      this.own = !!source.own;
      this.object = !!source.object;
      if (this.object) {
        _ref2 = [this.index, this.name], this.name = _ref2[0], this.index = _ref2[1];
      }
      if (this.index instanceof Value) {
        throw SyntaxError('index cannot be a pattern matching expression');
      }
      this.range = this.source instanceof Value && this.source.base instanceof Range && !this.source.properties.length;
      this.pattern = this.name instanceof Value;
      if (this.range && this.index) {
        throw SyntaxError('indexes do not apply to range loops');
      }
      if (this.range && this.pattern) {
        throw SyntaxError('cannot pattern match over range loops');
      }
      this.returns = false;
    }

    For.prototype.children = ['body', 'source', 'guard', 'step'];

    For.prototype.compileNode = function(o) {
      var body, defPart, forPart, forVarPart, guardPart, idt1, index, ivar, lastJumps, lvar, name, namePart, ref, resultPart, returnResult, rvar, scope, source, stepPart, stepvar, svar, varPart, _ref2;
      body = Block.wrap([this.body]);
      lastJumps = (_ref2 = last(body.expressions)) != null ? _ref2.jumps() : void 0;
      if (lastJumps && lastJumps instanceof Return) this.returns = false;
      source = this.range ? this.source.base : this.source;
      scope = o.scope;
      name = this.name && this.name.compile(o, LEVEL_LIST);
      index = this.index && this.index.compile(o, LEVEL_LIST);
      if (name && !this.pattern) {
        scope.find(name, {
          immediate: true
        });
      }
      if (index) {
        scope.find(index, {
          immediate: true
        });
      }
      if (this.returns) rvar = scope.freeVariable('results');
      ivar = (this.range ? name : index) || scope.freeVariable('i');
      if (this.step && !this.range) stepvar = scope.freeVariable("step");
      if (this.pattern) name = ivar;
      varPart = '';
      guardPart = '';
      defPart = '';
      idt1 = this.tab + TAB;
      if (this.range) {
        forPart = source.compile(merge(o, {
          index: ivar,
          step: this.step
        }));
      } else {
        svar = this.source.compile(o, LEVEL_LIST);
        if ((name || this.own) && !IDENTIFIER.test(svar)) {
          defPart = "" + this.tab + (ref = scope.freeVariable('ref')) + " = " + svar + ";\n";
          svar = ref;
        }
        if (name && !this.pattern) {
          namePart = "" + name + " = " + svar + "[" + ivar + "]";
        }
        if (!this.object) {
          lvar = scope.freeVariable('len');
          forVarPart = ("" + ivar + " = 0, " + lvar + " = " + svar + ".length") + (this.step ? ", " + stepvar + " = " + (this.step.compile(o, LEVEL_OP)) : '');
          stepPart = this.step ? "" + ivar + " += " + stepvar : "" + ivar + "++";
          forPart = "" + forVarPart + "; " + ivar + " < " + lvar + "; " + stepPart;
        }
      }
      if (this.returns) {
        resultPart = "" + this.tab + rvar + " = [];\n";
        returnResult = "\n" + this.tab + "return " + rvar + ";";
        body.makeReturn(rvar);
      }
      if (this.guard) {
        if (body.expressions.length > 1) {
          body.expressions.unshift(new If((new Parens(this.guard)).invert(), new Literal("continue")));
        } else {
          if (this.guard) body = Block.wrap([new If(this.guard, body)]);
        }
      }
      if (this.pattern) {
        body.expressions.unshift(new Assign(this.name, new Literal("" + svar + "[" + ivar + "]")));
      }
      defPart += this.pluckDirectCall(o, body);
      if (namePart) varPart = "\n" + idt1 + namePart + ";";
      if (this.object) {
        forPart = "" + ivar + " in " + svar;
        if (this.own) {
          guardPart = "\n" + idt1 + "if (!" + (utility('hasProp')) + ".call(" + svar + ", " + ivar + ")) continue;";
        }
      }
      body = body.compile(merge(o, {
        indent: idt1
      }), LEVEL_TOP);
      if (body) body = '\n' + body + '\n';
      return "" + defPart + (resultPart || '') + this.tab + "for (" + forPart + ") {" + guardPart + varPart + body + this.tab + "}" + (returnResult || '');
    };

    For.prototype.pluckDirectCall = function(o, body) {
      var base, defs, expr, fn, idx, ref, val, _len, _ref2, _ref3, _ref4, _ref5, _ref6, _ref7;
      defs = '';
      _ref2 = body.expressions;
      for (idx = 0, _len = _ref2.length; idx < _len; idx++) {
        expr = _ref2[idx];
        expr = expr.unwrapAll();
        if (!(expr instanceof Call)) continue;
        val = expr.variable.unwrapAll();
        if (!((val instanceof Code) || (val instanceof Value && ((_ref3 = val.base) != null ? _ref3.unwrapAll() : void 0) instanceof Code && val.properties.length === 1 && ((_ref4 = (_ref5 = val.properties[0].name) != null ? _ref5.value : void 0) === 'call' || _ref4 === 'apply')))) {
          continue;
        }
        fn = ((_ref6 = val.base) != null ? _ref6.unwrapAll() : void 0) || val;
        ref = new Literal(o.scope.freeVariable('fn'));
        base = new Value(ref);
        if (val.base) _ref7 = [base, val], val.base = _ref7[0], base = _ref7[1];
        body.expressions[idx] = new Call(base, expr.args);
        defs += this.tab + new Assign(ref, fn).compile(o, LEVEL_TOP) + ';\n';
      }
      return defs;
    };

    return For;

  })();

  exports.Switch = Switch = (function() {

    __extends(Switch, Base);

    function Switch(subject, cases, otherwise) {
      this.subject = subject;
      this.cases = cases;
      this.otherwise = otherwise;
    }

    Switch.prototype.children = ['subject', 'cases', 'otherwise'];

    Switch.prototype.isStatement = YES;

    Switch.prototype.jumps = function(o) {
      var block, conds, _i, _len, _ref2, _ref3, _ref4;
      if (o == null) {
        o = {
          block: true
        };
      }
      _ref2 = this.cases;
      for (_i = 0, _len = _ref2.length; _i < _len; _i++) {
        _ref3 = _ref2[_i], conds = _ref3[0], block = _ref3[1];
        if (block.jumps(o)) return block;
      }
      return (_ref4 = this.otherwise) != null ? _ref4.jumps(o) : void 0;
    };

    Switch.prototype.makeReturn = function(res) {
      var pair, _i, _len, _ref2, _ref3;
      _ref2 = this.cases;
      for (_i = 0, _len = _ref2.length; _i < _len; _i++) {
        pair = _ref2[_i];
        pair[1].makeReturn(res);
      }
      if (res) {
        this.otherwise || (this.otherwise = new Block([new Literal('void 0')]));
      }
      if ((_ref3 = this.otherwise) != null) _ref3.makeReturn(res);
      return this;
    };

    Switch.prototype.compileNode = function(o) {
      var block, body, code, cond, conditions, expr, i, idt1, idt2, _i, _len, _len2, _ref2, _ref3, _ref4, _ref5;
      idt1 = o.indent + TAB;
      idt2 = o.indent = idt1 + TAB;
      code = this.tab + ("switch (" + (((_ref2 = this.subject) != null ? _ref2.compile(o, LEVEL_PAREN) : void 0) || false) + ") {\n");
      _ref3 = this.cases;
      for (i = 0, _len = _ref3.length; i < _len; i++) {
        _ref4 = _ref3[i], conditions = _ref4[0], block = _ref4[1];
        _ref5 = flatten([conditions]);
        for (_i = 0, _len2 = _ref5.length; _i < _len2; _i++) {
          cond = _ref5[_i];
          if (!this.subject) cond = cond.invert();
          code += idt1 + ("case " + (cond.compile(o, LEVEL_PAREN)) + ":\n");
        }
        if (body = block.compile(o, LEVEL_TOP)) code += body + '\n';
        if (i === this.cases.length - 1 && !this.otherwise) break;
        expr = this.lastNonComment(block.expressions);
        if (expr instanceof Return || (expr instanceof Literal && expr.jumps() && expr.value !== 'debugger')) {
          continue;
        }
        code += idt2 + 'break;\n';
      }
      if (this.otherwise && this.otherwise.expressions.length) {
        code += idt1 + ("default:\n" + (this.otherwise.compile(o, LEVEL_TOP)) + "\n");
      }
      return code + this.tab + '}';
    };

    return Switch;

  })();

  exports.If = If = (function() {

    __extends(If, Base);

    function If(condition, body, options) {
      this.body = body;
      if (options == null) options = {};
      this.condition = options.type === 'unless' ? condition.invert() : condition;
      this.elseBody = null;
      this.isChain = false;
      this.soak = options.soak;
    }

    If.prototype.children = ['condition', 'body', 'elseBody'];

    If.prototype.bodyNode = function() {
      var _ref2;
      return (_ref2 = this.body) != null ? _ref2.unwrap() : void 0;
    };

    If.prototype.elseBodyNode = function() {
      var _ref2;
      return (_ref2 = this.elseBody) != null ? _ref2.unwrap() : void 0;
    };

    If.prototype.addElse = function(elseBody) {
      if (this.isChain) {
        this.elseBodyNode().addElse(elseBody);
      } else {
        this.isChain = elseBody instanceof If;
        this.elseBody = this.ensureBlock(elseBody);
      }
      return this;
    };

    If.prototype.isStatement = function(o) {
      var _ref2;
      return (o != null ? o.level : void 0) === LEVEL_TOP || this.bodyNode().isStatement(o) || ((_ref2 = this.elseBodyNode()) != null ? _ref2.isStatement(o) : void 0);
    };

    If.prototype.jumps = function(o) {
      var _ref2;
      return this.body.jumps(o) || ((_ref2 = this.elseBody) != null ? _ref2.jumps(o) : void 0);
    };

    If.prototype.compileNode = function(o) {
      if (this.isStatement(o)) {
        return this.compileStatement(o);
      } else {
        return this.compileExpression(o);
      }
    };

    If.prototype.makeReturn = function(res) {
      if (res) {
        this.elseBody || (this.elseBody = new Block([new Literal('void 0')]));
      }
      this.body && (this.body = new Block([this.body.makeReturn(res)]));
      this.elseBody && (this.elseBody = new Block([this.elseBody.makeReturn(res)]));
      return this;
    };

    If.prototype.ensureBlock = function(node) {
      if (node instanceof Block) {
        return node;
      } else {
        return new Block([node]);
      }
    };

    If.prototype.compileStatement = function(o) {
      var body, bodyc, child, cond, exeq, ifPart, _ref2;
      child = del(o, 'chainChild');
      exeq = del(o, 'isExistentialEquals');
      if (exeq) {
        return new If(this.condition.invert(), this.elseBodyNode(), {
          type: 'if'
        }).compile(o);
      }
      cond = this.condition.compile(o, LEVEL_PAREN);
      o.indent += TAB;
      body = this.ensureBlock(this.body);
      bodyc = body.compile(o);
      if (1 === ((_ref2 = body.expressions) != null ? _ref2.length : void 0) && !this.elseBody && !child && bodyc && cond && -1 === (bodyc.indexOf('\n')) && 80 > cond.length + bodyc.length) {
        return "" + this.tab + "if (" + cond + ") " + (bodyc.replace(/^\s+/, ''));
      }
      if (bodyc) bodyc = "\n" + bodyc + "\n" + this.tab;
      ifPart = "if (" + cond + ") {" + bodyc + "}";
      if (!child) ifPart = this.tab + ifPart;
      if (!this.elseBody) return ifPart;
      return ifPart + ' else ' + (this.isChain ? (o.indent = this.tab, o.chainChild = true, this.elseBody.unwrap().compile(o, LEVEL_TOP)) : "{\n" + (this.elseBody.compile(o, LEVEL_TOP)) + "\n" + this.tab + "}");
    };

    If.prototype.compileExpression = function(o) {
      var alt, body, code, cond;
      cond = this.condition.compile(o, LEVEL_COND);
      body = this.bodyNode().compile(o, LEVEL_LIST);
      alt = this.elseBodyNode() ? this.elseBodyNode().compile(o, LEVEL_LIST) : 'void 0';
      code = "" + cond + " ? " + body + " : " + alt;
      if (o.level >= LEVEL_COND) {
        return "(" + code + ")";
      } else {
        return code;
      }
    };

    If.prototype.unfoldSoak = function() {
      return this.soak && this;
    };

    return If;

  })();

  Closure = {
    wrap: function(expressions, statement, noReturn) {
      var args, call, func, mentionsArgs, meth;
      if (expressions.jumps()) return expressions;
      func = new Code([], Block.wrap([expressions]));
      args = [];
      if ((mentionsArgs = expressions.contains(this.literalArgs)) || expressions.contains(this.literalThis)) {
        meth = new Literal(mentionsArgs ? 'apply' : 'call');
        args = [new Literal('this')];
        if (mentionsArgs) args.push(new Literal('arguments'));
        func = new Value(func, [new Access(meth)]);
      }
      func.noReturn = noReturn;
      call = new Call(func, args);
      if (statement) {
        return Block.wrap([call]);
      } else {
        return call;
      }
    },
    literalArgs: function(node) {
      return node instanceof Literal && node.value === 'arguments' && !node.asKey;
    },
    literalThis: function(node) {
      return (node instanceof Literal && node.value === 'this' && !node.asKey) || (node instanceof Code && node.bound);
    }
  };

  unfoldSoak = function(o, parent, name) {
    var ifn;
    if (!(ifn = parent[name].unfoldSoak(o))) return;
    parent[name] = ifn.body;
    ifn.body = new Value(parent);
    return ifn;
  };

  UTILITIES = {
    "extends": function() {
      return "function(child, parent) { for (var key in parent) { if (" + (utility('hasProp')) + ".call(parent, key)) child[key] = parent[key]; } function ctor() { this.constructor = child; } ctor.prototype = parent.prototype; child.prototype = new ctor; child.__super__ = parent.prototype; return child; }";
    },
    bind: function() {
      return 'function(fn, me){ return function(){ return fn.apply(me, arguments); }; }';
    },
    indexOf: function() {
      return "Array.prototype.indexOf || function(item) { for (var i = 0, l = this.length; i < l; i++) { if (" + (utility('hasProp')) + ".call(this, i) && this[i] === item) return i; } return -1; }";
    },
    hasProp: function() {
      return 'Object.prototype.hasOwnProperty';
    },
    slice: function() {
      return 'Array.prototype.slice';
    },
    matches: function() {
      return 'null';
    }
  };

  LEVEL_TOP = 1;

  LEVEL_PAREN = 2;

  LEVEL_LIST = 3;

  LEVEL_COND = 4;

  LEVEL_OP = 5;

  LEVEL_ACCESS = 6;

  TAB = '  ';

  IDENTIFIER_STR = "[$A-Za-z_\\x7f-\\uffff][$\\w\\x7f-\\uffff]*";

  IDENTIFIER = RegExp("^" + IDENTIFIER_STR + "$");

  SIMPLENUM = /^[+-]?\d+$/;

  METHOD_DEF = RegExp("^(?:(" + IDENTIFIER_STR + ")\\.prototype(?:\\.(" + IDENTIFIER_STR + ")|\\[(\"(?:[^\\\\\"\\r\\n]|\\\\.)*\"|'(?:[^\\\\'\\r\\n]|\\\\.)*')\\]|\\[(0x[\\da-fA-F]+|\\d*\\.?\\d+(?:[eE][+-]?\\d+)?)\\]))|(" + IDENTIFIER_STR + ")$");

  IS_STRING = /^['"]/;

  utility = function(name) {
    var ref;
    ref = "__" + name;
    Scope.root.assign(ref, UTILITIES[name]());
    return ref;
  };

  multident = function(code, tab) {
    code = code.replace(/\n/g, '$&' + tab);
    return code.replace(/\s+$/, '');
  };

}).call(this);<|MERGE_RESOLUTION|>--- conflicted
+++ resolved
@@ -1,24 +1,7 @@
 (function() {
-<<<<<<< HEAD
-  var Access, Arr, Assign, Base, Block, Call, Class, Closure, Code, Comment, Existence, Extends, For, IDENTIFIER, IDENTIFIER_STR, IS_STRING, If, In, Index, LEVEL_ACCESS, LEVEL_COND, LEVEL_LIST, LEVEL_OP, LEVEL_PAREN, LEVEL_TOP, Literal, METHOD_DEF, NEGATE, NO, Obj, Op, Param, Parens, Push, RESERVED, Range, RegexMatch, Return, SIMPLENUM, Scope, Slice, Splat, Switch, TAB, THIS, Throw, Try, UTILITIES, Value, While, YES, compact, del, ends, extend, flatten, last, merge, multident, starts, unfoldSoak, utility, _ref;
-  var __hasProp = Object.prototype.hasOwnProperty, __extends = function(child, parent) {
-    for (var key in parent) { if (__hasProp.call(parent, key)) child[key] = parent[key]; }
-    function ctor() { this.constructor = child; }
-    ctor.prototype = parent.prototype;
-    child.prototype = new ctor;
-    child.__super__ = parent.prototype;
-    return child;
-  }, __bind = function(fn, me){ return function(){ return fn.apply(me, arguments); }; }, __indexOf = Array.prototype.indexOf || function(item) {
-    for (var i = 0, l = this.length; i < l; i++) {
-      if (__hasProp.call(this, i) && this[i] === item) return i;
-    }
-    return -1;
-  };
-=======
-  var Access, Arr, Assign, Base, Block, Call, Class, Closure, Code, Comment, Existence, Extends, For, IDENTIFIER, IDENTIFIER_STR, IS_STRING, If, In, Index, LEVEL_ACCESS, LEVEL_COND, LEVEL_LIST, LEVEL_OP, LEVEL_PAREN, LEVEL_TOP, Literal, METHOD_DEF, NEGATE, NO, Obj, Op, Param, Parens, RESERVED, Range, Return, SIMPLENUM, Scope, Slice, Splat, Switch, TAB, THIS, Throw, Try, UTILITIES, Value, While, YES, compact, del, ends, extend, flatten, last, merge, multident, starts, unfoldSoak, utility, _ref;
+  var Access, Arr, Assign, Base, Block, Call, Class, Closure, Code, Comment, Existence, Extends, For, IDENTIFIER, IDENTIFIER_STR, IS_STRING, If, In, Index, LEVEL_ACCESS, LEVEL_COND, LEVEL_LIST, LEVEL_OP, LEVEL_PAREN, LEVEL_TOP, Literal, METHOD_DEF, NEGATE, NO, Obj, Op, Param, Parens, RESERVED, Range, RegexMatch, Return, SIMPLENUM, Scope, Slice, Splat, Switch, TAB, THIS, Throw, Try, UTILITIES, Value, While, YES, compact, del, ends, extend, flatten, last, merge, multident, starts, unfoldSoak, utility, _ref;
   var __hasProp = Object.prototype.hasOwnProperty, __extends = function(child, parent) { for (var key in parent) { if (__hasProp.call(parent, key)) child[key] = parent[key]; } function ctor() { this.constructor = child; } ctor.prototype = parent.prototype; child.prototype = new ctor; child.__super__ = parent.prototype; return child; }, __indexOf = Array.prototype.indexOf || function(item) { for (var i = 0, l = this.length; i < l; i++) { if (__hasProp.call(this, i) && this[i] === item) return i; } return -1; };
 
->>>>>>> 4a937ec3
   Scope = require('./scope').Scope;
 
   RESERVED = require('./lexer').RESERVED;
@@ -1879,24 +1862,27 @@
     return Op;
 
   })();
-<<<<<<< HEAD
+
   exports.RegexMatch = RegexMatch = (function() {
+
     __extends(RegexMatch, Base);
+
     function RegexMatch(data, pattern) {
       this.data = data;
       this.pattern = pattern;
     }
+
     RegexMatch.prototype.compileNode = function(o) {
       var data, pattern;
       data = this.data.compile(o, LEVEL_ACCESS);
       pattern = this.pattern.compile(o, LEVEL_PAREN);
       return "" + (utility('matches')) + " = " + data + ".match(" + pattern + ")";
     };
+
     return RegexMatch;
-  })();
-=======
-
->>>>>>> 4a937ec3
+
+  })();
+
   exports.In = In = (function() {
 
     __extends(In, Base);
