(function() {
  var BANNER, CoffeeScript, EventEmitter, SWITCHES, compileJoin, compileOptions, compileScript, compileScripts, compileStdio, contents, exec, forkNode, fs, helpers, lint, loadRequires, optionParser, optparse, opts, parseOptions, path, printLine, printTokens, printWarn, sources, spawn, usage, version, watch, writeJs, _ref;

  fs = require('fs');

  path = require('path');

  helpers = require('./helpers');

  optparse = require('./optparse');

  CoffeeScript = require('./coffee-script');

  _ref = require('child_process'), spawn = _ref.spawn, exec = _ref.exec;

  EventEmitter = require('events').EventEmitter;

  helpers.extend(CoffeeScript, new EventEmitter);

  printLine = function(line) {
    return process.stdout.write(line + '\n');
  };

  printWarn = function(line) {
    return process.stderr.write(line + '\n');
  };

  BANNER = 'Usage: toffee [options] path/to/script.toffee\n\nIf called without options, `toffee` will run your script.';

  SWITCHES = [['-b', '--bare', 'compile without a top-level function wrapper'], ['-c', '--compile', 'compile to JavaScript and save as .js files'], ['-e', '--eval', 'pass a string from the command line as input'], ['-h', '--help', 'display this help message'], ['-i', '--interactive', 'run an interactive CoffeeScript REPL'], ['-j', '--join [FILE]', 'concatenate the source CoffeeScript before compiling'], ['-l', '--lint', 'pipe the compiled JavaScript through JavaScript Lint'], ['-n', '--nodes', 'print out the parse tree that the parser produces'], ['--nodejs [ARGS]', 'pass options directly to the "node" binary'], ['-o', '--output [DIR]', 'set the output directory for compiled JavaScript'], ['-p', '--print', 'print out the compiled JavaScript'], ['-r', '--require [FILE*]', 'require a library before executing your script'], ['-s', '--stdio', 'listen for and compile scripts over stdio'], ['-t', '--tokens', 'print out the tokens that the lexer/rewriter produce'], ['-v', '--version', 'display the version number'], ['-w', '--watch', 'watch scripts for changes and rerun commands']];

  opts = {};

  sources = [];

  contents = [];

  optionParser = null;

  exports.run = function() {
    parseOptions();
    if (opts.nodejs) return forkNode();
    if (opts.help) return usage();
    if (opts.version) return version();
    if (opts.require) loadRequires();
    if (opts.interactive) return require('./repl');
    if (opts.watch && !fs.watch) {
      printWarn("The --watch feature depends on Node v0.6.0+. You are running " + process.version + ".");
    }
    if (opts.stdio) return compileStdio();
    if (opts.eval) return compileScript(null, sources[0]);
    if (!sources.length) return require('./repl');
    if (opts.run) opts.literals = sources.splice(1).concat(opts.literals);
    process.argv = process.argv.slice(0, 2).concat(opts.literals);
    process.argv[0] = 'coffee';
    process.execPath = require.main.filename;
    return compileScripts();
  };

  compileScripts = function() {
    var base, compile, remaining_files, source, trackCompleteFiles, trackUnprocessedFiles, unprocessed, _i, _j, _len, _len2, _results;
    unprocessed = [];
    remaining_files = function() {
      var total, x, _i, _len;
      total = 0;
      for (_i = 0, _len = unprocessed.length; _i < _len; _i++) {
        x = unprocessed[_i];
        total += x;
      }
      return total;
    };
    trackUnprocessedFiles = function(sourceIndex, fileCount) {
      var _ref2;
      if ((_ref2 = unprocessed[sourceIndex]) == null) unprocessed[sourceIndex] = 0;
      return unprocessed[sourceIndex] += fileCount;
    };
    trackCompleteFiles = function(sourceIndex, fileCount) {
      unprocessed[sourceIndex] -= fileCount;
      if (opts.join) {
        if (helpers.compact(contents).length > 0 && remaining_files() === 0) {
          return compileJoin();
        }
      }
    };
    for (_i = 0, _len = sources.length; _i < _len; _i++) {
      source = sources[_i];
      trackUnprocessedFiles(sources.indexOf(source), 1);
    }
    _results = [];
    for (_j = 0, _len2 = sources.length; _j < _len2; _j++) {
      source = sources[_j];
      base = path.join(source);
      compile = function(source, sourceIndex, topLevel) {
        return path.exists(source, function(exists) {
          if (topLevel && !exists && source.slice(-7) !== '.coffee') {
            return compile("" + source + ".coffee", sourceIndex, topLevel);
          }
          if (topLevel && !exists) throw new Error("File not found: " + source);
          return fs.stat(source, function(err, stats) {
            if (err) throw err;
            if (stats.isDirectory()) {
              return fs.readdir(source, function(err, files) {
                var file, _k, _len3;
                if (err) throw err;
                trackUnprocessedFiles(sourceIndex, files.length);
                for (_k = 0, _len3 = files.length; _k < _len3; _k++) {
                  file = files[_k];
                  compile(path.join(source, file), sourceIndex);
                }
                return trackCompleteFiles(sourceIndex, 1);
              });
            } else if (topLevel || path.extname(source) === '.coffee') {
              fs.readFile(source, function(err, code) {
                if (err) throw err;
                if (opts.join) {
                  contents[sourceIndex] = helpers.compact([contents[sourceIndex], code.toString()]).join('\n');
                } else {
                  compileScript(source, code.toString(), base);
                }
                return trackCompleteFiles(sourceIndex, 1);
              });
              if (opts.watch && !opts.join) return watch(source, base);
            } else {
              return trackCompleteFiles(sourceIndex, 1);
            }
          });
        });
      };
      _results.push(compile(source, sources.indexOf(source), true));
    }
    return _results;
  };

  compileScript = function(file, input, base) {
    var o, options, t, task;
    o = opts;
    options = compileOptions(file);
    try {
      t = task = {
        file: file,
        input: input,
        options: options
      };
      CoffeeScript.emit('compile', task);
      if (o.tokens) {
        return printTokens(CoffeeScript.tokens(t.input));
      } else if (o.nodes) {
        return printLine(CoffeeScript.nodes(t.input).toString().trim());
      } else if (o.run) {
        return CoffeeScript.run(t.input, t.options);
      } else {
        t.output = CoffeeScript.compile(t.input, t.options);
        CoffeeScript.emit('success', task);
        if (o.print) {
          return printLine(t.output.trim());
        } else if (o.compile) {
          return writeJs(t.file, t.output, base);
        } else if (o.lint) {
          return lint(t.file, t.output);
        }
      }
    } catch (err) {
      CoffeeScript.emit('failure', err, task);
      if (CoffeeScript.listeners('failure').length) return;
      if (o.watch) return printLine(err.message);
      printWarn(err instanceof Error && err.stack || ("ERROR: " + err));
      return process.exit(1);
    }
  };

  compileStdio = function() {
    var code, stdin;
    code = '';
    stdin = process.openStdin();
    stdin.on('data', function(buffer) {
      if (buffer) return code += buffer.toString();
    });
    return stdin.on('end', function() {
      return compileScript(null, code);
    });
  };

  compileJoin = function() {
    var code;
    code = contents.join('\n');
    return compileScript(opts.join, code, opts.join);
  };

  loadRequires = function() {
    var realFilename, req, _i, _len, _ref2;
    realFilename = module.filename;
    module.filename = '.';
    _ref2 = opts.require;
    for (_i = 0, _len = _ref2.length; _i < _len; _i++) {
      req = _ref2[_i];
      require(req);
    }
    return module.filename = realFilename;
  };

  watch = function(source, base) {
    if (!fs.watch) return;
    return fs.stat(source, function(err, prevStats) {
<<<<<<< HEAD
      var watcher;
      if (err) throw err;
      return watcher = fs.watch(source, function(event) {
        if (event === 'rename') {
          watcher.close();
          return watch(source, base);
=======
      var callback, watcher;
      if (err) throw err;
      return watcher = fs.watch(source, callback = function(event) {
        if (event === 'rename') {
          watcher.close();
          try {
            return watcher = fs.watch(source, callback);
          } catch (_error) {}
>>>>>>> 5bf8b422
        } else if (event === 'change') {
          return fs.stat(source, function(err, stats) {
            if (err) throw err;
            if (stats.size === prevStats.size && stats.mtime.getTime() === prevStats.mtime.getTime()) {
              return;
            }
            prevStats = stats;
            return fs.readFile(source, function(err, code) {
              if (err) throw err;
              return compileScript(source, code.toString(), base);
            });
          });
        }
      });
    });
  };

  writeJs = function(source, js, base) {
    var baseDir, compile, dir, filename, jsPath, srcDir;
    filename = path.basename(source, path.extname(source)) + '.js';
    srcDir = path.dirname(source);
    baseDir = base === '.' ? srcDir : srcDir.substring(base.length);
    dir = opts.output ? path.join(opts.output, baseDir) : srcDir;
    jsPath = path.join(dir, filename);
    compile = function() {
      if (js.length <= 0) js = ' ';
      return fs.writeFile(jsPath, js, function(err) {
        if (err) {
          return printLine(err.message);
        } else if (opts.compile && opts.watch) {
          return console.log("" + ((new Date).toLocaleTimeString()) + " - compiled " + source);
        }
      });
    };
    return path.exists(dir, function(exists) {
      if (exists) {
        return compile();
      } else {
        return exec("mkdir -p " + dir, compile);
      }
    });
  };

  lint = function(file, js) {
    var conf, jsl, printIt;
    printIt = function(buffer) {
      return printLine(file + ':\t' + buffer.toString().trim());
    };
    conf = __dirname + '/../../extras/jsl.conf';
    jsl = spawn('jsl', ['-nologo', '-stdin', '-conf', conf]);
    jsl.stdout.on('data', printIt);
    jsl.stderr.on('data', printIt);
    jsl.stdin.write(js);
    return jsl.stdin.end();
  };

  printTokens = function(tokens) {
    var strings, tag, token, value;
    strings = (function() {
      var _i, _len, _ref2, _results;
      _results = [];
      for (_i = 0, _len = tokens.length; _i < _len; _i++) {
        token = tokens[_i];
        _ref2 = [token[0], token[1].toString().replace(/\n/, '\\n')], tag = _ref2[0], value = _ref2[1];
        _results.push("[" + tag + " " + value + "]");
      }
      return _results;
    })();
    return printLine(strings.join(' '));
  };

  parseOptions = function() {
    var o;
    optionParser = new optparse.OptionParser(SWITCHES, BANNER);
    o = opts = optionParser.parse(process.argv.slice(2));
    o.compile || (o.compile = !!o.output);
    o.run = !(o.compile || o.print || o.lint);
    o.print = !!(o.print || (o.eval || o.stdio && o.compile));
    return sources = o.arguments;
  };

  compileOptions = function(filename) {
    return {
      filename: filename,
      bare: opts.bare
    };
  };

  forkNode = function() {
    var args, nodeArgs;
    nodeArgs = opts.nodejs.split(/\s+/);
    args = process.argv.slice(1);
    args.splice(args.indexOf('--nodejs'), 2);
    return spawn(process.execPath, nodeArgs.concat(args), {
      cwd: process.cwd(),
      env: process.env,
      customFds: [0, 1, 2]
    });
  };

  usage = function() {
    return printLine((new optparse.OptionParser(SWITCHES, BANNER)).help());
  };

  version = function() {
    return printLine("ToffeeScript version " + CoffeeScript.VERSION);
  };

}).call(this);<|MERGE_RESOLUTION|>--- conflicted
+++ resolved
@@ -201,23 +201,12 @@
   watch = function(source, base) {
     if (!fs.watch) return;
     return fs.stat(source, function(err, prevStats) {
-<<<<<<< HEAD
-      var watcher;
-      if (err) throw err;
-      return watcher = fs.watch(source, function(event) {
-        if (event === 'rename') {
-          watcher.close();
-          return watch(source, base);
-=======
       var callback, watcher;
       if (err) throw err;
       return watcher = fs.watch(source, callback = function(event) {
         if (event === 'rename') {
           watcher.close();
-          try {
-            return watcher = fs.watch(source, callback);
-          } catch (_error) {}
->>>>>>> 5bf8b422
+          return watch(source, base);
         } else if (event === 'change') {
           return fs.stat(source, function(err, stats) {
             if (err) throw err;
