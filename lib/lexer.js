(function() {
<<<<<<< HEAD
  var ASSIGNED, CALLABLE, CODE, COFFEE_ALIASES, COFFEE_KEYWORDS, COMMENT, COMPARE, COMPOUND_ASSIGN, CONVERSIONS, HEREDOC, HEREDOC_INDENT, IDENTIFIER, JS_CLEANER, JS_FORBIDDEN, JS_KEYWORDS, LAST_DENT, LAST_DENTS, LINE_BREAK, LOGIC, Lexer, MATH, MULTILINER, MULTI_DENT, NEXT_CHARACTER, NOT_REGEX, NO_NEWLINE, NUMBER, OPERATOR, REGEX_END, REGEX_ESCAPE, REGEX_INTERPOLATION, REGEX_START, RESERVED, Rewriter, SHIFT, UNARY, WHITESPACE, _ref, _ref2, _ref3, compact, count, helpers, include, starts;
  var __slice = Array.prototype.slice;
  if (typeof process !== "undefined" && process !== null) {
    _ref = require('./rewriter');
    Rewriter = _ref.Rewriter;
    _ref2 = require('./helpers');
    helpers = _ref2.helpers;
=======
  var ASSIGNED, CALLABLE, CODE, COFFEE_ALIASES, COFFEE_KEYWORDS, COMMENT, COMPARE, COMPOUND_ASSIGN, CONVERSIONS, HEREDOC, HEREDOC_INDENT, IDENTIFIER, JS_CLEANER, JS_FORBIDDEN, JS_KEYWORDS, LAST_DENT, LAST_DENTS, LINE_BREAK, LOGIC, Lexer, MATH, MULTILINER, MULTI_DENT, NEXT_CHARACTER, NOT_REGEX, NO_NEWLINE, NUMBER, OPERATOR, REGEX_END, REGEX_ESCAPE, REGEX_INTERPOLATION, REGEX_START, RESERVED, Rewriter, SHIFT, UNARY, WHITESPACE, _cache, compact, count, helpers, include, starts;
  var __slice = Array.prototype.slice;
  if (typeof process !== "undefined" && process !== null) {
    _cache = require('./rewriter');
    Rewriter = _cache.Rewriter;
    _cache = require('./helpers');
    helpers = _cache.helpers;
>>>>>>> 99a06ce4
  } else {
    this.exports = this;
    Rewriter = this.Rewriter;
    helpers = this.helpers;
  }
<<<<<<< HEAD
  _ref3 = helpers;
  include = _ref3.include;
  count = _ref3.count;
  starts = _ref3.starts;
  compact = _ref3.compact;
=======
  _cache = helpers;
  include = _cache.include;
  count = _cache.count;
  starts = _cache.starts;
  compact = _cache.compact;
>>>>>>> 99a06ce4
  exports.Lexer = (function() {
    Lexer = function() {};
    Lexer.prototype.tokenize = function(code, options) {
      var o;
      code = code.replace(/(\r|\s+$)/g, '');
      o = options || {};
      this.code = code;
      this.i = 0;
      this.line = o.line || 0;
      this.indent = 0;
      this.indebt = 0;
      this.outdebt = 0;
      this.indents = [];
      this.tokens = [];
      while (this.i < this.code.length) {
        this.chunk = this.code.slice(this.i);
        this.extractNextToken();
      }
      this.closeIndentation();
      if (o.rewrite === false) {
        return this.tokens;
      }
      return (new Rewriter()).rewrite(this.tokens);
    };
    Lexer.prototype.extractNextToken = function() {
      if (this.identifierToken()) {
        return null;
      }
      if (this.commentToken()) {
        return null;
      }
      if (this.whitespaceToken()) {
        return null;
      }
      if (this.lineToken()) {
        return null;
      }
      if (this.heredocToken()) {
        return null;
      }
      if (this.stringToken()) {
        return null;
      }
      if (this.numberToken()) {
        return null;
      }
      if (this.regexToken()) {
        return null;
      }
      if (this.jsToken()) {
        return null;
      }
      return this.literalToken();
    };
    Lexer.prototype.identifierToken = function() {
      var close_index, forcedIdentifier, id, tag;
      if (!(id = this.match(IDENTIFIER, 1))) {
        return false;
      }
      this.i += id.length;
      forcedIdentifier = this.tagAccessor() || this.match(ASSIGNED, 1);
      tag = 'IDENTIFIER';
      if (include(JS_KEYWORDS, id) || (!forcedIdentifier && include(COFFEE_KEYWORDS, id))) {
        tag = id.toUpperCase();
      }
      if (tag === 'WHEN' && include(LINE_BREAK, this.tag())) {
        tag = 'LEADING_WHEN';
      }
      if (id === 'all' && this.tag() === 'FOR') {
        tag = 'ALL';
      }
      if (include(UNARY, tag)) {
        tag = 'UNARY';
      }
      if (include(JS_FORBIDDEN, id)) {
        if (forcedIdentifier) {
          tag = 'STRING';
          id = ("\"" + (id) + "\"");
          if (forcedIdentifier === 'accessor') {
            close_index = true;
            if (this.tag() !== '@') {
              this.tokens.pop();
            }
            this.token('INDEX_START', '[');
          }
        } else if (include(RESERVED, id)) {
          this.identifierError(id);
        }
      }
      if (!(forcedIdentifier)) {
        if (include(COFFEE_ALIASES, id)) {
          tag = (id = CONVERSIONS[id]);
        }
        if (include(LOGIC, id)) {
          tag = 'LOGIC';
        }
        if (id === '!') {
          tag = 'UNARY';
        }
      }
      this.token(tag, id);
      if (close_index) {
        this.token(']', ']');
      }
      return true;
    };
    Lexer.prototype.numberToken = function() {
      var number;
      if (!(number = this.match(NUMBER, 1))) {
        return false;
      }
      if (this.tag() === '.' && starts(number, '.')) {
        return false;
      }
      this.i += number.length;
      this.token('NUMBER', number);
      return true;
    };
    Lexer.prototype.stringToken = function() {
      var string;
      if (!(starts(this.chunk, '"') || starts(this.chunk, "'"))) {
        return false;
      }
      if (!(string = this.balancedToken(['"', '"'], ['#{', '}']) || this.balancedToken(["'", "'"]))) {
        return false;
      }
      this.interpolateString(string.replace(/\n/g, '\\\n'));
      this.line += count(string, "\n");
      this.i += string.length;
      return true;
    };
    Lexer.prototype.heredocToken = function() {
      var doc, match, quote;
      if (!(match = this.chunk.match(HEREDOC))) {
        return false;
      }
      quote = match[1].substr(0, 1);
      doc = this.sanitizeHeredoc(match[2] || match[4] || '', {
        quote: quote
      });
      this.interpolateString(quote + doc + quote, {
        heredoc: true
      });
      this.line += count(match[1], "\n");
      this.i += match[1].length;
      return true;
    };
    Lexer.prototype.commentToken = function() {
      var match;
      if (!(match = this.chunk.match(COMMENT))) {
        return false;
      }
      this.line += count(match[1], "\n");
      this.i += match[1].length;
      if (match[4]) {
        this.token('HERECOMMENT', this.sanitizeHeredoc(match[4], {
          herecomment: true,
          indent: match[3]
        }));
        this.token('TERMINATOR', '\n');
      }
      return true;
    };
    Lexer.prototype.jsToken = function() {
      var script;
      if (!(starts(this.chunk, '`'))) {
        return false;
      }
      if (!(script = this.balancedToken(['`', '`']))) {
        return false;
      }
      this.token('JS', script.replace(JS_CLEANER, ''));
      this.i += script.length;
      return true;
    };
    Lexer.prototype.regexToken = function() {
<<<<<<< HEAD
      var _ref4, end, first, flags, regex, str;
      if (!(first = this.chunk.match(REGEX_START))) {
        return false;
      }
      if (first[1] === ' ' && !('CALL_START' === (_ref4 = this.tag()) || '=' === _ref4)) {
=======
      var _cache2, end, first, flags, regex, str;
      if (!(first = this.chunk.match(REGEX_START))) {
        return false;
      }
      if (first[1] === ' ' && !('CALL_START' === (_cache2 = this.tag()) || '=' === _cache2)) {
>>>>>>> 99a06ce4
        return false;
      }
      if (include(NOT_REGEX, this.tag())) {
        return false;
      }
      if (!(regex = this.balancedToken(['/', '/']))) {
        return false;
      }
      if (!(end = this.chunk.substr(regex.length).match(REGEX_END))) {
        return false;
      }
      if (end[2]) {
        regex += (flags = end[2]);
      }
      if (regex.match(REGEX_INTERPOLATION)) {
        str = regex.substring(1).split('/')[0];
        str = str.replace(REGEX_ESCAPE, function(escaped) {
          return '\\' + escaped;
        });
        this.tokens = this.tokens.concat([['(', '('], ['NEW', 'new'], ['IDENTIFIER', 'RegExp'], ['CALL_START', '(']]);
        this.interpolateString("\"" + (str) + "\"", {
          escapeQuotes: true
        });
        if (flags) {
          this.tokens.splice(this.tokens.length, 0, [',', ','], ['STRING', ("\"" + (flags) + "\"")]);
        }
        this.tokens.splice(this.tokens.length, 0, [')', ')'], [')', ')']);
      } else {
        this.token('REGEX', regex);
      }
      this.i += regex.length;
      return true;
    };
    Lexer.prototype.balancedToken = function() {
      var delimited;
      delimited = __slice.call(arguments, 0);
      return this.balancedString(this.chunk, delimited);
    };
    Lexer.prototype.lineToken = function() {
      var diff, indent, nextCharacter, noNewlines, prev, size;
      if (!(indent = this.match(MULTI_DENT, 1))) {
        return false;
      }
      this.line += count(indent, "\n");
      this.i += indent.length;
      prev = this.prev(2);
      size = indent.match(LAST_DENTS).reverse()[0].match(LAST_DENT)[1].length;
      nextCharacter = this.match(NEXT_CHARACTER, 1);
      noNewlines = nextCharacter === '.' || nextCharacter === ',' || this.unfinished();
      if (size - this.indebt === this.indent) {
        if (noNewlines) {
          return this.suppressNewlines();
        }
        return this.newlineToken(indent);
      } else if (size > this.indent) {
        if (noNewlines) {
          this.indebt = size - this.indent;
          return this.suppressNewlines();
        }
        diff = size - this.indent + this.outdebt;
        this.token('INDENT', diff);
        this.indents.push(diff);
        this.outdebt = (this.indebt = 0);
      } else {
        this.indebt = 0;
        this.outdentToken(this.indent - size, noNewlines);
      }
      this.indent = size;
      return true;
    };
    Lexer.prototype.outdentToken = function(moveOut, noNewlines, close) {
      var dent, len;
      while (moveOut > 0) {
        len = this.indents.length - 1;
        if (this.indents[len] === undefined) {
          moveOut = 0;
        } else if (this.indents[len] === this.outdebt) {
          moveOut -= this.outdebt;
          this.outdebt = 0;
        } else if (this.indents[len] < this.outdebt) {
          this.outdebt -= this.indents[len];
          moveOut -= this.indents[len];
        } else {
          dent = this.indents.pop();
          dent -= this.outdebt;
          moveOut -= dent;
          this.outdebt = 0;
          this.token('OUTDENT', dent);
        }
      }
      if (dent) {
        this.outdebt -= moveOut;
      }
      if (!(this.tag() === 'TERMINATOR' || noNewlines)) {
        this.token('TERMINATOR', "\n");
      }
      return true;
    };
    Lexer.prototype.whitespaceToken = function() {
      var prev, space;
      if (!(space = this.match(WHITESPACE, 1))) {
        return false;
      }
      prev = this.prev();
      if (prev) {
        prev.spaced = true;
      }
      this.i += space.length;
      return true;
    };
    Lexer.prototype.newlineToken = function(newlines) {
      if (this.tag() !== 'TERMINATOR') {
        this.token('TERMINATOR', "\n");
      }
      return true;
    };
    Lexer.prototype.suppressNewlines = function() {
      if (this.value() === "\\") {
        this.tokens.pop();
      }
      return true;
    };
    Lexer.prototype.literalToken = function() {
<<<<<<< HEAD
      var _ref4, match, prev, space, spaced, tag, value;
=======
      var _cache2, match, prev, space, spaced, tag, value;
>>>>>>> 99a06ce4
      match = this.chunk.match(OPERATOR);
      value = match && match[1];
      space = match && match[2];
      if (value && value.match(CODE)) {
        this.tagParameters();
      }
      value || (value = this.chunk.substr(0, 1));
      this.i += value.length;
      spaced = (prev = this.prev()) && prev.spaced;
      tag = value;
      if (value === '=') {
        if (include(JS_FORBIDDEN, this.value())) {
          this.assignmentError();
        }
<<<<<<< HEAD
        if (('or' === (_ref4 = this.value()) || 'and' === _ref4)) {
=======
        if (('or' === (_cache2 = this.value()) || 'and' === _cache2)) {
>>>>>>> 99a06ce4
          this.tokens.splice(this.tokens.length - 1, 1, ['COMPOUND_ASSIGN', CONVERSIONS[this.value()] + '=', prev[2]]);
          return true;
        }
      }
      if (value === ';') {
        tag = 'TERMINATOR';
      } else if (include(LOGIC, value)) {
        tag = 'LOGIC';
      } else if (include(MATH, value)) {
        tag = 'MATH';
      } else if (include(COMPARE, value)) {
        tag = 'COMPARE';
      } else if (include(COMPOUND_ASSIGN, value)) {
        tag = 'COMPOUND_ASSIGN';
      } else if (include(UNARY, value)) {
        tag = 'UNARY';
      } else if (include(SHIFT, value)) {
        tag = 'SHIFT';
      } else if (include(CALLABLE, this.tag()) && !spaced) {
        if (value === '(') {
          if (prev[0] === '?') {
            prev[0] = 'FUNC_EXIST';
          }
          tag = 'CALL_START';
        } else if (value === '[') {
          tag = 'INDEX_START';
          if (this.tag() === '?') {
            this.tag(1, 'INDEX_SOAK');
          }
          if (this.tag() === '::') {
            this.tag(1, 'INDEX_PROTO');
          }
        }
      }
      this.token(tag, value);
      return true;
    };
    Lexer.prototype.tagAccessor = function() {
      var accessor, prev;
      if ((!(prev = this.prev())) || (prev && prev.spaced)) {
        return false;
      }
      accessor = (function() {
        if (prev[1] === '::') {
          return this.tag(1, 'PROTOTYPE_ACCESS');
        } else if (prev[1] === '.' && !(this.value(2) === '.')) {
          if (this.tag(2) === '?') {
            this.tag(1, 'SOAK_ACCESS');
            return this.tokens.splice(-2, 1);
          } else {
            return this.tag(1, 'PROPERTY_ACCESS');
          }
        } else {
          return prev[0] === '@';
        }
      }).call(this);
      return accessor ? 'accessor' : false;
    };
    Lexer.prototype.sanitizeHeredoc = function(doc, options) {
<<<<<<< HEAD
      var _ref4, attempt, indent, match;
=======
      var _cache2, attempt, indent, match;
>>>>>>> 99a06ce4
      indent = options.indent;
      if (options.herecomment && !include(doc, '\n')) {
        return doc;
      }
      if (!(options.herecomment)) {
        while ((match = HEREDOC_INDENT.exec(doc)) !== null) {
<<<<<<< HEAD
          attempt = (typeof (_ref4 = match[2]) !== "undefined" && _ref4 !== null) ? match[2] : match[3];
=======
          attempt = (typeof (_cache2 = match[2]) !== "undefined" && _cache2 !== null) ? match[2] : match[3];
>>>>>>> 99a06ce4
          if (!(typeof indent !== "undefined" && indent !== null) || attempt.length < indent.length) {
            indent = attempt;
          }
        }
      }
      indent || (indent = '');
      doc = doc.replace(new RegExp("^" + indent, 'gm'), '').replace(/^\n/, '');
      if (options.herecomment) {
        return doc;
      }
      return doc.replace(MULTILINER, "\\n").replace(new RegExp(options.quote, 'g'), "\\" + (options.quote));
    };
    Lexer.prototype.tagParameters = function() {
      var i, tok;
      if (this.tag() !== ')') {
        return null;
      }
      i = 0;
      while (true) {
        i += 1;
        tok = this.prev(i);
        if (!tok) {
          return null;
        }
        switch (tok[0]) {
        case 'IDENTIFIER':
          tok[0] = 'PARAM';
          break;
        case ')':
          tok[0] = 'PARAM_END';
          break;
        case '(':
        case 'CALL_START':
          return (tok[0] = 'PARAM_START');
        }
      }
      return true;
    };
    Lexer.prototype.closeIndentation = function() {
      return this.outdentToken(this.indent);
    };
    Lexer.prototype.identifierError = function(word) {
      throw new Error("SyntaxError: Reserved word \"" + (word) + "\" on line " + (this.line + 1));
    };
    Lexer.prototype.assignmentError = function() {
      throw new Error("SyntaxError: Reserved word \"" + (this.value()) + "\" on line " + (this.line + 1) + " can't be assigned");
    };
    Lexer.prototype.balancedString = function(str, delimited, options) {
<<<<<<< HEAD
      var _i, _l, _ref4, _ref5, close, i, levels, open, pair, slash;
=======
      var _cache2, _cache3, _index, _length, close, i, levels, open, pair, slash;
>>>>>>> 99a06ce4
      options || (options = {});
      slash = delimited[0][0] === '/';
      levels = [];
      i = 0;
      while (i < str.length) {
        if (levels.length && starts(str, '\\', i)) {
          i += 1;
        } else {
<<<<<<< HEAD
          _ref4 = delimited;
          for (_i = 0, _l = _ref4.length; _i < _l; _i++) {
            pair = _ref4[_i];
            _ref5 = pair;
            open = _ref5[0];
            close = _ref5[1];
=======
          _cache2 = delimited;
          for (_index = 0, _length = _cache2.length; _index < _length; _index++) {
            pair = _cache2[_index];
            _cache3 = pair;
            open = _cache3[0];
            close = _cache3[1];
>>>>>>> 99a06ce4
            if (levels.length && starts(str, close, i) && levels[levels.length - 1] === pair) {
              levels.pop();
              i += close.length - 1;
              if (!(levels.length)) {
                i += 1;
              }
              break;
            } else if (starts(str, open, i)) {
              levels.push(pair);
              i += open.length - 1;
              break;
            }
          }
        }
        if (!levels.length || slash && starts(str, '\n', i)) {
          break;
        }
        i += 1;
      }
      if (levels.length) {
        if (slash) {
          return false;
        }
        throw new Error("SyntaxError: Unterminated " + (levels.pop()[0]) + " starting on line " + (this.line + 1));
      }
      return !i ? false : str.substring(0, i);
    };
    Lexer.prototype.interpolateString = function(str, options) {
<<<<<<< HEAD
      var _l, _l2, _ref4, _ref5, _ref6, _ref7, escaped, expr, i, idx, inner, interpolated, lexer, nested, pi, quote, tag, tok, token, tokens, value;
=======
      var _cache2, _cache3, _length, escaped, expr, i, idx, inner, interpolated, lexer, nested, pi, quote, tag, tok, token, tokens, value;
>>>>>>> 99a06ce4
      options || (options = {});
      if (str.length < 3 || !starts(str, '"')) {
        return this.token('STRING', str);
      } else {
        lexer = new Lexer();
        tokens = [];
        quote = str.substring(0, 1);
<<<<<<< HEAD
        _ref4 = [1, 1];
        i = _ref4[0];
        pi = _ref4[1];
=======
        _cache2 = [1, 1];
        i = _cache2[0];
        pi = _cache2[1];
>>>>>>> 99a06ce4
        while (i < str.length - 1) {
          if (starts(str, '\\', i)) {
            i += 1;
          } else if (expr = this.balancedString(str.substring(i), [['#{', '}']])) {
            if (pi < i) {
              tokens.push(['STRING', quote + str.substring(pi, i) + quote]);
            }
            inner = expr.substring(2, expr.length - 1);
            if (inner.length) {
              if (options.heredoc) {
                inner = inner.replace(new RegExp('\\\\' + quote, 'g'), quote);
              }
              nested = lexer.tokenize("(" + (inner) + ")", {
                line: this.line
              });
<<<<<<< HEAD
              _ref5 = nested;
              for (idx = 0, _l = _ref5.length; idx < _l; idx++) {
                tok = _ref5[idx];
=======
              _cache2 = nested;
              for (idx = 0, _length = _cache2.length; idx < _length; idx++) {
                tok = _cache2[idx];
>>>>>>> 99a06ce4
                if (tok[0] === 'CALL_END') {
                  (tok[0] = ')');
                }
              }
              nested.pop();
              tokens.push(['TOKENS', nested]);
            } else {
              tokens.push(['STRING', quote + quote]);
            }
            i += expr.length - 1;
            pi = i + 1;
          }
          i += 1;
        }
        if (pi < i && pi < str.length - 1) {
          tokens.push(['STRING', quote + str.substring(pi, i) + quote]);
        }
        if (tokens[0][0] !== 'STRING') {
          tokens.unshift(['STRING', '""']);
        }
        interpolated = tokens.length > 1;
        if (interpolated) {
          this.token('(', '(');
        }
<<<<<<< HEAD
        _ref6 = tokens;
        for (i = 0, _l2 = _ref6.length; i < _l2; i++) {
          token = _ref6[i];
          _ref7 = token;
          tag = _ref7[0];
          value = _ref7[1];
=======
        _cache2 = tokens;
        for (i = 0, _length = _cache2.length; i < _length; i++) {
          token = _cache2[i];
          _cache3 = token;
          tag = _cache3[0];
          value = _cache3[1];
>>>>>>> 99a06ce4
          if (tag === 'TOKENS') {
            this.tokens = this.tokens.concat(value);
          } else if (tag === 'STRING' && options.escapeQuotes) {
            escaped = value.substring(1, value.length - 1).replace(/"/g, '\\"');
            this.token(tag, "\"" + (escaped) + "\"");
          } else {
            this.token(tag, value);
          }
          if (i < tokens.length - 1) {
            this.token('+', '+');
          }
        }
        if (interpolated) {
          this.token(')', ')');
        }
        return tokens;
      }
    };
    Lexer.prototype.token = function(tag, value) {
      return this.tokens.push([tag, value, this.line]);
    };
    Lexer.prototype.tag = function(index, newTag) {
      var tok;
      if (!(tok = this.prev(index))) {
        return null;
      }
      if (typeof newTag !== "undefined" && newTag !== null) {
        return (tok[0] = newTag);
      }
      return tok[0];
    };
    Lexer.prototype.value = function(index, val) {
      var tok;
      if (!(tok = this.prev(index))) {
        return null;
      }
      if (typeof val !== "undefined" && val !== null) {
        return (tok[1] = val);
      }
      return tok[1];
    };
    Lexer.prototype.prev = function(index) {
      return this.tokens[this.tokens.length - (index || 1)];
    };
    Lexer.prototype.match = function(regex, index) {
      var m;
      if (!(m = this.chunk.match(regex))) {
        return false;
      }
      return m ? m[index] : false;
    };
    Lexer.prototype.unfinished = function() {
      var prev;
      prev = this.prev(2);
      return this.value() && this.value().match && this.value().match(NO_NEWLINE) && prev && (prev[0] !== '.') && !this.value().match(CODE) && !this.chunk.match(ASSIGNED);
    };
    return Lexer;
  })();
  JS_KEYWORDS = ["if", "else", "true", "false", "new", "return", "try", "catch", "finally", "throw", "break", "continue", "for", "in", "while", "delete", "instanceof", "typeof", "switch", "super", "extends", "class", "this", "null", "debugger"];
  COFFEE_ALIASES = ["and", "or", "is", "isnt", "not"];
  COFFEE_KEYWORDS = COFFEE_ALIASES.concat(["then", "unless", "until", "loop", "yes", "no", "on", "off", "of", "by", "where", "when"]);
  RESERVED = ["case", "default", "do", "function", "var", "void", "with", "const", "let", "enum", "export", "import", "native", "__hasProp", "__extends", "__slice"];
  JS_FORBIDDEN = JS_KEYWORDS.concat(RESERVED);
  IDENTIFIER = /^([a-zA-Z\$_](\w|\$)*)/;
  NUMBER = /^(((\b0(x|X)[0-9a-fA-F]+)|((\b[0-9]+(\.[0-9]+)?|\.[0-9]+)(e[+\-]?[0-9]+)?)))\b/i;
  HEREDOC = /^("{6}|'{6}|"{3}([\s\S]*?)\n?([ \t]*)"{3}|'{3}([\s\S]*?)\n?([ \t]*)'{3})/;
  OPERATOR = /^(-[\-=>]?|\+[+=]?|[*&|\/%=<>^:!?]+)([ \t]*)/;
  WHITESPACE = /^([ \t]+)/;
  COMMENT = /^(([ \t]*\n)*([ \t]*)###([^#][\s\S]*?)(###[ \t]*\n|(###)?$)|(\s*#(?!##[^#])[^\n]*)+)/;
  CODE = /^((-|=)>)/;
  MULTI_DENT = /^((\n([ \t]*))+)(\.)?/;
  LAST_DENTS = /\n([ \t]*)/g;
  LAST_DENT = /\n([ \t]*)/;
  REGEX_START = /^\/([^\/])/;
  REGEX_INTERPOLATION = /([^\\]#\{.*[^\\]\})/;
  REGEX_END = /^(([imgy]{1,4})\b|\W|$)/;
  REGEX_ESCAPE = /\\[^\$]/g;
  JS_CLEANER = /(^`|`$)/g;
  MULTILINER = /\n/g;
  NO_NEWLINE = /^([+\*&|\/\-%=<>!.\\][<>=&|]*|and|or|is|isnt|not|delete|typeof|instanceof)$/;
  HEREDOC_INDENT = /(\n+([ \t]*)|^([ \t]+))/g;
  ASSIGNED = /^\s*(([a-zA-Z\$_@]\w*|["'][^\r\n]+?["']|\d+)[ \t]*?[:=][^:=])/;
  NEXT_CHARACTER = /^\s*(\S)/;
  COMPOUND_ASSIGN = ['-=', '+=', '/=', '*=', '%=', '||=', '&&=', '?=', '<<=', '>>=', '>>>=', '&=', '^=', '|='];
  UNARY = ['UMINUS', 'UPLUS', '!', '!!', '~', 'TYPEOF', 'DELETE'];
  LOGIC = ['&', '|', '^', '&&', '||'];
  SHIFT = ['<<', '>>', '>>>'];
  COMPARE = ['<=', '<', '>', '>='];
  MATH = ['*', '/', '%'];
  NOT_REGEX = ['NUMBER', 'REGEX', '++', '--', 'FALSE', 'NULL', 'TRUE', ']'];
  CALLABLE = ['IDENTIFIER', 'SUPER', ')', ']', '}', 'STRING', '@', 'THIS', '?', '::'];
  LINE_BREAK = ['INDENT', 'OUTDENT', 'TERMINATOR'];
  CONVERSIONS = {
    'and': '&&',
    'or': '||',
    'is': '==',
    'isnt': '!=',
    'not': '!',
    '===': '=='
  };
})();<|MERGE_RESOLUTION|>--- conflicted
+++ resolved
@@ -1,39 +1,21 @@
 (function() {
-<<<<<<< HEAD
-  var ASSIGNED, CALLABLE, CODE, COFFEE_ALIASES, COFFEE_KEYWORDS, COMMENT, COMPARE, COMPOUND_ASSIGN, CONVERSIONS, HEREDOC, HEREDOC_INDENT, IDENTIFIER, JS_CLEANER, JS_FORBIDDEN, JS_KEYWORDS, LAST_DENT, LAST_DENTS, LINE_BREAK, LOGIC, Lexer, MATH, MULTILINER, MULTI_DENT, NEXT_CHARACTER, NOT_REGEX, NO_NEWLINE, NUMBER, OPERATOR, REGEX_END, REGEX_ESCAPE, REGEX_INTERPOLATION, REGEX_START, RESERVED, Rewriter, SHIFT, UNARY, WHITESPACE, _ref, _ref2, _ref3, compact, count, helpers, include, starts;
+  var ASSIGNED, CALLABLE, CODE, COFFEE_ALIASES, COFFEE_KEYWORDS, COMMENT, COMPARE, COMPOUND_ASSIGN, CONVERSIONS, HEREDOC, HEREDOC_INDENT, IDENTIFIER, JS_CLEANER, JS_FORBIDDEN, JS_KEYWORDS, LAST_DENT, LAST_DENTS, LINE_BREAK, LOGIC, Lexer, MATH, MULTILINER, MULTI_DENT, NEXT_CHARACTER, NOT_REGEX, NO_NEWLINE, NUMBER, OPERATOR, REGEX_END, REGEX_ESCAPE, REGEX_INTERPOLATION, REGEX_START, RESERVED, Rewriter, SHIFT, UNARY, WHITESPACE, _ref, compact, count, helpers, include, starts;
   var __slice = Array.prototype.slice;
   if (typeof process !== "undefined" && process !== null) {
     _ref = require('./rewriter');
     Rewriter = _ref.Rewriter;
-    _ref2 = require('./helpers');
-    helpers = _ref2.helpers;
-=======
-  var ASSIGNED, CALLABLE, CODE, COFFEE_ALIASES, COFFEE_KEYWORDS, COMMENT, COMPARE, COMPOUND_ASSIGN, CONVERSIONS, HEREDOC, HEREDOC_INDENT, IDENTIFIER, JS_CLEANER, JS_FORBIDDEN, JS_KEYWORDS, LAST_DENT, LAST_DENTS, LINE_BREAK, LOGIC, Lexer, MATH, MULTILINER, MULTI_DENT, NEXT_CHARACTER, NOT_REGEX, NO_NEWLINE, NUMBER, OPERATOR, REGEX_END, REGEX_ESCAPE, REGEX_INTERPOLATION, REGEX_START, RESERVED, Rewriter, SHIFT, UNARY, WHITESPACE, _cache, compact, count, helpers, include, starts;
-  var __slice = Array.prototype.slice;
-  if (typeof process !== "undefined" && process !== null) {
-    _cache = require('./rewriter');
-    Rewriter = _cache.Rewriter;
-    _cache = require('./helpers');
-    helpers = _cache.helpers;
->>>>>>> 99a06ce4
+    _ref = require('./helpers');
+    helpers = _ref.helpers;
   } else {
     this.exports = this;
     Rewriter = this.Rewriter;
     helpers = this.helpers;
   }
-<<<<<<< HEAD
-  _ref3 = helpers;
-  include = _ref3.include;
-  count = _ref3.count;
-  starts = _ref3.starts;
-  compact = _ref3.compact;
-=======
-  _cache = helpers;
-  include = _cache.include;
-  count = _cache.count;
-  starts = _cache.starts;
-  compact = _cache.compact;
->>>>>>> 99a06ce4
+  _ref = helpers;
+  include = _ref.include;
+  count = _ref.count;
+  starts = _ref.starts;
+  compact = _ref.compact;
   exports.Lexer = (function() {
     Lexer = function() {};
     Lexer.prototype.tokenize = function(code, options) {
@@ -210,19 +192,11 @@
       return true;
     };
     Lexer.prototype.regexToken = function() {
-<<<<<<< HEAD
-      var _ref4, end, first, flags, regex, str;
+      var _ref2, end, first, flags, regex, str;
       if (!(first = this.chunk.match(REGEX_START))) {
         return false;
       }
-      if (first[1] === ' ' && !('CALL_START' === (_ref4 = this.tag()) || '=' === _ref4)) {
-=======
-      var _cache2, end, first, flags, regex, str;
-      if (!(first = this.chunk.match(REGEX_START))) {
-        return false;
-      }
-      if (first[1] === ' ' && !('CALL_START' === (_cache2 = this.tag()) || '=' === _cache2)) {
->>>>>>> 99a06ce4
+      if (first[1] === ' ' && !('CALL_START' === (_ref2 = this.tag()) || '=' === _ref2)) {
         return false;
       }
       if (include(NOT_REGEX, this.tag())) {
@@ -346,11 +320,7 @@
       return true;
     };
     Lexer.prototype.literalToken = function() {
-<<<<<<< HEAD
-      var _ref4, match, prev, space, spaced, tag, value;
-=======
-      var _cache2, match, prev, space, spaced, tag, value;
->>>>>>> 99a06ce4
+      var _ref2, match, prev, space, spaced, tag, value;
       match = this.chunk.match(OPERATOR);
       value = match && match[1];
       space = match && match[2];
@@ -365,11 +335,7 @@
         if (include(JS_FORBIDDEN, this.value())) {
           this.assignmentError();
         }
-<<<<<<< HEAD
-        if (('or' === (_ref4 = this.value()) || 'and' === _ref4)) {
-=======
-        if (('or' === (_cache2 = this.value()) || 'and' === _cache2)) {
->>>>>>> 99a06ce4
+        if (('or' === (_ref2 = this.value()) || 'and' === _ref2)) {
           this.tokens.splice(this.tokens.length - 1, 1, ['COMPOUND_ASSIGN', CONVERSIONS[this.value()] + '=', prev[2]]);
           return true;
         }
@@ -429,22 +395,14 @@
       return accessor ? 'accessor' : false;
     };
     Lexer.prototype.sanitizeHeredoc = function(doc, options) {
-<<<<<<< HEAD
-      var _ref4, attempt, indent, match;
-=======
-      var _cache2, attempt, indent, match;
->>>>>>> 99a06ce4
+      var _ref2, attempt, indent, match;
       indent = options.indent;
       if (options.herecomment && !include(doc, '\n')) {
         return doc;
       }
       if (!(options.herecomment)) {
         while ((match = HEREDOC_INDENT.exec(doc)) !== null) {
-<<<<<<< HEAD
-          attempt = (typeof (_ref4 = match[2]) !== "undefined" && _ref4 !== null) ? match[2] : match[3];
-=======
-          attempt = (typeof (_cache2 = match[2]) !== "undefined" && _cache2 !== null) ? match[2] : match[3];
->>>>>>> 99a06ce4
+          attempt = (typeof (_ref2 = match[2]) !== "undefined" && _ref2 !== null) ? match[2] : match[3];
           if (!(typeof indent !== "undefined" && indent !== null) || attempt.length < indent.length) {
             indent = attempt;
           }
@@ -493,11 +451,7 @@
       throw new Error("SyntaxError: Reserved word \"" + (this.value()) + "\" on line " + (this.line + 1) + " can't be assigned");
     };
     Lexer.prototype.balancedString = function(str, delimited, options) {
-<<<<<<< HEAD
-      var _i, _l, _ref4, _ref5, close, i, levels, open, pair, slash;
-=======
-      var _cache2, _cache3, _index, _length, close, i, levels, open, pair, slash;
->>>>>>> 99a06ce4
+      var _i, _len, _ref2, _ref3, close, i, levels, open, pair, slash;
       options || (options = {});
       slash = delimited[0][0] === '/';
       levels = [];
@@ -506,21 +460,12 @@
         if (levels.length && starts(str, '\\', i)) {
           i += 1;
         } else {
-<<<<<<< HEAD
-          _ref4 = delimited;
-          for (_i = 0, _l = _ref4.length; _i < _l; _i++) {
-            pair = _ref4[_i];
-            _ref5 = pair;
-            open = _ref5[0];
-            close = _ref5[1];
-=======
-          _cache2 = delimited;
-          for (_index = 0, _length = _cache2.length; _index < _length; _index++) {
-            pair = _cache2[_index];
-            _cache3 = pair;
-            open = _cache3[0];
-            close = _cache3[1];
->>>>>>> 99a06ce4
+          _ref2 = delimited;
+          for (_i = 0, _len = _ref2.length; _i < _len; _i++) {
+            pair = _ref2[_i];
+            _ref3 = pair;
+            open = _ref3[0];
+            close = _ref3[1];
             if (levels.length && starts(str, close, i) && levels[levels.length - 1] === pair) {
               levels.pop();
               i += close.length - 1;
@@ -549,11 +494,7 @@
       return !i ? false : str.substring(0, i);
     };
     Lexer.prototype.interpolateString = function(str, options) {
-<<<<<<< HEAD
-      var _l, _l2, _ref4, _ref5, _ref6, _ref7, escaped, expr, i, idx, inner, interpolated, lexer, nested, pi, quote, tag, tok, token, tokens, value;
-=======
-      var _cache2, _cache3, _length, escaped, expr, i, idx, inner, interpolated, lexer, nested, pi, quote, tag, tok, token, tokens, value;
->>>>>>> 99a06ce4
+      var _len, _ref2, _ref3, escaped, expr, i, idx, inner, interpolated, lexer, nested, pi, quote, tag, tok, token, tokens, value;
       options || (options = {});
       if (str.length < 3 || !starts(str, '"')) {
         return this.token('STRING', str);
@@ -561,15 +502,9 @@
         lexer = new Lexer();
         tokens = [];
         quote = str.substring(0, 1);
-<<<<<<< HEAD
-        _ref4 = [1, 1];
-        i = _ref4[0];
-        pi = _ref4[1];
-=======
-        _cache2 = [1, 1];
-        i = _cache2[0];
-        pi = _cache2[1];
->>>>>>> 99a06ce4
+        _ref2 = [1, 1];
+        i = _ref2[0];
+        pi = _ref2[1];
         while (i < str.length - 1) {
           if (starts(str, '\\', i)) {
             i += 1;
@@ -585,15 +520,9 @@
               nested = lexer.tokenize("(" + (inner) + ")", {
                 line: this.line
               });
-<<<<<<< HEAD
-              _ref5 = nested;
-              for (idx = 0, _l = _ref5.length; idx < _l; idx++) {
-                tok = _ref5[idx];
-=======
-              _cache2 = nested;
-              for (idx = 0, _length = _cache2.length; idx < _length; idx++) {
-                tok = _cache2[idx];
->>>>>>> 99a06ce4
+              _ref2 = nested;
+              for (idx = 0, _len = _ref2.length; idx < _len; idx++) {
+                tok = _ref2[idx];
                 if (tok[0] === 'CALL_END') {
                   (tok[0] = ')');
                 }
@@ -618,21 +547,12 @@
         if (interpolated) {
           this.token('(', '(');
         }
-<<<<<<< HEAD
-        _ref6 = tokens;
-        for (i = 0, _l2 = _ref6.length; i < _l2; i++) {
-          token = _ref6[i];
-          _ref7 = token;
-          tag = _ref7[0];
-          value = _ref7[1];
-=======
-        _cache2 = tokens;
-        for (i = 0, _length = _cache2.length; i < _length; i++) {
-          token = _cache2[i];
-          _cache3 = token;
-          tag = _cache3[0];
-          value = _cache3[1];
->>>>>>> 99a06ce4
+        _ref2 = tokens;
+        for (i = 0, _len = _ref2.length; i < _len; i++) {
+          token = _ref2[i];
+          _ref3 = token;
+          tag = _ref3[0];
+          value = _ref3[1];
           if (tag === 'TOKENS') {
             this.tokens = this.tokens.concat(value);
           } else if (tag === 'STRING' && options.escapeQuotes) {
