(function() {
  var CoffeeScript, create, document, runScripts;
  var __bind = function(fn, me){ return function(){ return fn.apply(me, arguments); }; };
  CoffeeScript = require('./coffee-script');
  CoffeeScript.require = require;
  CoffeeScript.eval = function(code, options) {
    return eval(CoffeeScript.compile(code, options));
  };
  CoffeeScript.run = function(code, options) {
    if (options == null) {
      options = {};
    }
    options.bare = true;
    return Function(CoffeeScript.compile(code, options))();
  };
<<<<<<< HEAD
  if (typeof window === "undefined" || window === null) {
    return;
=======
  document = typeof this.document !== 'undefined' ? document : null;
  create = function() {
    throw new Error('`XMLHttpRequest` is not supported.');
  };
  if (typeof this.ActiveXObject !== 'undefined') {
    create = __bind(function() {
      return new this.ActiveXObject('Microsoft.XMLHTTP');
    }, this);
  } else if (typeof this.XMLHttpRequest !== 'undefined') {
    create = __bind(function() {
      return new this.XMLHttpRequest;
    }, this);
>>>>>>> 6793eb38
  }
  CoffeeScript.load = function(url, options, callback) {
    var xhr;
    xhr = create();
    xhr.open('GET', url, true);
    if ('overrideMimeType' in xhr) {
      xhr.overrideMimeType('text/plain');
    }
    xhr.onreadystatechange = function() {
      var error, result;
      if (xhr.readyState === 4) {
        error = result = null;
        if (xhr.status === 200) {
          try {
            result = CoffeeScript.run(xhr.responseText);
          } catch (exception) {
            error = exception;
          }
        } else {
          error = new Error("An error occurred while loading the script `" + url + "`.");
        }
        return typeof callback == "function" ? callback(error, result) : void 0;
      }
    };
    return xhr.send(null);
  };
  runScripts = function() {
    var execute, index, length, scripts;
    scripts = document.getElementsByTagName('script');
    index = 0;
    length = scripts.length;
    (execute = function(error) {
      var script;
      if (error) {
        throw error;
      }
      script = scripts[index++];
      if (script.type === 'text/coffeescript' && script.src) {
        return CoffeeScript.load(script.src, null, execute);
      } else {
        CoffeeScript.run(script.innerHTML);
        return execute();
      }
    })();
    return null;
  };
  if (typeof this.addEventListener !== 'undefined') {
    this.addEventListener('DOMContentLoaded', runScripts, false);
  } else if (typeof this.attachEvent !== 'undefined') {
    this.attachEvent('onload', runScripts);
  }
}).call(this);<|MERGE_RESOLUTION|>--- conflicted
+++ resolved
@@ -13,10 +13,6 @@
     options.bare = true;
     return Function(CoffeeScript.compile(code, options))();
   };
-<<<<<<< HEAD
-  if (typeof window === "undefined" || window === null) {
-    return;
-=======
   document = typeof this.document !== 'undefined' ? document : null;
   create = function() {
     throw new Error('`XMLHttpRequest` is not supported.');
@@ -29,7 +25,6 @@
     create = __bind(function() {
       return new this.XMLHttpRequest;
     }, this);
->>>>>>> 6793eb38
   }
   CoffeeScript.load = function(url, options, callback) {
     var xhr;
@@ -51,7 +46,7 @@
         } else {
           error = new Error("An error occurred while loading the script `" + url + "`.");
         }
-        return typeof callback == "function" ? callback(error, result) : void 0;
+        return typeof callback === "function" ? callback(error, result) : void 0;
       }
     };
     return xhr.send(null);
