fs            = require 'fs'
path          = require 'path'
{extend}      = require './lib/coffee-script/helpers'
CoffeeScript  = require './lib/coffee-script'
{spawn, exec} = require 'child_process'

# ANSI Terminal Colors.
enableColors = no
unless process.platform is 'win32'
  enableColors = not process.env.NODE_DISABLE_COLORS

bold = red = green = reset = ''
if enableColors
  bold  = '\x1B[0;1m'
  red   = '\x1B[0;31m'
  green = '\x1B[0;32m'
  reset = '\x1B[0m'

# Built file header.
header = """
  /**
   * ToffeeScript Compiler v#{CoffeeScript.VERSION}
   * http://coffeescript.org
   *
   * Copyright 2011, Jiang Miao 
   * 
   * CoffeeScript Copyright 2011, Jeremy Ashkenas
   * Released under the MIT License
   */
"""

sources = [
  'coffee-script', 'grammar', 'helpers'
  'lexer', 'nodes', 'rewriter', 'scope'
].map (filename) -> "src/#{filename}.coffee"

# Run a CoffeeScript through our node/coffee interpreter.
run = (args, cb) ->
<<<<<<< HEAD
  proc =         spawn 'bin/toffee', args
=======
  proc =         spawn 'node', ['bin/coffee'].concat(args)
>>>>>>> ed705403
  proc.stderr.on 'data', (buffer) -> console.log buffer.toString()
  proc.on        'exit', (status) ->
    process.exit(1) if status != 0
    cb() if typeof cb is 'function'

# Log a message with a color.
log = (message, color, explanation) ->
  console.log color + message + reset + ' ' + (explanation or '')

option '-p', '--prefix [DIR]', 'set the installation prefix for `tcons install`'

task 'install', 'install CoffeeScript into /usr/local (or --prefix)', (options) ->
  base = options.prefix or '/usr/local'
  lib  = "#{base}/lib/coffee-script"
  bin  = "#{base}/bin"
  node = "~/.node_libraries/coffee-script"
  console.log   "Installing CoffeeScript to #{lib}"
  console.log   "Linking to #{node}"
  console.log   "Linking 'coffee' to #{bin}/coffee"
  exec([
    "mkdir -p #{lib} #{bin}"
    "cp -rf bin lib LICENSE README package.json src #{lib}"
    "ln -sfn #{lib}/bin/toffee #{bin}/toffee"
    "ln -sfn #{lib}/bin/tcons #{bin}/tcons"
    "mkdir -p ~/.node_libraries"
    "ln -sfn #{lib}/lib/coffee-script #{node}"
  ].join(' && '), (err, stdout, stderr) ->
    if err then console.log stderr.trim() else log 'done', green
  )


task 'build', 'build the CoffeeScript language from source', build = (cb) ->
  files = fs.readdirSync 'src'
  files = ('src/' + file for file in files when file.match(/\.coffee$/))
  run ['-c', '-o', 'lib/coffee-script'].concat(files), cb


task 'build:full', 'rebuild the source twice, and run the tests', ->
  build ->
    build ->
      csPath = './lib/coffee-script'
      delete require.cache[require.resolve csPath]
      unless runTests require csPath
        process.exit 1


task 'build:parser', 'rebuild the Jison parser (run build first)', ->
  extend global, require('util')
  require 'jison'
  parser = require('./lib/coffee-script/grammar').parser
  fs.writeFile 'lib/coffee-script/parser.js', parser.generate()


task 'build:ultraviolet', 'build and install the Ultraviolet syntax highlighter', ->
  exec 'plist2syntax ../coffee-script-tmbundle/Syntaxes/CoffeeScript.tmLanguage', (err) ->
    throw err if err
    exec 'sudo mv coffeescript.yaml /usr/local/lib/ruby/gems/1.8/gems/ultraviolet-0.10.2/syntax/coffeescript.syntax'


task 'build:browser', 'rebuild the merged script for inclusion in the browser', ->
  code = ''
  for name in ['helpers', 'rewriter', 'lexer', 'parser', 'scope', 'nodes', 'coffee-script', 'browser']
    code += """
      require['./#{name}'] = new function() {
        var exports = this;
        #{fs.readFileSync "lib/coffee-script/#{name}.js"}
      };
    """
  code = """
    (function(root) {
      var CoffeeScript = function() {
        function require(path){ return require[path]; }
        #{code}
        return require['./coffee-script'];
      }();

      if (typeof define === 'function' && define.amd) {
        define(function() { return CoffeeScript; });
      } else { 
        root.CoffeeScript = CoffeeScript; 
      }
    }(this));
  """
  unless process.env.MINIFY is 'false'
    {parser, uglify} = require 'uglify-js'
    code = uglify.gen_code uglify.ast_squeeze uglify.ast_mangle parser.parse code
  fs.writeFileSync 'extras/coffee-script.js', header + '\n' + code
  console.log "built ... running browser tests:"
  invoke 'test:browser'


task 'doc:site', 'watch and continually rebuild the documentation for the website', ->
  exec 'rake doc', (err) ->
    throw err if err


task 'doc:source', 'rebuild the internal documentation', ->
  exec 'docco src/*.coffee && cp -rf docs documentation && rm -r docs', (err) ->
    throw err if err


task 'doc:underscore', 'rebuild the Underscore.coffee documentation page', ->
  exec 'docco examples/underscore.coffee && cp -rf docs documentation && rm -r docs', (err) ->
    throw err if err

task 'bench', 'quick benchmark of compilation time', ->
  {Rewriter} = require './lib/coffee-script/rewriter'
  co     = sources.map((name) -> fs.readFileSync name).join '\n'
  fmt    = (ms) -> " #{bold}#{ "   #{ms}".slice -4 }#{reset} ms"
  total  = 0
  now    = Date.now()
  time   = -> total += ms = -(now - now = Date.now()); fmt ms
  tokens = CoffeeScript.tokens co, rewrite: false
  console.log "Lex    #{time()} (#{tokens.length} tokens)"
  tokens = new Rewriter().rewrite tokens
  console.log "Rewrite#{time()} (#{tokens.length} tokens)"
  nodes  = CoffeeScript.nodes tokens
  console.log "Parse  #{time()}"
  js     = nodes.compile bare: true
  console.log "Compile#{time()} (#{js.length} chars)"
  console.log "total  #{ fmt total }"

task 'loc', 'count the lines of source code in the CoffeeScript compiler', ->
  exec "cat #{ sources.join(' ') } | grep -v '^\\( *#\\|\\s*$\\)' | wc -l | tr -s ' '", (err, stdout) ->
    console.log stdout.trim()


# Run the CoffeeScript test suite.
runTests = (CoffeeScript) ->
  startTime   = Date.now()
  currentFile = null
  passedTests = 0
  failures    = []

  global[name] = func for name, func of require 'assert'

  # Convenience aliases.
  global.CoffeeScript = CoffeeScript

  # Our test helper function for delimiting different test cases.
  global.test = (description, fn) ->
    try
      fn.test = {description, currentFile}
      fn.call(fn)
      ++passedTests
    catch e
      e.description = description if description?
      e.source      = fn.toString() if fn.toString?
      failures.push filename: currentFile, error: e

  # See http://wiki.ecmascript.org/doku.php?id=harmony:egal
  egal = (a, b) ->
    if a is b
      a isnt 0 or 1/a is 1/b
    else
      a isnt a and b isnt b

  # A recursive functional equivalence helper; uses egal for testing equivalence.
  arrayEgal = (a, b) ->
    if egal a, b then yes
    else if a instanceof Array and b instanceof Array
      return no unless a.length is b.length
      return no for el, idx in a when not arrayEgal el, b[idx]
      yes

  global.eq      = (a, b, msg) -> ok egal(a, b), msg
  global.arrayEq = (a, b, msg) -> ok arrayEgal(a,b), msg

  # When all the tests have run, collect and print errors.
  # If a stacktrace is available, output the compiled function source.
  process.on 'exit', ->
    time = ((Date.now() - startTime) / 1000).toFixed(2)
    message = "passed #{passedTests} tests in #{time} seconds#{reset}"
    return log(message, green) unless failures.length
    log "failed #{failures.length} and #{message}", red
    for fail in failures
      {error, filename}  = fail
      jsFilename         = filename.replace(/\.coffee$/,'.js')
      match              = error.stack?.match(new RegExp(fail.file+":(\\d+):(\\d+)"))
      match              = error.stack?.match(/on line (\d+):/) unless match
      [match, line, col] = match if match
      console.log ''
      log "  #{error.description}", red if error.description
      log "  #{error.stack}", red
      log "  #{jsFilename}: line #{line ? 'unknown'}, column #{col ? 'unknown'}", red
      console.log "  #{error.source}" if error.source
    return

  # Run every test in the `test` folder, recording failures.
  files = fs.readdirSync 'test'
  for file in files when file.match /\.coffee$/i
    currentFile = filename = path.join 'test', file
    code = fs.readFileSync filename
    try
      CoffeeScript.run code.toString(), {filename}
    catch error
      failures.push {filename, error}
  return !failures.length


task 'test', 'run the CoffeeScript language test suite', ->
  runTests CoffeeScript


task 'test:browser', 'run the test suite against the merged browser script', ->
  source = fs.readFileSync 'extras/coffee-script.js', 'utf-8'
  result = {}
  global.testingBrowser = yes
  (-> eval source).call result
  runTests result.CoffeeScript<|MERGE_RESOLUTION|>--- conflicted
+++ resolved
@@ -36,11 +36,7 @@
 
 # Run a CoffeeScript through our node/coffee interpreter.
 run = (args, cb) ->
-<<<<<<< HEAD
-  proc =         spawn 'bin/toffee', args
-=======
-  proc =         spawn 'node', ['bin/coffee'].concat(args)
->>>>>>> ed705403
+  proc =         spawn 'node', ['bin/toffee'].concat(args)
   proc.stderr.on 'data', (buffer) -> console.log buffer.toString()
   proc.on        'exit', (status) ->
     process.exit(1) if status != 0
