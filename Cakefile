fs            = require 'fs'
path          = require 'path'
{extend}      = require './lib/coffee-script/helpers'
CoffeeScript  = require './lib/coffee-script'
{spawn, exec} = require 'child_process'

# ANSI Terminal Colors.
bold  = '\033[0;1m'
red   = '\033[0;31m'
green = '\033[0;32m'
reset = '\033[0m'

# Built file header.
header = """
  /**
   * CoffeeScript Compiler v#{CoffeeScript.VERSION}
   * http://coffeescript.org
   *
   * Copyright 2011, Jeremy Ashkenas
   * Released under the MIT License
   */
"""

sources = [
  'coffee-script.coffee', 'grammar.coffee'
  'helpers.coffee', 'lexer.coffee', 'nodes.coffee'
  'rewriter.coffee', 'scope.coffee'
].map (filename) ->
  'src/coffee-script/' + filename

# Run a CoffeeScript through our node/coffee interpreter.
run = (args, cb) ->
  proc =         spawn 'bin/coffee', args
  proc.stderr.on 'data', (buffer) -> console.log buffer.toString()
  proc.on        'exit', (status) ->
    process.exit(1) if status != 0
    cb() if typeof cb is 'function'

# Log a message with a color.
log = (message, color, explanation) ->
  console.log color + message + reset + ' ' + (explanation or '')

option '-p', '--prefix [DIR]', 'set the installation prefix for `cake install`'

task 'install', 'install CoffeeScript into /usr/local (or --prefix)', (options) ->
  base = options.prefix or '/usr/local'
  lib  = "#{base}/lib/coffee-script"
  bin  = "#{base}/bin"
  node = "~/.node_libraries/coffee-script"
  console.log   "Installing CoffeeScript to #{lib}"
  console.log   "Linking to #{node}"
  console.log   "Linking 'coffee' to #{bin}/coffee"
  exec([
    "mkdir -p #{lib} #{bin}"
    "cp -rf bin lib LICENSE README package.json src #{lib}"
    "ln -sfn #{lib}/bin/coffee #{bin}/coffee"
    "ln -sfn #{lib}/bin/cake #{bin}/cake"
    "mkdir -p ~/.node_libraries"
    "ln -sfn #{lib}/lib/coffee-script #{node}"
  ].join(' && '), (err, stdout, stderr) ->
    if err then console.log stderr.trim() else log 'done', green
  )


task 'build', 'build the CoffeeScript language from source', build = (cb) ->
  files = fs.readdirSync 'src'
<<<<<<< HEAD
  files = ('src/' + file for file in files when file.match(/\.coffee$/))
  run ['-c', '-o', 'lib'].concat(files), cb
=======
  run ['-c', '-o', 'lib', 'src']
>>>>>>> ab17f416


task 'build:full', 'rebuild the source twice, and run the tests', ->
  build ->
    build ->
      process.exit 1 unless runTests CoffeeScript


task 'build:parser', 'rebuild the Jison parser (run build first)', ->
  extend global, require('util')
  require 'jison'
  parser = require('./lib/grammar').parser
  fs.writeFile 'lib/parser.js', parser.generate()


task 'build:ultraviolet', 'build and install the Ultraviolet syntax highlighter', ->
  exec 'plist2syntax ../coffee-script-tmbundle/Syntaxes/CoffeeScript.tmLanguage', (err) ->
    throw err if err
    exec 'sudo mv coffeescript.yaml /usr/local/lib/ruby/gems/1.8/gems/ultraviolet-0.10.2/syntax/coffeescript.syntax'


task 'build:browser', 'rebuild the merged script for inclusion in the browser', ->
  code = ''
  for name in ['helpers', 'rewriter', 'lexer', 'parser', 'scope', 'nodes', 'coffee-script', 'browser']
    code += """
      require['./#{name}'] = new function() {
        var exports = this;
        #{fs.readFileSync "lib/coffee-script/#{name}.js"}
      };
    """
  code = """
    this.CoffeeScript = function() {
      function require(path){ return require[path]; }
      #{code}
      return require['./coffee-script']
    }()
  """
  unless process.env.MINIFY is 'false'
    {parser, uglify} = require 'uglify-js'
    code = uglify.gen_code uglify.ast_squeeze uglify.ast_mangle parser.parse code
  fs.writeFileSync 'extras/coffee-script.js', header + '\n' + code
  console.log "built ... running browser tests:"
  invoke 'test:browser'


task 'doc:site', 'watch and continually rebuild the documentation for the website', ->
  exec 'rake doc', (err) ->
    throw err if err


task 'doc:source', 'rebuild the internal documentation', ->
  exec 'docco src/coffee-script/*.coffee && cp -rf docs documentation && rm -r docs', (err) ->
    throw err if err


task 'doc:underscore', 'rebuild the Underscore.coffee documentation page', ->
  exec 'docco examples/underscore.coffee && cp -rf docs documentation && rm -r docs', (err) ->
    throw err if err

task 'bench', 'quick benchmark of compilation time', ->
  {Rewriter} = require './lib/coffee-script/rewriter'
  co     = sources.map((name) -> fs.readFileSync name).join '\n'
  fmt    = (ms) -> " #{bold}#{ "   #{ms}".slice -4 }#{reset} ms"
  total  = 0
  now    = Date.now()
  time   = -> total += ms = -(now - now = Date.now()); fmt ms
  tokens = CoffeeScript.tokens co, rewrite: false
  console.log "Lex    #{time()} (#{tokens.length} tokens)"
  tokens = new Rewriter().rewrite tokens
  console.log "Rewrite#{time()} (#{tokens.length} tokens)"
  nodes  = CoffeeScript.nodes tokens
  console.log "Parse  #{time()}"
  js     = nodes.compile bare: true
  console.log "Compile#{time()} (#{js.length} chars)"
  console.log "total  #{ fmt total }"

task 'loc', 'count the lines of source code in the CoffeeScript compiler', ->
  exec "cat #{ sources.join(' ') } | grep -v '^\\( *#\\|\\s*$\\)' | wc -l | tr -s ' '", (err, stdout) ->
    console.log stdout.trim()


# Run the CoffeeScript test suite.
runTests = (CoffeeScript) ->
  startTime   = Date.now()
  currentFile = null
  passedTests = 0
  failures    = []

  # Make "global" reference available to tests
  global.global = global

  # Mix in the assert module globally, to make it available for tests.
  addGlobal = (name, func) ->
    global[name] = ->
      passedTests += 1
      func arguments...

  addGlobal name, func for name, func of require 'assert'

  # Convenience aliases.
  global.eq = global.strictEqual
  global.CoffeeScript = CoffeeScript

  # Our test helper function for delimiting different test cases.
  global.test = (description, fn) ->
    try
      fn.test = {description, currentFile}
      fn.call(fn)
    catch e
      e.description = description if description?
      e.source      = fn.toString() if fn.toString?
      failures.push filename: currentFile, error: e

  # A recursive functional equivalence helper; uses egal for testing equivalence.
  # See http://wiki.ecmascript.org/doku.php?id=harmony:egal
  arrayEqual = (a, b) ->
    if a is b
      # 0 isnt -0
      a isnt 0 or 1/a is 1/b
    else if a instanceof Array and b instanceof Array
      return no unless a.length is b.length
      return no for el, idx in a when not arrayEqual el, b[idx]
      yes
    else
      # NaN is NaN
      a isnt a and b isnt b

  global.arrayEq = (a, b, msg) -> ok arrayEqual(a,b), msg

  # When all the tests have run, collect and print errors.
  # If a stacktrace is available, output the compiled function source.
  process.on 'exit', ->
    time = ((Date.now() - startTime) / 1000).toFixed(2)
    message = "passed #{passedTests} tests in #{time} seconds#{reset}"
    return log(message, green) unless failures.length
    log "failed #{failures.length} and #{message}", red
    for fail in failures
      {error, filename}  = fail
      jsFilename         = filename.replace(/\.coffee$/,'.js')
      match              = error.stack?.match(new RegExp(fail.file+":(\\d+):(\\d+)"))
      match              = error.stack?.match(/on line (\d+):/) unless match
      [match, line, col] = match if match
      console.log ''
      log "  #{error.description}", red if error.description
      log "  #{error.stack}", red
      log "  #{jsFilename}: line #{line ? 'unknown'}, column #{col ? 'unknown'}", red
      console.log "  #{error.source}" if error.source
    return

  # Run every test in the `test` folder, recording failures.
  files = fs.readdirSync 'test'
  for file in files when file.match /\.coffee$/i
    currentFile = filename = path.join 'test', file
    code = fs.readFileSync filename
    try
      CoffeeScript.run code.toString(), {filename}
    catch error
      failures.push {filename, error}
  return !failures.length


task 'test', 'run the CoffeeScript language test suite', ->
  runTests CoffeeScript


task 'test:browser', 'run the test suite against the merged browser script', ->
  source = fs.readFileSync 'extras/coffee-script.js', 'utf-8'
  result = {}
  global.testingBrowser = yes
  (-> eval source).call result
  runTests result.CoffeeScript<|MERGE_RESOLUTION|>--- conflicted
+++ resolved
@@ -64,12 +64,7 @@
 
 task 'build', 'build the CoffeeScript language from source', build = (cb) ->
   files = fs.readdirSync 'src'
-<<<<<<< HEAD
-  files = ('src/' + file for file in files when file.match(/\.coffee$/))
-  run ['-c', '-o', 'lib'].concat(files), cb
-=======
   run ['-c', '-o', 'lib', 'src']
->>>>>>> ab17f416
 
 
 task 'build:full', 'rebuild the source twice, and run the tests', ->
