--- conflicted
+++ resolved
@@ -1,17 +1,9 @@
 {
-<<<<<<< HEAD
   "name":         "toffee-script",
   "description":  "CoffeeScript with asynchronous syntax and additional features",
   "keywords":     ["javascript", "language", "coffeescript", "compiler", "asynchronous", "toffeescript"],
   "author":       "Jiang Miao",
-  "version":      "1.3.3-1",
-=======
-  "name":         "coffee-script",
-  "description":  "Unfancy JavaScript",
-  "keywords":     ["javascript", "language", "coffeescript", "compiler"],
-  "author":       "Jeremy Ashkenas",
   "version":      "1.4.0",
->>>>>>> 35787ef7
   "licenses":     [{
     "type":       "MIT",
     "url":        "http://github.com/jiangmiao/toffee-script/raw/master/LICENSE"
@@ -27,15 +19,11 @@
     "toffee":     "./bin/toffee",
     "tcons":      "./bin/tcons"
   },
-<<<<<<< HEAD
+  "scripts": {
+    "test": "node ./bin/tcons test"
+  },
   "homepage":     "https://github.com/jiangmiao/toffee-script",
-=======
-  "scripts": {
-    "test": "node ./bin/cake test"
-  },
-  "homepage":     "http://coffeescript.org",
->>>>>>> 35787ef7
-  "bugs":         "https://github.com/jashkenas/coffee-script/issues",
+  "homepage":     "https://github.com/jiangmiao/toffee-script/issues",
   "repository":   {
     "type": "git",
     "url": "git://github.com/jiangmiao/toffee-script.git"
