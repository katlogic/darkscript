{
<<<<<<< HEAD
  "name":         "toffee-script",
  "description":  "CoffeeScript with asynchronous syntax and additional features",
  "keywords":     ["javascript", "language", "coffeescript", "compiler", "toffeescript", "asynchronous"],
  "author":       "Miao Jiang",
  "version":      "1.7.1-0",
  "licenses":     [{
    "type":       "MIT",
    "url":        "https://raw.github.com/jashkenas/coffee-script/master/LICENSE"
  }],
  "engines":      {
    "node":       ">=0.8.0"
=======
  "name": "coffee-script",
  "description": "Unfancy JavaScript",
  "keywords": [
    "javascript",
    "language",
    "coffeescript",
    "compiler"
  ],
  "author": "Jeremy Ashkenas",
  "version": "1.8.0",
  "license": "MIT",
  "engines": {
    "node": ">=0.8.0"
>>>>>>> 158ca0d8
  },
  "directories": {
    "lib": "./lib/coffee-script"
  },
  "main" : "./lib/coffee-script/coffee-script",
  "bin":          {
    "toffee":     "./bin/coffee",
    "blacktoffee":"./bin/blackcoffee",
    "tcons":      "./bin/cake"
  },
  "preferGlobal": true,
  "scripts": {
    "test":         "node ./bin/cake test",
    "test-harmony": "node --harmony ./bin/cake test"
  },
<<<<<<< HEAD
  "homepage":     "https://github.com/katlogic/toffee-script",
  "bugs":         "https://github.com/katlogic/toffee-script/issues",
  "repository":   {
    "type": "git",
    "url": "git://github.com/katlogic/toffee-script.git"
=======
  "homepage": "http://coffeescript.org",
  "bugs": "https://github.com/jashkenas/coffeescript/issues",
  "repository": {
    "type": "git",
    "url": "git://github.com/jashkenas/coffeescript.git"
>>>>>>> 158ca0d8
  },
  "devDependencies": {
    "uglify-js": "~2.2",
    "jison": ">=0.2.0",
    "highlight.js": "~8.0.0",
    "underscore": "~1.5.2",
    "docco": "~0.6.2"
  },
  "dependencies": {
    "mkdirp": "~0.3.5"
  }
}<|MERGE_RESOLUTION|>--- conflicted
+++ resolved
@@ -1,31 +1,16 @@
 {
-<<<<<<< HEAD
-  "name":         "toffee-script",
-  "description":  "CoffeeScript with asynchronous syntax and additional features",
-  "keywords":     ["javascript", "language", "coffeescript", "compiler", "toffeescript", "asynchronous"],
-  "author":       "Miao Jiang",
-  "version":      "1.7.1-0",
+  "name":         "darkscript",
+  "description":  "CoffeeScript dialect with callback syntactic sugar and hygienic macros",
+  "keywords":     ["javascript", "language", "coffeescript", "compiler", "toffeescript", "blackscript", "darkscript", "asynchronous", "macros" ],
+  "author":       "Karel Tuma",
+  "contributors": ["Miao Jiang", "Frank van Viegen", "Jeremy Ashkenas"]
+  "version":      "1.8.0-0",
   "licenses":     [{
     "type":       "MIT",
     "url":        "https://raw.github.com/jashkenas/coffee-script/master/LICENSE"
   }],
   "engines":      {
     "node":       ">=0.8.0"
-=======
-  "name": "coffee-script",
-  "description": "Unfancy JavaScript",
-  "keywords": [
-    "javascript",
-    "language",
-    "coffeescript",
-    "compiler"
-  ],
-  "author": "Jeremy Ashkenas",
-  "version": "1.8.0",
-  "license": "MIT",
-  "engines": {
-    "node": ">=0.8.0"
->>>>>>> 158ca0d8
   },
   "directories": {
     "lib": "./lib/coffee-script"
@@ -41,19 +26,11 @@
     "test":         "node ./bin/cake test",
     "test-harmony": "node --harmony ./bin/cake test"
   },
-<<<<<<< HEAD
   "homepage":     "https://github.com/katlogic/toffee-script",
   "bugs":         "https://github.com/katlogic/toffee-script/issues",
   "repository":   {
     "type": "git",
     "url": "git://github.com/katlogic/toffee-script.git"
-=======
-  "homepage": "http://coffeescript.org",
-  "bugs": "https://github.com/jashkenas/coffeescript/issues",
-  "repository": {
-    "type": "git",
-    "url": "git://github.com/jashkenas/coffeescript.git"
->>>>>>> 158ca0d8
   },
   "devDependencies": {
     "uglify-js": "~2.2",
