--- conflicted
+++ resolved
@@ -1,57 +1,34 @@
 {
-<<<<<<< HEAD
-  "name":         "blackcoffee",
-  "description":  "CoffeeScript + hygienic macros",
-  "keywords":     ["coffeescript", "macro"],
-  "author":       "Frank van Viegen",
-  "version":      "0.1.3",
-  "license":      "MIT",
-  "engines":      {
-    "node":       ">=0.8.0"
-=======
-  "name": "coffee-script",
-  "description": "Unfancy JavaScript",
+  "name": "blackcoffee",
+  "description": "CoffeeScript + hygienic macros",
+  "author": "Frank van Viegen",
+  "version": "0.1.4",
+  "license": "MIT",
   "keywords": [
     "javascript",
     "language",
     "coffeescript",
+    "macro",
     "compiler"
   ],
-  "author": "Jeremy Ashkenas",
-  "version": "1.7.1",
-  "license": "MIT",
   "engines": {
     "node": ">=0.8.0"
->>>>>>> 8b15d821
   },
   "directories": {
     "lib": "./lib/coffee-script"
   },
-<<<<<<< HEAD
   "main" : "./lib/coffee-script/coffee-script",
-  "bin":          {
-    "coffee":     "./bin/coffee",
-    "blackcoffee":"./bin/blackcoffee",
-    "cake":       "./bin/cake"
-=======
-  "main": "./lib/coffee-script/coffee-script",
   "bin": {
     "coffee": "./bin/coffee",
+    "blackcoffee":"./bin/blackcoffee",
     "cake": "./bin/cake"
->>>>>>> 8b15d821
   },
   "scripts": {
     "test": "node ./bin/cake test"
   },
-<<<<<<< HEAD
-  "homepage":     "https://github.com/paiq/blackcoffee",
-  "bugs":         "https://github.com/paiq/blackcoffee/issues",
-  "repository":   {
-=======
-  "homepage": "http://coffeescript.org",
-  "bugs": "https://github.com/jashkenas/coffee-script/issues",
+  "homepage": "https://github.com/paiq/blackcoffee",
+  "bugs": "https://github.com/paiq/blackcoffee/issues",
   "repository": {
->>>>>>> 8b15d821
     "type": "git",
     "url": "https://github.com/paiq/blackcoffee.git"
   },
