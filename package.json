{
<<<<<<< HEAD
  "name":         "toffee-script",
  "description":  "CoffeeScript with asynchronous syntax and additional features",
  "keywords":     ["javascript", "language", "coffeescript", "compiler", "toffeescript", "asynchronous"],
  "author":       "Miao Jiang",
  "version":      "1.6.3-4",
  "licenses":     [{
    "type":       "MIT",
    "url":        "https://raw.github.com/jashkenas/coffee-script/master/LICENSE"
  }],
  "engines":      {
    "node":       ">=0.8.0"
=======
  "name": "blackcoffee",
  "description": "CoffeeScript + hygienic macros",
  "author": "Frank van Viegen",
  "version": "0.1.5",
  "license": "MIT",
  "keywords": [
    "javascript",
    "language",
    "coffeescript",
    "macro",
    "compiler"
  ],
  "engines": {
    "node": ">=0.8.0"
>>>>>>> f0dcdc81
  },
  "directories": {
    "lib": "./lib/coffee-script"
  },
  "main" : "./lib/coffee-script/coffee-script",
<<<<<<< HEAD
  "bin":          {
    "toffee":     "./bin/coffee",
    "tcons":      "./bin/cake"
=======
  "bin": {
    "coffee": "./bin/coffee",
    "blackcoffee":"./bin/blackcoffee",
    "cake": "./bin/cake"
>>>>>>> f0dcdc81
  },
  "scripts": {
    "test": "node ./bin/cake test"
  },
<<<<<<< HEAD
  "homepage":     "https://github.com/jiangmiao/toffee-script",
  "bugs":         "https://github.com/jiangmiao/toffee-script/issues",
  "repository":   {
    "type": "git",
    "url": "git://github.com/jiangmiao/toffee-script.git"
=======
  "homepage": "https://github.com/paiq/blackcoffee",
  "bugs": "https://github.com/paiq/blackcoffee/issues",
  "repository": {
    "type": "git",
    "url": "https://github.com/paiq/blackcoffee.git"
>>>>>>> f0dcdc81
  },
  "devDependencies": {
    "uglify-js": "~2.2",
    "jison": ">=0.2.0",
    "highlight.js": "~8.0.0",
    "underscore": "~1.5.2",
    "docco": "0.6.x"
  },
  "dependencies": {
    "mkdirp": "~0.3.5",
    "docco": "~0.6.2"
  }
}<|MERGE_RESOLUTION|>--- conflicted
+++ resolved
@@ -1,64 +1,33 @@
 {
-<<<<<<< HEAD
   "name":         "toffee-script",
   "description":  "CoffeeScript with asynchronous syntax and additional features",
   "keywords":     ["javascript", "language", "coffeescript", "compiler", "toffeescript", "asynchronous"],
   "author":       "Miao Jiang",
-  "version":      "1.6.3-4",
+  "version":      "1.7.1-0",
   "licenses":     [{
     "type":       "MIT",
     "url":        "https://raw.github.com/jashkenas/coffee-script/master/LICENSE"
   }],
   "engines":      {
     "node":       ">=0.8.0"
-=======
-  "name": "blackcoffee",
-  "description": "CoffeeScript + hygienic macros",
-  "author": "Frank van Viegen",
-  "version": "0.1.5",
-  "license": "MIT",
-  "keywords": [
-    "javascript",
-    "language",
-    "coffeescript",
-    "macro",
-    "compiler"
-  ],
-  "engines": {
-    "node": ">=0.8.0"
->>>>>>> f0dcdc81
   },
   "directories": {
     "lib": "./lib/coffee-script"
   },
   "main" : "./lib/coffee-script/coffee-script",
-<<<<<<< HEAD
   "bin":          {
     "toffee":     "./bin/coffee",
+    "blacktoffee":"./bin/blackcoffee",
     "tcons":      "./bin/cake"
-=======
-  "bin": {
-    "coffee": "./bin/coffee",
-    "blackcoffee":"./bin/blackcoffee",
-    "cake": "./bin/cake"
->>>>>>> f0dcdc81
   },
   "scripts": {
     "test": "node ./bin/cake test"
   },
-<<<<<<< HEAD
-  "homepage":     "https://github.com/jiangmiao/toffee-script",
-  "bugs":         "https://github.com/jiangmiao/toffee-script/issues",
+  "homepage":     "https://github.com/katlogic/toffee-script",
+  "bugs":         "https://github.com/katlogic/toffee-script/issues",
   "repository":   {
     "type": "git",
-    "url": "git://github.com/jiangmiao/toffee-script.git"
-=======
-  "homepage": "https://github.com/paiq/blackcoffee",
-  "bugs": "https://github.com/paiq/blackcoffee/issues",
-  "repository": {
-    "type": "git",
-    "url": "https://github.com/paiq/blackcoffee.git"
->>>>>>> f0dcdc81
+    "url": "git://github.com/katlogic/toffee-script.git"
   },
   "devDependencies": {
     "uglify-js": "~2.2",
