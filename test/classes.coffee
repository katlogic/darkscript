--- conflicted
+++ resolved
@@ -672,11 +672,10 @@
   catch e
     ok no
 
-<<<<<<< HEAD
 test "#2630: class bodies can't reference arguments", ->
   throws ->
     CoffeeScript.compile('class Test then arguments')
-=======
+
 test "#2359: instanceof should work when extending native objects", ->
   class MyError extends Error
   ok new MyError instanceof MyError
@@ -696,5 +695,4 @@
         if foo
           return bar: 7
         baz()
-  """
->>>>>>> 52b0f76e
+  """