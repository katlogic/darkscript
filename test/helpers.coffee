--- conflicted
+++ resolved
@@ -44,8 +44,6 @@
   arrayEq truthyValues, compact(allValues)
 
 
-<<<<<<< HEAD
-=======
 # `count`
 
 test "the `count` helper counts the number of occurrences of a string in another string", ->
@@ -57,7 +55,6 @@
   eq 2, count('abcdabcd','abc')
 
 
->>>>>>> 158ca0d8
 # `merge`
 
 test "the `merge` helper makes a new object with all properties of the objects given as its arguments", ->
