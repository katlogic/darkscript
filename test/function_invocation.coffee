--- conflicted
+++ resolved
@@ -339,7 +339,12 @@
   arrayEq [2..6], others
   eq 7, last
 
-<<<<<<< HEAD
+test "splat variables are local to the function", ->
+  outer = "x"
+  clobber = (avar, outer...) -> outer
+  clobber "foo", "bar"
+  eq "x", outer
+
 
 test "Issue 894: Splatting against constructor-chained functions.", ->
 
@@ -374,41 +379,6 @@
       super nums...
   ok (new Child).meth().join(' ') is '3 2 1'
 
-=======
-test "splat variables are local to the function", ->
-  outer = "x"
-  clobber = (avar, outer...) -> outer
-  clobber "foo", "bar"
-  eq "x", outer
-
-#894: Splatting against constructor-chained functions.
-x = null
-class Foo
-  bar: (y) -> x = y
-new Foo().bar([101]...)
-eq x, 101
-
-# Functions with splats being called with too few arguments.
-pen = null
-method = (first, variable..., penultimate, ultimate) ->
-  pen = penultimate
-method 1, 2, 3, 4, 5, 6, 7, 8, 9
-ok pen is 8
-method 1, 2, 3
-ok pen is 2
-method 1, 2
-ok pen is 2
-
-# splats with super() within classes.
-class Parent
-  meth: (args...) ->
-    args
-class Child extends Parent
-  meth: ->
-    nums = [3, 2, 1]
-    super nums...
-ok (new Child).meth().join(' ') is '3 2 1'
->>>>>>> b9343b45
 
 test "#1011: passing a splat to a method of a number", ->
   eq '1011', 11.toString [2]...
