--- conflicted
+++ resolved
@@ -76,13 +76,8 @@
         Annotated Source
       </div>
       <div class="contents">
-<<<<<<< HEAD
-        <a href="documentation/docs/grammar.html">The Grammar &mdash; src/grammar</a>
-        <a href="documentation/docs/lexer.html">The Lexer &mdash; src/lexer</a>
-=======
         <a href="documentation/docs/grammar.html">Grammar Rules &mdash; src/grammar</a>
         <a href="documentation/docs/lexer.html">Lexing Tokens &mdash; src/lexer</a>
->>>>>>> 3396dce2
         <a href="documentation/docs/rewriter.html">The Rewriter &mdash; src/rewriter</a>
         <a href="documentation/docs/nodes.html">The Syntax Tree &mdash; src/nodes</a>
         <a href="documentation/docs/scope.html">Lexical Scope &mdash; src/scope</a>
@@ -1007,7 +1002,7 @@
     </p>
     <div class='code'><pre class="idle">numbers<span class="Keyword">:</span> [<span class="Number">0</span>, <span class="Number">1</span>, <span class="Number">2</span>, <span class="Number">3</span>, <span class="Number">4</span>, <span class="Number">5</span>, <span class="Number">6</span>, <span class="Number">7</span>, <span class="Number">8</span>, <span class="Number">9</span>]
 
-numbers<span class="Keyword">[</span><span class="Number">3</span>..<span class="Number">6</span><span class="Keyword">]:</span> [<span class="Keyword">-</span><span class="Number">3</span>, <span class="Keyword">-</span><span class="Number">4</span>, <span class="Keyword">-</span><span class="Number">5</span>, <span class="Keyword">-</span><span class="Number">6</span>]
+numbers[<span class="Number">3</span>..<span class="Number">6</span>]<span class="Keyword">:</span> [<span class="Keyword">-</span><span class="Number">3</span>, <span class="Keyword">-</span><span class="Number">4</span>, <span class="Keyword">-</span><span class="Number">5</span>, <span class="Keyword">-</span><span class="Number">6</span>]
 
 
 </pre><pre class="idle"><span class="Storage">var</span> numbers;
